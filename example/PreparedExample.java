/*
 * This Source Code Form is subject to the terms of the Mozilla Public
 * License, v. 2.0.  If a copy of the MPL was not distributed with this
 * file, You can obtain one at http://mozilla.org/MPL/2.0/.
 *
 * Copyright 1997 - July 2008 CWI, August 2008 - 2018 MonetDB B.V.
 */

import java.sql.*;

/**
 * This example shows the use of the PreparedStatement
 *
 * @author Fabian Groffen
 */
public class PreparedExample {
	public static void main(String[] args) throws Exception {
<<<<<<< HEAD
		//Class.forName("nl.cwi.monetdb.jdbc.MonetDriver");
=======
>>>>>>> cb39391c
		Connection con = DriverManager.getConnection("jdbc:monetdb://localhost/notused", "monetdb", "monetdb");
		PreparedStatement st = con.prepareStatement("SELECT ? AS a1, ? AS a2");
		ResultSet rs;

		st.setString(1, "te\\s't");
		st.setInt(2, 10);

		rs = st.executeQuery();
		// get meta data and print columns with their type
		ResultSetMetaData md = rs.getMetaData();
		for (int i = 1; i <= md.getColumnCount(); i++) {
			System.out.print(md.getColumnName(i) + ":" +
				md.getColumnTypeName(i) + "\t");
		}
		System.out.println("");

		while (rs.next()) {
			for (int j = 1; j <= md.getColumnCount(); j++) {
				System.out.print(rs.getString(j) + "\t");
			}
			System.out.println("");
		}

		con.close();
	}
}<|MERGE_RESOLUTION|>--- conflicted
+++ resolved
@@ -15,10 +15,6 @@
  */
 public class PreparedExample {
 	public static void main(String[] args) throws Exception {
-<<<<<<< HEAD
-		//Class.forName("nl.cwi.monetdb.jdbc.MonetDriver");
-=======
->>>>>>> cb39391c
 		Connection con = DriverManager.getConnection("jdbc:monetdb://localhost/notused", "monetdb", "monetdb");
 		PreparedStatement st = con.prepareStatement("SELECT ? AS a1, ? AS a2");
 		ResultSet rs;
