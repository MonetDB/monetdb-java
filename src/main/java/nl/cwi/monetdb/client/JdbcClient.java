--- conflicted
+++ resolved
@@ -158,12 +158,8 @@
 			System.exit(1);
 		}
 		// we can actually compare pointers (objects) here
-<<<<<<< HEAD
-		if (!Objects.equals(user, copts.getOption("user").getArgument())) pass = null;
-=======
 		if (user != copts.getOption("user").getArgument())
 			pass = null;
->>>>>>> e89a60af
 
 		if (copts.getOption("help").isPresent()) {
 			System.out.print(
@@ -224,12 +220,8 @@
 			host = host + ":" + copts.getOption("port").getArgument();
 		}
 
-<<<<<<< HEAD
-		//Class.forName("nl.cwi.monetdb.jdbc.MonetDriver");
-=======
 		// make sure the driver is loaded
 		// Class.forName("nl.cwi.monetdb.jdbc.MonetDriver");	// not needed anymore for self registering JDBC drivers
->>>>>>> e89a60af
 
 		// build the extra arguments of the JDBC connect string
 		String attr = "?";
