--- conflicted
+++ resolved
@@ -15,6 +15,7 @@
 import java.sql.Blob;
 import java.sql.SQLException;
 import java.sql.SQLFeatureNotSupportedException;
+import java.util.Arrays;
 
 /**
  * The MonetBlob class implements the {@link java.sql.Blob} interface.  Because
@@ -33,13 +34,11 @@
 	public MonetBlob(byte[] buf) {
 		this.buffer = buf;
 	}
-<<<<<<< HEAD
 
 	public byte[] getBuffer() {
 		return buffer;
 	}
-=======
-	
+
 	static MonetBlob create(String in) {
 		// unpack the HEX (BLOB) notation to real bytes
 		int len = in.length() / 2;
@@ -54,10 +53,9 @@
 
 	/* internal utility method */
 	private void checkBufIsNotNull() throws SQLException {
-		if (buf == null)
+		if (buffer == null)
 			throw new SQLException("This MonetBlob has been freed", "M1M20");
 	}
->>>>>>> e89a60af
 
 	//== begin interface Blob
 
@@ -81,14 +79,8 @@
 	 */
 	@Override
 	public InputStream getBinaryStream() throws SQLException {
-<<<<<<< HEAD
-		if (buffer == null)
-			throw new SQLException("This Blob object has been freed", "M1M20");
+		checkBufIsNotNull();
 		return new ByteArrayInputStream(buffer);
-=======
-		checkBufIsNotNull();
-		return new ByteArrayInputStream(buf);
->>>>>>> e89a60af
 	}
 
 	/**
@@ -103,16 +95,8 @@
 	 * length is greater than the number of bytes in the Blob
 	 */
 	@Override
-<<<<<<< HEAD
 	public InputStream getBinaryStream(long pos, long length) throws SQLException {
-		if (buffer == null)
-			throw new SQLException("This Blob object has been freed", "M1M20");
-=======
-	public InputStream getBinaryStream(long pos, long length)
-		throws SQLException
-	{
-		checkBufIsNotNull();
->>>>>>> e89a60af
+		checkBufIsNotNull();
 		if (pos < 1)
 			throw new SQLException("pos is less than 1", "M1M05");
 		if (pos - 1 > buffer.length)
@@ -135,16 +119,9 @@
 	 */
 	@Override
 	public byte[] getBytes(long pos, int length) throws SQLException {
-<<<<<<< HEAD
-		if (buffer == null)
-			throw new SQLException("This Blob object has been freed", "M1M20");
+		checkBufIsNotNull();
 		try {
-			return Arrays.copyOfRange(buffer, (int) pos - 1, (int) pos - 1 + length);
-=======
-		checkBufIsNotNull();
-		try {
-			return java.util.Arrays.copyOfRange(buf, (int) pos - 1, (int) pos - 1 + length);
->>>>>>> e89a60af
+			return java.util.Arrays.copyOfRange(buffer, (int) pos - 1, (int) pos - 1 + length);
 		} catch (IndexOutOfBoundsException e) {
 			throw new SQLException(e.getMessage(), "M0M10");
 		}
@@ -158,14 +135,8 @@
 	 */
 	@Override
 	public long length() throws SQLException {
-<<<<<<< HEAD
-		if (buffer == null)
-			throw new SQLException("This Blob object has been freed", "M1M20");
-		return (long) buffer.length;
-=======
-		checkBufIsNotNull();
-		return (long)buf.length;
->>>>>>> e89a60af
+		checkBufIsNotNull();
+		return (long)buffer.length;
 	}
 
 	/**
@@ -193,12 +164,7 @@
 	 */
 	@Override
 	public long position(byte[] pattern, long start) throws SQLException {
-<<<<<<< HEAD
-		if (buffer == null)
-			throw new SQLException("This Blob object has been freed", "M1M20");
-=======
-		checkBufIsNotNull();
->>>>>>> e89a60af
+		checkBufIsNotNull();
 		try {
 			for (int i = (int)(start - 1); i < buffer.length - pattern.length; i++) {
 				int j;
@@ -231,16 +197,7 @@
 	 */
 	@Override
 	public OutputStream setBinaryStream(long pos) throws SQLException {
-<<<<<<< HEAD
-		if (buffer == null)
-			throw new SQLException("This Blob object has been freed", "M1M20");
-		if (pos < 1)
-			throw new SQLException("pos is less than 1", "M1M05");
-		throw new SQLFeatureNotSupportedException("Operation setBinaryStream(long pos) currently not supported",
-				"0A000");
-=======
 		throw new SQLFeatureNotSupportedException("Method setBinaryStream(long pos) not supported", "0A000");
->>>>>>> e89a60af
 	}
 
 	/**
@@ -272,16 +229,8 @@
 	 * @throws SQLException if there is an error accessing the BLOB value
 	 */
 	@Override
-<<<<<<< HEAD
 	public int setBytes(long pos, byte[] bytes, int offset, int len) throws SQLException {
-		if (buffer == null)
-			throw new SQLException("This Blob object has been freed", "M1M20");
-=======
-	public int setBytes(long pos, byte[] bytes, int offset, int len)
-		throws SQLException
-	{
-		checkBufIsNotNull();
->>>>>>> e89a60af
+		checkBufIsNotNull();
 		try {
 			/* transactions? what are you talking about? */
 			System.arraycopy(bytes, offset - 1 + (int) pos, buffer, (int) pos, len - (int) pos);
@@ -299,14 +248,8 @@
 	 */
 	@Override
 	public void truncate(long len) throws SQLException {
-<<<<<<< HEAD
-		if (buffer == null)
-			throw new SQLException("This Blob object has been freed", "M1M20");
+		checkBufIsNotNull();
 		if (buffer.length > len) {
-=======
-		checkBufIsNotNull();
-		if (buf.length > len) {
->>>>>>> e89a60af
 			byte[] newbuf = new byte[(int)len];
 			System.arraycopy(buffer, 0, newbuf, 0, (int) len);
 			buffer = newbuf;
