--- conflicted
+++ resolved
@@ -25,11 +25,7 @@
  *
  * @author Fabian Groffen
  */
-<<<<<<< HEAD
-public class MonetClob implements Clob, Serializable, Comparable<MonetClob> {
-=======
-public final class MonetClob implements Clob {
->>>>>>> cb39391c
+public final class MonetClob implements Clob, Serializable, Comparable<MonetClob> {
 
 	private final StringBuilder buffer;
 
@@ -45,13 +41,8 @@
 	}
 
 	/* internal utility method */
-<<<<<<< HEAD
 	private void checkBufIsNotNull() throws SQLException {
 		if (buffer == null)
-=======
-	final private void checkBufIsNotNull() throws SQLException {
-		if (buf == null)
->>>>>>> cb39391c
 			throw new SQLException("This MonetClob has been freed", "M1M20");
 	}
 
@@ -74,13 +65,9 @@
 	 * Retrieves the CLOB value designated by this Clob object as an ascii stream.
 	 *
 	 * @return a java.io.InputStream object containing the CLOB data
-<<<<<<< HEAD
-     * @throws SQLException if there is an error accessing the CLOB value
-=======
 	 * @throws SQLException - if there is an error accessing the CLOB value
 	 * @throws SQLFeatureNotSupportedException this JDBC driver does
 	 *         not support this method
->>>>>>> cb39391c
 	 */
 	@Override
 	public InputStream getAsciiStream() throws SQLException {
@@ -95,11 +82,7 @@
 	 * (or as a stream of characters).
 	 *
 	 * @return a java.io.Reader object containing the CLOB data
-<<<<<<< HEAD
-     * @throws SQLException if there is an error accessing the CLOB value
-=======
-	 * @throws SQLException - if there is an error accessing the CLOB value
->>>>>>> cb39391c
+	 * @throws SQLException - if there is an error accessing the CLOB value
 	 */
 	@Override
 	public Reader getCharacterStream() throws SQLException {
@@ -115,21 +98,17 @@
 	 * Clob is at position 1.
 	 * @param length the length in characters of the partial value to be retrieved.
 	 * @return Reader through which the partial Clob value can be read.
-<<<<<<< HEAD
-     * @throws SQLException if there is an error accessing the CLOB value
-=======
 	 * @throws SQLException - if pos is less than 1
 	 *         or if pos is greater than the number of characters in the Clob
 	 *         or if pos + length is greater than the number of characters in the Clob
->>>>>>> cb39391c
 	 */
 	@Override
 	public Reader getCharacterStream(long pos, long length) throws SQLException {
 		checkBufIsNotNull();
-		if (pos < 1 || pos > buf.length()) {
+		if (pos < 1 || pos > buffer.length()) {
 			throw new SQLException("Invalid pos value: " + pos, "M1M05");
 		}
-		if (length < 0 || pos -1 + length > buf.length()) {
+		if (length < 0 || pos -1 + length > buffer.length()) {
 			throw new SQLException("Invalid length value: " + length, "M1M05");
 		}
 		return new StringReader(getSubString(pos, (int)length));
@@ -141,25 +120,20 @@
 	 *
 	 * @param pos the first character of the substring to be extracted. The first character is at position 1.
 	 * @param length the number of consecutive characters to be copied
-<<<<<<< HEAD
-	 * @return a String that is the specified substring in the CLOB value designated by this Clob object
-	 * @throws SQLException if there is an error accessing the CLOB value
-=======
 	 * @return a String that is the specified substring in the
 	 *         CLOB value designated by this Clob object
 	 * @throws SQLException - if pos is less than 1
 	 *         or if pos is greater than the number of characters in the Clob
 	 *         or if pos + length is greater than the number of characters in the Clob
 	 * @throws SQLException - if there is an error accessing the CLOB value
->>>>>>> cb39391c
 	 */
 	@Override
 	public String getSubString(long pos, int length) throws SQLException {
 		checkBufIsNotNull();
-		if (pos < 1 || pos > buf.length()) {
+		if (pos < 1 || pos > buffer.length()) {
 			throw new SQLException("Invalid pos value: " + pos, "M1M05");
 		}
-		if (length < 0 || pos -1 + length > buf.length()) {
+		if (length < 0 || pos -1 + length > buffer.length()) {
 			throw new SQLException("Invalid length value: " + length, "M1M05");
 		}
 		try {
@@ -186,16 +160,6 @@
 	 * The search begins at position start.
 	 *
 	 * @param searchstr the Clob object for which to search
-<<<<<<< HEAD
-	 * @param start the position at which to begin searching; the first position is 1
-	 * @return the position at which the Clob object appears or -1 if it is not present; the first position is 1
-	 * @throws SQLException if there is an error accessing the CLOB value
-	 */
-	@Override
-	public long position(Clob searchstr, long start) throws SQLException {
-		checkBufIsNotNull();
-		return position(searchstr.getSubString(1L, (int)(searchstr.length())), start);
-=======
 	 * @param start the position at which to begin searching;
 	 *        the first position is 1
 	 * @return the position at which the Clob object appears or
@@ -208,7 +172,6 @@
 			throw new SQLException("Missing searchstr object", "M1M05");
 		}
 		return position(searchstr.toString(), start);
->>>>>>> cb39391c
 	}
 
 	/**
@@ -216,32 +179,22 @@
 	 * represented by this Clob object.  The search begins at position start.
 	 *
 	 * @param searchstr the substring for which to search
-<<<<<<< HEAD
-	 * @param start the position at which to begin searching; the first position is 1
-	 * @return the position at which the substring appears or -1 if it is not present; the first position is 1
-	 * @throws SQLException if there is an error accessing the CLOB value
-=======
 	 * @param start the position at which to begin searching;
 	 *        the first position is 1
 	 * @return the position at which the substring appears or
 	 *         -1 if it is not present; the first position is 1
 	 * @throws SQLException - if there is an error accessing the CLOB value
->>>>>>> cb39391c
 	 */
 	@Override
 	public long position(String searchstr, long start) throws SQLException {
 		checkBufIsNotNull();
-<<<<<<< HEAD
-		return (long)(buffer.indexOf(searchstr, (int)(start - 1)));
-=======
 		if (searchstr == null) {
 			throw new SQLException("Missing searchstr object", "M1M05");
 		}
-		if (start < 1 || start > buf.length()) {
+		if (start < 1 || start > buffer.length()) {
 			throw new SQLException("Invalid start value: " + start, "M1M05");
 		}
-		return (long)(buf.indexOf(searchstr, (int)(start - 1)));
->>>>>>> cb39391c
+		return (long)(buffer.indexOf(searchstr, (int)(start - 1)));
 	}
 
 	/**
@@ -287,24 +240,16 @@
 	}
 
 	/**
-<<<<<<< HEAD
-	 * Writes the given Java String to the CLOB  value that this Clob object designates at the position pos.
-=======
 	 * Writes the given Java String to the CLOB value that this Clob object designates at the position pos.
 	 * The string will overwrite the existing characters in the Clob object starting at the position pos.
 	 * If the end of the Clob value is reached while writing the given string, then the length of
 	 * the Clob value will be increased to accomodate the extra characters.
->>>>>>> cb39391c
 	 *
 	 * @param pos the position at which to start writing to the CLOB value that this Clob object represents
 	 * @param str the string to be written to the CLOB value that this Clob designates
 	 * @return the number of characters written
-<<<<<<< HEAD
-	 * @throws SQLException if there is an error accessing the CLOB value
-=======
 	 * @throws SQLException if there is an error accessing the
 	 *         CLOB value or if pos is less than 1
->>>>>>> cb39391c
 	 */
 	@Override
 	public int setString(long pos, String str) throws SQLException {
@@ -316,37 +261,21 @@
 
 	/**
 	 * Writes len characters of str, starting at character offset, to the CLOB value that this Clob represents.
-<<<<<<< HEAD
-=======
 	 * The string will overwrite the existing characters in the Clob object starting at the position pos.
 	 * If the end of the Clob value is reached while writing the given string, then the length of
 	 * the Clob value will be increased to accomodate the extra characters.
->>>>>>> cb39391c
 	 *
 	 * @param pos the position at which to start writing to this CLOB object
 	 * @param str the string to be written to the CLOB value that this Clob object represents
 	 * @param offset the offset into str to start reading the characters to be written
 	 * @param len the number of characters to be written
 	 * @return the number of characters written
-<<<<<<< HEAD
-	 * @throws SQLException if there is an error accessing the CLOB value
-=======
 	 * @throws SQLException if there is an error accessing the
 	 *         CLOB value or if pos is less than 1
->>>>>>> cb39391c
 	 */
 	@Override
 	public int setString(long pos, String str, int offset, int len) throws SQLException {
 		checkBufIsNotNull();
-<<<<<<< HEAD
-		int buflen = buffer.length();
-		int retlen = Math.min(buflen, (int)(pos - 1 + len));
-		if (retlen > 0) {
-			buffer.replace((int)(pos - 1), (int)(pos + retlen), str.substring(offset - 1, (offset + len)));
-			return retlen;
-		} else {
-			return 0;
-=======
 		if (str == null) {
 			throw new SQLException("Missing str object", "M1M05");
 		}
@@ -361,40 +290,29 @@
 		}
 
 		int ipos = (int) pos;
-		if ((ipos + len) > buf.capacity()) {
-			buf.ensureCapacity(ipos + len);
->>>>>>> cb39391c
-		}
-		buf.replace(ipos - 1, ipos + len, str.substring(offset, (offset + len)));
+		if ((ipos + len) > buffer.capacity()) {
+			buffer.ensureCapacity(ipos + len);
+		}
+		buffer.replace(ipos - 1, ipos + len, str.substring(offset, (offset + len)));
 		return len;
 	}
 
 	/**
 	 * Truncates the CLOB value that this Clob designates to have a length of len characters.
 	 *
-<<<<<<< HEAD
-	 * @param len the length, in bytes, to which the CLOB value should be truncated
-	 * @throws SQLException if there is an error accessing the CLOB value
-=======
 	 * @param len the length, in bytes, to which the CLOB value
 	 *        should be truncated
 	 * @throws SQLException if there is an error accessing the
 	 *         CLOB value or if len is less than 0
->>>>>>> cb39391c
 	 */
 	@Override
 	public void truncate(long len) throws SQLException {
 		checkBufIsNotNull();
-<<<<<<< HEAD
-		buffer.setLength((int) len);
-=======
-		if (len < 0 || len > buf.length()) {
+		if (len < 0 || len > buffer.length()) {
 			throw new SQLException("Invalid len value: " + len, "M1M05");
 		}
-		buf.delete((int)len, buf.length());
->>>>>>> cb39391c
-	}
-
+		buffer.delete((int)len, buffer.length());
+	}
 
 	/**
 	 * Returns the String behind this Clob.  This is a MonetClob extension that does not violate nor is described in
