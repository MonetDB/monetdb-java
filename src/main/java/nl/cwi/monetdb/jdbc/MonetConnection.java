package nl.cwi.monetdb.jdbc;

import nl.cwi.monetdb.mcl.connection.ControlCommands;
import nl.cwi.monetdb.mcl.connection.IMonetDBLanguage;
import nl.cwi.monetdb.mcl.connection.MCLException;
import nl.cwi.monetdb.mcl.connection.SenderThread;
import nl.cwi.monetdb.mcl.protocol.AbstractProtocol;
import nl.cwi.monetdb.mcl.protocol.ProtocolException;
import nl.cwi.monetdb.mcl.protocol.ServerResponses;
import nl.cwi.monetdb.mcl.protocol.StarterHeaders;
import nl.cwi.monetdb.mcl.responses.*;

import java.io.IOException;
import java.net.SocketTimeoutException;
<<<<<<< HEAD
import java.sql.*;
import java.util.*;
=======
import java.sql.CallableStatement;
import java.sql.Connection;
import java.sql.DatabaseMetaData;
import java.sql.PreparedStatement;
import java.sql.ResultSet;
import java.sql.SQLException;
import java.sql.SQLFeatureNotSupportedException;
import java.sql.SQLNonTransientConnectionException;
import java.sql.SQLWarning;
import java.sql.Savepoint;
import java.sql.Statement;
import java.util.ArrayList;
import java.util.Calendar;
import java.util.HashMap;
import java.util.List;
import java.util.Map;
import java.util.Map.Entry;
import java.util.Properties;
import java.util.WeakHashMap;
>>>>>>> e89a60af
import java.util.concurrent.Executor;

/**
 * A {@link Connection} suitable for the MonetDB database.
 *
 * This connection represents a connection (session) to a MonetDB
 * database. SQL statements are executed and results are returned within
 * the context of a connection. This Connection object holds a physical
 * connection to the MonetDB database.
 *
 * A Connection object's database should able to provide information
 * describing its tables, its supported SQL grammar, its stored
 * procedures, the capabilities of this connection, and so on. This
 * information is obtained with the getMetaData method.
 *
 * Note: By default a Connection object is in auto-commit mode, which
 * means that it automatically commits changes after executing each
 * statement. If auto-commit mode has been disabled, the method commit
 * must be called explicitly in order to commit changes; otherwise,
 * database changes will not be saved.
 *
 * The current state of this connection is that it nearly implements the
 * whole Connection interface.
 *
 * @author Fabian Groffen, Martin van Dinther, Pedro Ferreira
 * @version 1.3
 */
<<<<<<< HEAD
public abstract class MonetConnection extends MonetWrapper implements Connection {

    /** The sequence counter */
    private static int SeqCounter = 0;

    /**
     * Gets the current sequence counter.
     *
     * @return The current sequence counter
     */
    public static int getSeqCounter() {
        return SeqCounter;
    }

    /** The successful processed input properties */
    protected final Properties conn_props;
    /** The language to connect with */
    protected IMonetDBLanguage language;
    /** Authentication hash method */
    protected final String hash;
    /** An optional thread that is used for sending large queries */
    private SenderThread senderThread;
    /** Whether this Connection is closed (and cannot be used anymore) */
    private boolean closed;
    /** Whether this Connection is in autocommit mode */
    private boolean autoCommit = true;
    /** The stack of warnings for this Connection object */
    private SQLWarning warnings;
    /** The Connection specific mapping of user defined types to Java types */
    private Map<String,Class<?>> typeMap = new HashMap<String,Class<?>>() {
        private static final long serialVersionUID = 1L; {
            put("inet", MonetINET.class);
            put("url", MonetURL.class);
        }
    };

    // See javadoc for documentation about WeakHashMap if you don't know what it does !!!NOW!!!
    // (only when you deal with it of course)
    /** A Map containing all (active) Statements created from this Connection */
    private Map<Statement,?> statements = new WeakHashMap<>();
    /** The number of results we receive from the server at once */
    private int curReplySize = -1; // the server by default uses -1 (all)
    /** Whether or not BLOB is mapped to LONGVARBINARY within the driver */
    private final boolean blobIsBinary;
    /** Whether or not CLOB is mapped to LONGVARCHAR within the driver */
    private final boolean clobIsLongChar;
    /** The underlying proticol provided by the connection (MAPI or embedded) */
    protected AbstractProtocol protocol;
    /** Tells if the connection is embedded or not */
    private final boolean isEmbedded;

    /**
     * Constructor of a Connection for MonetDB. At this moment the current implementation limits itself to storing the
     * given host, database, username and password for later use by the createStatement() call.  This constructor is
     * only accessible to classes from the jdbc package.
     *
     * @throws IOException if an error occurs
     */
    public MonetConnection(Properties props, String hash, IMonetDBLanguage language, boolean blobIsBinary,
                           boolean clobIsLongChar) throws IOException {
        this.conn_props = props;
        this.hash = hash;
        this.language = language;
        this.blobIsBinary = blobIsBinary;
        this.clobIsLongChar = clobIsLongChar;
        //"instance of" should be cleanner, but this is faster.
        this.isEmbedded = props.getProperty("embedded", "false").equals("true");
    }

    /**
     * Checks if the conection is embedded or not
     *
     * @return If the connection is embedded
     */
    public boolean isEmbedded() {
        return isEmbedded;
    }

    /**
     * Gets the connection's language data.
     *
     * @return The connection's language data
     */
    public IMonetDBLanguage getLanguage() {
        return language;
    }

    /**
     * Gets the connection's protocol.
     *
     * @return The connection's protocol
     */
    public AbstractProtocol getProtocol() {
        return this.protocol;
    }

    /**
     * Connects to the server, authenticating the user.
     *
     * @param user The user name to authenticate
     * @param pass The user's password
     * @return A List with informational (warning) messages. If this list is empty; then there are no warnings.
     * @throws IOException if an I/O error occurs when creating the socket
     * @throws ProtocolException if bogus data is received
     * @throws MCLException if an MCL related error occurs
     */
    public abstract List<String> connect(String user, String pass) throws IOException, ProtocolException, MCLException;

    /**
     * Gets the underlying connection block size length.
     *
     * @return The block size length
     */
    public abstract int getBlockSize();

    /**
     * Gets the underlying connection default fetch size for DataBlock responses.
     *
     * @return The default fetch size
     */
    public abstract int getDefFetchsize();

    /**
     * Gets the initial value for the StringBuilder size.
     *
     * @return The initial value for the StringBuilder size
     */
    public abstract int initialStringBuilderSize();

    /**
     * Gets the underlying connection socket timeout.
     *
     * @return The underlying connection socket timeout
     */
    public abstract int getSoTimeout();

    /**
     * Sets the underlying connection socket timeout.
     *
     * @param timeout The specified timeout, in milliseconds. A timeout of zero is interpreted as an infinite timeout
     */
    public abstract void setSoTimeout(int timeout);

    /**
     * Closes the underlying connection implementation.
     *
     * @throws IOException if an I/O error occurs while closing the connection
     */
    public abstract void closeUnderlyingConnection() throws IOException;

    /**
     * Gets the underlying connection JDBC String URL.
     *
     * @return The underlying connection JDBC String URL
     */
    public abstract String getJDBCURL();

    /**
     * Sends a control command to the server.
     *
     * @param commandID the command identifier according to {@link ControlCommands} listing
     * @param data The integer to send according to the control command
     * @throws SQLException if an IO exception or a database error occurs
     */
    public abstract void sendControlCommand(int commandID, int data) throws SQLException;

    /**
     * Releases this Connection object's database and JDBC resources immediately instead of waiting for them to be
     * automatically released. All Statements created from this Connection will be closed when this method is called.
     *
     * Calling the method close on a Connection object that is already closed is a no-op.
     */
    @Override
    public void close() {
        for (Statement st : statements.keySet()) {
            try {
                st.close();
            } catch (SQLException e) {
                // better luck next time!
            }
        }
        // close the socket or the embedded server
        try {
            this.closeUnderlyingConnection();
        } catch (IOException e) {
            // ignore it
        }
        // close active SendThread if any
        if (senderThread != null) {
            senderThread.shutdown();
            senderThread = null;
        }
        // report ourselves as closed
        closed = true;
    }

    /**
     * Destructor called by garbage collector before destroying this object tries to disconnect the MonetDB connection
     * if it has not been disconnected already.
     */
    @Override
    protected void finalize() throws Throwable {
        this.close();
        super.finalize();
    }

    //== methods of interface Connection

    /**
     * Clears all warnings reported for this Connection object. After a call to this method, the method getWarnings
     * returns null until a new warning is reported for this Connection object.
     */
    @Override
    public void clearWarnings() {
        warnings = null;
    }

    private void createResponseList(String query) throws SQLException {
        // create a container for the result
        ResponseList l = new ResponseList(0, 0, ResultSet.FETCH_FORWARD, ResultSet.CONCUR_READ_ONLY);
        // send commit to the server
        try {
            l.processQuery(query);
        } finally {
            l.close();
        }
    }

    /**
     * Makes all changes made since the previous commit/rollback permanent and releases any database locks currently
     * held by this Connection object. This method should be used only when auto-commit mode has been disabled.
     *
     * @throws SQLException if a database access error occurs or this Connection object is in auto-commit mode
     * @see #setAutoCommit(boolean)
     */
    @Override
    public void commit() throws SQLException {
        // note: can't use sendIndependentCommand here because we need to process the auto_commit state the server gives
        this.createResponseList("COMMIT");
    }

    /**
     * Creates a Statement object for sending SQL statements to the database. SQL statements without parameters are
     * normally executed using Statement objects. If the same SQL statement is executed many times, it may be more
     * efficient to use a PreparedStatement object.
     *
     * Result sets created using the returned Statement object will by default be type TYPE_FORWARD_ONLY and have a
     * concurrency level of CONCUR_READ_ONLY.
     *
     * @return a new default Statement object
     * @throws SQLException if a database access error occurs
     */
    @Override
    public Statement createStatement() throws SQLException {
        return createStatement(ResultSet.TYPE_FORWARD_ONLY, ResultSet.CONCUR_READ_ONLY,
                ResultSet.HOLD_CURSORS_OVER_COMMIT);
    }

    /**
     * Creates a Statement object that will generate ResultSet objects with the given type and concurrency. This method
     * is the same as the createStatement method above, but it allows the default result set type and concurrency to be
     * overridden.
     *
     * @param resultSetType a result set type; one of ResultSet.TYPE_FORWARD_ONLY, ResultSet.TYPE_SCROLL_INSENSITIVE,
     * or ResultSet.TYPE_SCROLL_SENSITIVE
     * @param resultSetConcurrency a concurrency type; one of ResultSet.CONCUR_READ_ONLY or ResultSet.CONCUR_UPDATABLE
     * @return a new Statement object that will generate ResultSet objects with the given type and concurrency
     * @throws SQLException if a database access error occurs
     */
    @Override
    public Statement createStatement(int resultSetType, int resultSetConcurrency) throws SQLException {
        return createStatement(resultSetType, resultSetConcurrency, ResultSet.HOLD_CURSORS_OVER_COMMIT);
    }

    /**
     * Creates a Statement object that will generate ResultSet objects
     * with the given type, concurrency, and holdability.  This method
     * is the same as the createStatement method above, but it allows
     * the default result set type, concurrency, and holdability to be
     * overridden.
     *
     * @param resultSetType one of the following ResultSet constants:
     * ResultSet.TYPE_FORWARD_ONLY, ResultSet.TYPE_SCROLL_INSENSITIVE,
     * or ResultSet.TYPE_SCROLL_SENSITIVE
     * @param resultSetConcurrency one of the following ResultSet
     * constants: ResultSet.CONCUR_READ_ONLY or
     * ResultSet.CONCUR_UPDATABLE
     * @param resultSetHoldability one of the following ResultSet
     * constants: ResultSet.HOLD_CURSORS_OVER_COMMIT or
     * ResultSet.CLOSE_CURSORS_AT_COMMIT
     *
     * @return a new Statement      object that will generate ResultSet
     * objects with the given type, concurrency, and holdability
     * @throws SQLException if a database access error occurs or the
     * given parameters are not ResultSet constants indicating type,
     * concurrency, and holdability
     */
    @Override
    public Statement createStatement(int resultSetType, int resultSetConcurrency, int resultSetHoldability)
            throws SQLException {
        try {
            Statement ret = new MonetStatement(this, resultSetType, resultSetConcurrency, resultSetHoldability);
            // store it in the map for when we close...
            statements.put(ret, null);
            return ret;
        } catch (IllegalArgumentException e) {
            throw new SQLException(e.toString(), "M0M03");
        }
        // we don't have to catch SQLException because that is declared to
        // be thrown
    }

    /**
     * Retrieves the current auto-commit mode for this Connection object.
     *
     * @return the current state of this Connection object's auto-commit mode
     * @see #setAutoCommit(boolean)
     */
    @Override
    public boolean getAutoCommit() throws SQLException {
        return autoCommit;
    }

    /**
     * Retrieves this Connection object's current catalog name.
     *
     * @return the current catalog name or null if there is none
     * @throws SQLException if a database access error occurs or the current language is not SQL
     */
    @Override
    public String getCatalog() throws SQLException {
        // MonetDB does NOT support catalogs
        return null;
    }

    /**
     * Retrieves the current holdability of ResultSet objects created using this Connection object.
     *
     * @return the holdability, one of ResultSet.HOLD_CURSORS_OVER_COMMIT or ResultSet.CLOSE_CURSORS_AT_COMMIT
     */
    @Override
    public int getHoldability() {
        // TODO: perhaps it is better to have the server implement
        //       CLOSE_CURSORS_AT_COMMIT
        return ResultSet.HOLD_CURSORS_OVER_COMMIT;
    }

    /**
     * Retrieves a DatabaseMetaData object that contains metadata about
     * the database to which this Connection object represents a
     * connection. The metadata includes information about the
     * database's tables, its supported SQL grammar, its stored
     * procedures, the capabilities of this connection, and so on.
     *
     * @throws SQLException if the current language is not SQL
     * @return a DatabaseMetaData object for this Connection object
     */
    @Override
    public DatabaseMetaData getMetaData() throws SQLException {
        if (!this.language.getRepresentation().equals("sql")) {
            throw new SQLException("This method is only supported in SQL mode", "M0M04");
        }
        return new MonetDatabaseMetaData(this);
    }

    /**
     * Retrieves this Connection object's current transaction isolation level.
     *
     * @return the current transaction isolation level, which will be Connection.TRANSACTION_SERIALIZABLE
     */
    @Override
    public int getTransactionIsolation() {
        return TRANSACTION_SERIALIZABLE;
    }

    /**
     * Retrieves the Map object associated with this Connection object. Unless the application has added an entry,
     * the type map returned will be empty.
     *
     * @return the java.util.Map object associated with this Connection object
     */
    @Override
    public Map<String,Class<?>> getTypeMap() {
        return typeMap;
    }

    /**
     * Retrieves the first warning reported by calls on this Connection
     * object.  If there is more than one warning, subsequent warnings
     * will be chained to the first one and can be retrieved by calling
     * the method SQLWarning.getNextWarning on the warning that was
     * retrieved previously.
     *
     * This method may not be called on a closed connection; doing so will cause an SQLException to be thrown.
     *
     * Note: Subsequent warnings will be chained to this SQLWarning.
     *
     * @return the first SQLWarning object or null if there are none
     * @throws SQLException if a database access error occurs or this method is called on a closed connection
     */
    @Override
    public SQLWarning getWarnings() throws SQLException {
        if (closed) {
            throw new SQLException("Cannot call on closed Connection", "M1M20");
        }
        // if there are no warnings, this will be null, which fits with the specification.
        return warnings;
    }

    /**
     * Retrieves whether this Connection object has been closed.  A
     * connection is closed if the method close has been called on it or
     * if certain fatal errors have occurred.  This method is guaranteed
     * to return true only when it is called after the method
     * Connection.close has been called.
     *
     * This method generally cannot be called to determine whether a
     * connection to a database is valid or invalid.  A typical client
     * can determine that a connection is invalid by catching any
     * exceptions that might be thrown when an operation is attempted.
     *
     * @return true if this Connection object is closed; false if it is still open
     */
    @Override
    public boolean isClosed() {
        return closed;
    }

    /**
     * Retrieves whether this Connection object is in read-only mode.
     * MonetDB currently doesn't support updateable result sets, but
     * updates are possible.  Hence the Connection object is never in
     * read-only mode.
     *
     * @return true if this Connection object is read-only; false otherwise
     */
    @Override
    public boolean isReadOnly() {
        return false;
    }

    @Override
    public String nativeSQL(String sql) {return sql;}

    @Override
    public CallableStatement prepareCall(String sql) {return null;}

    @Override
    public CallableStatement prepareCall(String sql, int resultSetType, int resultSetConcurrency) {return null;}

    @Override
    public CallableStatement prepareCall(String sql, int resultSetType, int resultSetConcurrency,
                                         int resultSetHoldability) {return null;}

    /**
     * Creates a PreparedStatement object for sending parameterized SQL
     * statements to the database.
     *
     * A SQL statement with or without IN parameters can be pre-compiled
     * and stored in a PreparedStatement object. This object can then be
     * used to efficiently execute this statement multiple times.
     *
     * Note: This method is optimized for handling parametric SQL
     * statements that benefit from precompilation. If the driver
     * supports precompilation, the method prepareStatement will send
     * the statement to the database for precompilation. Some drivers
     * may not support precompilation. In this case, the statement may
     * not be sent to the database until the PreparedStatement object is
     * executed. This has no direct effect on users; however, it does
     * affect which methods throw certain SQLException objects.
     *
     * Result sets created using the returned PreparedStatement object
     * will by default be type TYPE_FORWARD_ONLY and have a concurrency
     * level of CONCUR_READ_ONLY.
     *
     * @param sql an SQL statement that may contain one or more '?' IN
     *        parameter placeholders
     * @return a new default PreparedStatement object containing the
     *         pre-compiled SQL statement
     * @throws SQLException if a database access error occurs
     */
    @Override
    public PreparedStatement prepareStatement(String sql) throws SQLException {
        return prepareStatement(sql, ResultSet.TYPE_FORWARD_ONLY, ResultSet.CONCUR_READ_ONLY,
                ResultSet.HOLD_CURSORS_OVER_COMMIT);
    }

    /**
     * Creates a PreparedStatement object that will generate ResultSet
     * objects with the given type and concurrency.  This method is the
     * same as the prepareStatement method above, but it allows the
     * default result set type and concurrency to be overridden.
     *
     * @param sql a String object that is the SQL statement to be sent to the
     *            database; may contain one or more ? IN parameters
     * @param resultSetType a result set type; one of
     *        ResultSet.TYPE_FORWARD_ONLY, ResultSet.TYPE_SCROLL_INSENSITIVE,
     *        or ResultSet.TYPE_SCROLL_SENSITIVE
     * @param resultSetConcurrency a concurrency type; one of
     *        ResultSet.CONCUR_READ_ONLY or ResultSet.CONCUR_UPDATABLE
     * @return a new PreparedStatement object containing the pre-compiled SQL
     *         statement that will produce ResultSet objects with the given
     *         type and concurrency
     * @throws SQLException if a database access error occurs or the given
     *                      parameters are not ResultSet constants indicating
     *                      type and concurrency
     */
    @Override
    public PreparedStatement prepareStatement(String sql, int resultSetType, int resultSetConcurrency)
            throws SQLException {
        return prepareStatement(sql, resultSetType, resultSetConcurrency, ResultSet.HOLD_CURSORS_OVER_COMMIT);
    }

    /**
     * Creates a PreparedStatement object that will generate ResultSet
     * objects with the given type, concurrency, and holdability.
     *
     * This method is the same as the prepareStatement method above, but
     * it allows the default result set type, concurrency, and
     * holdability to be overridden.
     *
     * @param sql a String object that is the SQL statement to be sent
     * to the database; may contain one or more ? IN parameters
     * @param resultSetType one of the following ResultSet constants:
     * ResultSet.TYPE_FORWARD_ONLY, ResultSet.TYPE_SCROLL_INSENSITIVE,
     * or ResultSet.TYPE_SCROLL_SENSITIVE
     * @param resultSetConcurrency one of the following ResultSet
     * constants: ResultSet.CONCUR_READ_ONLY or
     * ResultSet.CONCUR_UPDATABLE
     * @param resultSetHoldability one of the following ResultSet
     * constants: ResultSet.HOLD_CURSORS_OVER_COMMIT or
     * ResultSet.CLOSE_CURSORS_AT_COMMIT
     * @return a new PreparedStatement object, containing the
     * pre-compiled SQL statement, that will generate ResultSet objects
     * with the given type, concurrency, and holdability
     * @throws SQLException if a database access error occurs or the
     * given parameters are not ResultSet constants indicating type,
     * concurrency, and holdability
     */
    @Override
    public PreparedStatement prepareStatement(String sql, int resultSetType, int resultSetConcurrency,
                                              int resultSetHoldability) throws SQLException {
        try {
            PreparedStatement ret = new MonetPreparedStatement(this, resultSetType, resultSetConcurrency,
                    resultSetHoldability, sql);
            // store it in the map for when we close...
            statements.put(ret, null);
            return ret;
        } catch (IllegalArgumentException e) {
            throw new SQLException(e.toString(), "M0M03");
        }
        // we don't have to catch SQLException because that is declared to
        // be thrown
    }

    /**
     * Creates a default PreparedStatement object that has the
     * capability to retrieve auto-generated keys.  The given constant
     * tells the driver whether it should make auto-generated keys
     * available for retrieval.  This parameter is ignored if the SQL
     * statement is not an INSERT statement.
     *
     * Note: This method is optimized for handling parametric SQL
     * statements that benefit from precompilation.  If the driver
     * supports precompilation, the method prepareStatement will send
     * the statement to the database for precompilation. Some drivers
     * may not support precompilation.  In this case, the statement may
     * not be sent to the database until the PreparedStatement object is
     * executed.  This has no direct effect on users; however, it does
     * affect which methods throw certain SQLExceptions.
     *
     * Result sets created using the returned PreparedStatement object
     * will by default be type TYPE_FORWARD_ONLY and have a concurrency
     * level of CONCUR_READ_ONLY.
     *
     * @param sql an SQL statement that may contain one or more '?' IN
     *        parameter placeholders
     * @param autoGeneratedKeys a flag indicating whether auto-generated
     *        keys should be returned; one of
     *        Statement.RETURN_GENERATED_KEYS or
     *        Statement.NO_GENERATED_KEYS
     * @return a new PreparedStatement object, containing the
     *         pre-compiled SQL statement, that will have the capability
     *         of returning auto-generated keys
     * @throws SQLException - if a database access error occurs or the
     *         given parameter is not a Statement  constant indicating
     *         whether auto-generated keys should be returned
     */
    @Override
    public PreparedStatement prepareStatement(String sql, int autoGeneratedKeys) throws SQLException {
        if (autoGeneratedKeys != Statement.RETURN_GENERATED_KEYS && autoGeneratedKeys != Statement.NO_GENERATED_KEYS) {
            throw new SQLException("Invalid argument, expected RETURN_GENERATED_KEYS or NO_GENERATED_KEYS", "M1M05");
        }
		/* MonetDB has no way to disable this, so just do the normal thing ;) */
        return prepareStatement(sql, ResultSet.TYPE_FORWARD_ONLY, ResultSet.CONCUR_READ_ONLY);
    }

    @Override
    public PreparedStatement prepareStatement(String sql, int[] columnIndexes) {return null;}

    @Override
    public PreparedStatement prepareStatement(String sql, String[] columnNames) {return null;}

    /**
     * Removes the given Savepoint object from the current transaction.
     * Any reference to the savepoint after it have been removed will
     * cause an SQLException to be thrown.
     *
     * @param savepoint the Savepoint object to be removed
     * @throws SQLException if a database access error occurs or the given
     *         Savepoint object is not a valid savepoint in the current
     *         transaction
     */
    @Override
    public void releaseSavepoint(Savepoint savepoint) throws SQLException {
        if (!(savepoint instanceof MonetSavepoint)) {
            throw new SQLException("This driver can only handle savepoints it created itself", "M0M06");
        }
        MonetSavepoint sp = (MonetSavepoint) savepoint;
        // note: can't use sendIndependentCommand here because we need
        // to process the auto_commit state the server gives
        // create a container for the result
        this.createResponseList("RELEASE SAVEPOINT " + sp.getName());
    }

    /**
     * Undoes all changes made in the current transaction and releases
     * any database locks currently held by this Connection object. This
     * method should be used only when auto-commit mode has been
     * disabled.
     *
     * @throws SQLException if a database access error occurs or this
     *         Connection object is in auto-commit mode
     * @see #setAutoCommit(boolean)
     */
    @Override
    public void rollback() throws SQLException {
        // note: can't use sendIndependentCommand here because we need
        // to process the auto_commit state the server gives
        // create a container for the result
        this.createResponseList("ROLLBACK");
    }

    /**
     * Undoes all changes made after the given Savepoint object was set.
     *
     * This method should be used only when auto-commit has been
     * disabled.
     *
     * @param savepoint the Savepoint object to roll back to
     * @throws SQLException if a database access error occurs, the
     *         Savepoint object is no longer valid, or this Connection
     *         object is currently in auto-commit mode
     */
    @Override
    public void rollback(Savepoint savepoint) throws SQLException {
        if (!(savepoint instanceof MonetSavepoint)) {
            throw new SQLException("This driver can only handle savepoints it created itself", "M0M06");
        }

        MonetSavepoint sp = (MonetSavepoint)savepoint;
        // note: can't use sendIndependentCommand here because we need
        // to process the auto_commit state the server gives
        // create a container for the result
        this.createResponseList("ROLLBACK TO SAVEPOINT " + sp.getName());
    }

    /**
     * Sets this connection's auto-commit mode to the given state. If a
     * connection is in auto-commit mode, then all its SQL statements
     * will be executed and committed as individual transactions.
     * Otherwise, its SQL statements are grouped into transactions that
     * are terminated by a call to either the method commit or the
     * method rollback. By default, new connections are in auto-commit
     * mode.
     *
     * The commit occurs when the statement completes or the next
     * execute occurs, whichever comes first. In the case of statements
     * returning a ResultSet object, the statement completes when the
     * last row of the ResultSet object has been retrieved or the
     * ResultSet object has been closed. In advanced cases, a single
     * statement may return multiple results as well as output parameter
     * values. In these cases, the commit occurs when all results and
     * output parameter values have been retrieved.
     *
     * NOTE: If this method is called during a transaction, the
     * transaction is committed.
     *
     * @param autoCommit true to enable auto-commit mode; false to disable it
     * @throws SQLException if a database access error occurs
     * @see #getAutoCommit()
     */
    @Override
    public void setAutoCommit(boolean autoCommit) throws SQLException {
        if (this.autoCommit != autoCommit) {
            this.sendControlCommand(ControlCommands.AUTO_COMMIT, (autoCommit ? 1 : 0));
            this.autoCommit = autoCommit;
        }
    }

    /**
     * Sets the given catalog name in order to select a subspace of this
     * Connection object's database in which to work.  If the driver
     * does not support catalogs, it will silently ignore this request.
     */
    @Override
    public void setCatalog(String catalog) throws SQLException {
        throw new SQLFeatureNotSupportedException("setCatalog(String catalog) not supported", "0A000");
    }

    /**
     * Changes the default holdability of ResultSet objects created using this
     * Connection object to the given holdability. The default holdability of
     * ResultSet objects can be be determined by invoking DatabaseMetaData.getResultSetHoldability().
     *
     * @param holdability - a ResultSet holdability constant; one of
     *	ResultSet.HOLD_CURSORS_OVER_COMMIT or
     *	ResultSet.CLOSE_CURSORS_AT_COMMIT
     * @see #getHoldability()
     */
    @Override
    public void setHoldability(int holdability) throws SQLException {
        // we only support ResultSet.HOLD_CURSORS_OVER_COMMIT
        if (holdability != ResultSet.HOLD_CURSORS_OVER_COMMIT)
            throw new SQLFeatureNotSupportedException("setHoldability(CLOSE_CURSORS_AT_COMMIT) not supported", "0A000");
    }

    /**
     * Puts this connection in read-only mode as a hint to the driver to
     * enable database optimizations.  MonetDB doesn't support any mode
     * here, hence an SQLWarning is generated if attempted to set
     * to true here.
     *
     * @param readOnly true enables read-only mode; false disables it
     * @throws SQLException if a database access error occurs or this
     *         method is called during a transaction.
     */
    @Override
    public void setReadOnly(boolean readOnly) throws SQLException {
        if (readOnly) {
            addWarning("cannot setReadOnly(true): read-only Connection mode not supported", "01M08");
        }
    }

    /**
     * Creates an unnamed savepoint in the current transaction and
     * returns the new Savepoint object that represents it.
     *
     * @return the new Savepoint object
     * @throws SQLException if a database access error occurs or this Connection
     *         object is currently in auto-commit mode
     */
    @Override
    public Savepoint setSavepoint() throws SQLException {
        // create a new Savepoint object
        MonetSavepoint sp = new MonetSavepoint();
        // note: can't use sendIndependentCommand here because we need
        // to process the auto_commit state the server gives
        // create a container for the result
        this.createResponseList("SAVEPOINT " + sp.getName());
        return sp;
    }

    /**
     * Creates a savepoint with the given name in the current
     * transaction and returns the new Savepoint object that represents
     * it.
     *
     * @param name a String containing the name of the savepoint
     * @return the new Savepoint object
     * @throws SQLException if a database access error occurs or this Connection
     *         object is currently in auto-commit mode
     */
    @Override
    public Savepoint setSavepoint(String name) throws SQLException {
        // create a new Savepoint object
        MonetSavepoint sp;
        try {
            sp = new MonetSavepoint(name);
        } catch (IllegalArgumentException e) {
            throw new SQLException(e.getMessage(), "M0M03");
        }
        // note: can't use sendIndependentCommand here because we need
        // to process the auto_commit state the server gives
        // create a container for the result
        this.createResponseList("SAVEPOINT " + sp.getName());
        return sp;
    }

    /**
     * Attempts to change the transaction isolation level for this
     * Connection object to the one given.  The constants defined in the
     * interface Connection are the possible transaction isolation
     * levels.
     *
     * @param level one of the following Connection constants: Connection.TRANSACTION_READ_UNCOMMITTED,
     *        Connection.TRANSACTION_READ_COMMITTED, Connection.TRANSACTION_REPEATABLE_READ, or
     *        Connection.TRANSACTION_SERIALIZABLE.
     */
    @Override
    public void setTransactionIsolation(int level) {
        if (level != TRANSACTION_SERIALIZABLE) {
            addWarning("MonetDB only supports fully serializable " +
                    "transactions, continuing with transaction level raised to TRANSACTION_SERIALIZABLE", "01M09");
        }
    }

    /**
     * Installs the given TypeMap object as the type map for this
     * Connection object. The type map will be used for the custom
     * mapping of SQL structured types and distinct types.
     *
     * @param map the java.util.Map object to install as the replacement for
     *        this Connection  object's default type map
     */
    @Override
    public void setTypeMap(Map<String, Class<?>> map) {
        typeMap = map;
    }

    /**
     * Returns a string identifying this Connection to the MonetDB server.
     *
     * @return a String representing this Object
     */
    @Override
    public String toString() {
        return "MonetDB Connection (" + this.getJDBCURL() + ") " + (closed ? "disconnected" : "connected");
    }

    //== Java 1.6 methods (JDBC 4.0)

    /**
     * Factory method for creating Array objects.
     *
     * Note: When createArrayOf is used to create an array object that
     * maps to a primitive data type, then it is implementation-defined
     * whether the Array object is an array of that primitive data type
     * or an array of Object.
     *
     * Note: The JDBC driver is responsible for mapping the elements
     * Object array to the default JDBC SQL type defined in
     * java.sql.Types for the given class of Object. The default mapping
     * is specified in Appendix B of the JDBC specification. If the
     * resulting JDBC type is not the appropriate type for the given
     * typeName then it is implementation defined whether an
     * SQLException is thrown or the driver supports the resulting conversion.
     *
     * @param typeName the SQL name of the type the elements of the
     *        array map to. The typeName is a database-specific name
     *        which may be the name of a built-in type, a user-defined
     *        type or a standard SQL type supported by this database.
     *        This is the value returned by Array.getBaseTypeName
     * @return an Array object whose elements map to the specified SQL type
     * @throws SQLException if a database error occurs, the JDBC type
     *         is not appropriate for the typeName and the conversion is
     *         not supported, the typeName is null or this method is
     *         called on a closed connection
     * @throws SQLFeatureNotSupportedException the JDBC driver does
     *         not support this data type
     * @since 1.6
     */
    @Override
    public java.sql.Array createArrayOf(String typeName, Object[] elements) throws SQLException {
        throw new SQLFeatureNotSupportedException("createArrayOf() not supported", "0A000");
    }

    /**
     * Constructs an object that implements the Clob interface. The
     * object returned initially contains no data. The setAsciiStream,
     * setCharacterStream and setString methods of the Clob interface
     * may be used to add data to the Clob.
     *
     * @return a MonetClob instance
     * @throws SQLFeatureNotSupportedException the JDBC driver does
     *         not support MonetClob objects that can be filled in
     * @since 1.6
     */
    @Override
    public java.sql.Clob createClob() throws SQLException {
        return new MonetClob("");
    }

    /**
     * Constructs an object that implements the Blob interface. The
     * object returned initially contains no data. The setBinaryStream
     * and setBytes methods of the Blob interface may be used to add
     * data to the Blob.
     *
     * @return a MonetBlob instance
     * @throws SQLFeatureNotSupportedException the JDBC driver does
     *         not support MonetBlob objects that can be filled in
     * @since 1.6
     */
    @Override
    public java.sql.Blob createBlob() throws SQLException {
        return new MonetBlob(new byte[1]);
    }

    /**
     * Constructs an object that implements the NClob interface. The
     * object returned initially contains no data. The setAsciiStream,
     * setCharacterStream and setString methods of the NClob interface
     * may be used to add data to the NClob.
     *
     * @return an NClob instance
     * @throws SQLFeatureNotSupportedException the JDBC driver does
     *         not support MonetNClob objects that can be filled in
     * @since 1.6
     */
    @Override
    public java.sql.NClob createNClob() throws SQLException {
        throw new SQLFeatureNotSupportedException("createNClob() not supported", "0A000");
    }

    /**
     * Factory method for creating Struct objects.
     *
     * @param typeName the SQL type name of the SQL structured type that
     *        this Struct object maps to. The typeName is the name of a
     *        user-defined type that has been defined for this database.
     *        It is the value returned by Struct.getSQLTypeName.
     * @param attributes the attributes that populate the returned object
     * @return a Struct object that maps to the given SQL type and is
     *         populated with the given attributes
     * @throws SQLException if a database error occurs, the typeName
     *         is null or this method is called on a closed connection
     * @throws SQLFeatureNotSupportedException the JDBC driver does
     *         not support this data type
     * @since 1.6
     */
    @Override
    public java.sql.Struct createStruct(String typeName, Object[] attributes) throws SQLException {
        throw new SQLFeatureNotSupportedException("createStruct() not supported", "0A000");
    }

    /**
     * Constructs an object that implements the SQLXML interface. The
     * object returned initially contains no data. The
     * createXmlStreamWriter object and setString method of the SQLXML
     * interface may be used to add data to the SQLXML object.
     *
     * @return An object that implements the SQLXML interface
     * @throws SQLFeatureNotSupportedException the JDBC driver does
     *         not support this data type
     * @since 1.6
     */
    @Override
    public java.sql.SQLXML createSQLXML() throws SQLException {
        throw new SQLFeatureNotSupportedException("createSQLXML() not supported", "0A000");
    }

    /**
     * Returns true if the connection has not been closed and is still
     * valid. The driver shall submit a query on the connection or use
     * some other mechanism that positively verifies the connection is
     * still valid when this method is called.
     *
     * The query submitted by the driver to validate the connection
     * shall be executed in the context of the current transaction.
     *
     * @param timeout The time in seconds to wait for the database
     *        operation used to validate the connection to complete. If
     *        the timeout period expires before the operation completes,
     *        this method returns false. A value of 0 indicates a
     *        timeout is not applied to the database operation.
     * @return true if the connection is valid, false otherwise
     * @throws SQLException if the value supplied for timeout is less than 0
     * @since 1.6
     */
    @Override
    public boolean isValid(int timeout) throws SQLException {
        if (timeout < 0)
            throw new SQLException("timeout is less than 0", "M1M05");
        if (closed)
            return false;

        // ping db using query: select 1;
        Statement stmt = null;
        ResultSet rs = null;
        try {
            stmt = createStatement();
            stmt.setQueryTimeout(timeout);
            rs = stmt.executeQuery("SELECT 1");
            rs.close();
            rs = null;
            stmt.close();
            return true;
        } catch (Exception e) {
            if (rs != null) {
                try {
                    rs.close();
                } catch (Exception ignored) {}
            }
            if (stmt != null) {
                try {
                    stmt.close();
                } catch (Exception ignored) {}
            }
        }
        return false;
    }

    /**
     * Returns the value of the client info property specified by name.
     * This method may return null if the specified client info property
     * has not been set and does not have a default value.
     * This method will also return null if the specified client info
     * property name is not supported by the driver.
     * Applications may use the DatabaseMetaData.getClientInfoProperties method
     * to determine the client info properties supported by the driver.
     *
     * @param name - The name of the client info property to retrieve
     * @return The value of the client info property specified or null
     * @throws SQLException - if the database server returns an error
     *	when fetching the client info value from the database
     *	or this method is called on a closed connection
     * @since 1.6
     */
    @Override
    public String getClientInfo(String name) throws SQLException {
        if (name == null || name.isEmpty())
            return null;
        return conn_props.getProperty(name);
    }

    /**
     * Returns a list containing the name and current value of each client info
     * property supported by the driver. The value of a client info property may
     * be null if the property has not been set and does not have a default value.
     *
     * @return A Properties object that contains the name and current value
     *         of each of the client info properties supported by the driver.
     * @throws SQLException - if the database server returns an error
     *	when fetching the client info value from the database
     *	or this method is called on a closed connection
     * @since 1.6
     */
    @Override
    public Properties getClientInfo() throws SQLException {
        // return a clone of the connection properties object
        return new Properties(conn_props);
    }

    /**
     * Sets the value of the client info property specified by name to the value specified by value.
     * Applications may use the DatabaseMetaData.getClientInfoProperties method to determine
     * the client info properties supported by the driver and the maximum length that may be specified
     * for each property.
     *
     * The driver stores the value specified in a suitable location in the database. For example
     * in a special register, session parameter, or system table column. For efficiency the driver
     * may defer setting the value in the database until the next time a statement is executed
     * or prepared. Other than storing the client information in the appropriate place in the
     * database, these methods shall not alter the behavior of the connection in anyway.
     * The values supplied to these methods are used for accounting, diagnostics and debugging purposes only.
     *
     * The driver shall generate a warning if the client info name specified is not recognized by the driver.
     *
     * If the value specified to this method is greater than the maximum length for the property
     * the driver may either truncate the value and generate a warning or generate a SQLClientInfoException.
     * If the driver generates a SQLClientInfoException, the value specified was not set on the connection.
     *
     * The following are standard client info properties. Drivers are not required to support these
     * properties however if the driver supports a client info property that can be described by one
     * of the standard properties, the standard property name should be used.
     *
     *	ApplicationName - The name of the application currently utilizing the connection
     *	ClientUser - The name of the user that the application using the connection is performing work for.
     *		This may not be the same as the user name that was used in establishing the connection.
     *	ClientHostname - The hostname of the computer the application using the connection is running on.
     *
     * @param name - The name of the client info property to set
     * @param value - The value to set the client info property to. If the
     *        value is null, the current value of the specified property is cleared.
     * @throws SQLClientInfoException - if the database server returns an error
     *         while setting the clientInfo values on the database server
     *         or this method is called on a closed connection
     * @since 1.6
     */
    @Override
    public void setClientInfo(String name, String value) throws java.sql.SQLClientInfoException {
        if (name == null || name.isEmpty()) {
            addWarning("setClientInfo: missing property name", "01M07");
            return;
        }
        // If the value is null, the current value of the specified property is cleared.
        if (value == null) {
            if (conn_props.containsKey(name))
                conn_props.remove(name);
            return;
        }
        // only set value for supported property names
        if (name.equals("host") || name.equals("port") || name.equals("user") || name.equals("password") ||
                name.equals("database") || name.equals("language") || name.equals("so_timeout") ||
                name.equals("hash") || name.equals("treat_blob_as_binary") || name.equals("follow_redirects") ||
                name.equals("treat_clob_as_longvarchar") || name.equals("embedded") || name.equals("directory")) {
            conn_props.setProperty(name, value);
        } else {
            addWarning("setClientInfo: " + name + "is not a recognised property", "01M07");
        }
    }

    /**
     * Sets the value of the connection's client info properties.
     * The Properties object contains the names and values of the client info
     * properties to be set. The set of client info properties contained in the
     * properties list replaces the current set of client info properties on the connection.
     * If a property that is currently set on the connection is not present in the
     * properties list, that property is cleared. Specifying an empty properties list
     * will clear all of the properties on the connection.
     * See setClientInfo (String, String) for more information.
     *
     * If an error occurs in setting any of the client info properties, a
     * SQLClientInfoException is thrown. The SQLClientInfoException contains information
     * indicating which client info properties were not set. The state of the client
     * information is unknown because some databases do not allow multiple client info
     * properties to be set atomically. For those databases, one or more properties may
     * have been set before the error occurred.
     *
     * @param props - The list of client info properties to set
     * @throws SQLClientInfoException - if the database server returns an error
     *	while setting the clientInfo values on the database server
     *	or this method is called on a closed connection
     * @since 1.6
     */
    @Override
    public void setClientInfo(Properties props) throws java.sql.SQLClientInfoException {
        if (props != null) {
            for (Map.Entry<Object, Object> entry : props.entrySet()) {
                setClientInfo(entry.getKey().toString(), entry.getValue().toString());
            }
        }
    }

    //== Java 1.7 methods (JDBC 4.1)

    /**
     * Sets the given schema name to access.
     *
     * @param schema the name of a schema in which to work
     * @throws SQLException if a database access error occurs or this method is called on a closed connection
     * @since 1.7
     */
    @Override
    public void setSchema(String schema) throws SQLException {
        if (closed)
            throw new SQLException("Cannot call on closed Connection", "M1M20");
        if (schema == null)
            throw new SQLException("Missing schema name", "M1M05");

        try (Statement st = createStatement()) {
            st.execute("SET SCHEMA \"" + schema + "\"");
        }
    }

    /**
     * Retrieves this Connection object's current schema name.
     *
     * @return the current schema name or null if there is none
     * @throws SQLException if a database access error occurs or this method is called on a closed connection
     */
    @Override
    public String getSchema() throws SQLException {
        if (closed) {
            throw new SQLException("Cannot call on closed Connection", "M1M20");
        }
        String cur_schema;
        Statement st = createStatement();
        ResultSet rs = null;
        try {
            rs = st.executeQuery("SELECT CURRENT_SCHEMA");
            if (!rs.next())
                throw new SQLException("Row expected", "02000");
            cur_schema = rs.getString(1);
        } finally {
            if (rs != null)
                rs.close();
            st.close();
        }
        return cur_schema;
    }

    /**
     * Terminates an open connection. Calling abort results in:
     *  * The connection marked as closed
     *  * Closes any physical connection to the database
     *  * Releases resources used by the connection
     *  * Insures that any thread that is currently accessing the
     *    connection will either progress to completion or throw an
     *    SQLException.
     * Calling abort marks the connection closed and releases any
     * resources. Calling abort on a closed connection is a no-op.
     *
     * @param executor The Executor implementation which will be used by abort
     * @throws SQLException if a database access error occurs or the executor is null
     * @throws SecurityException if a security manager exists and its checkPermission method denies calling abort
     */
    @Override
    public void abort(Executor executor) throws SQLException {
        if (closed)
            return;
        if (executor == null)
            throw new SQLException("executor is null", "M1M05");
        // this is really the simplest thing to do, it destroys
        // everything (in particular the server connection)
        close();
    }

    /**
     * Sets the maximum period a Connection or objects created from the
     * Connection will wait for the database to reply to any one
     * request. If any request remains unanswered, the waiting method
     * will return with a SQLException, and the Connection or objects
     * created from the Connection will be marked as closed. Any
     * subsequent use of the objects, with the exception of the close,
     * isClosed or Connection.isValid methods, will result in a
     * SQLException.
     *
     * @param executor The Executor implementation which will be used by setNetworkTimeout
     * @param millis The time in milliseconds to wait for the database operation to complete
     * @throws SQLException if a database access error occurs, this method is called on a closed connection, the
     * executor is null, or the value specified for seconds is less than 0.
     */
    @Override
    public void setNetworkTimeout(Executor executor, int millis) throws SQLException {
        if (closed) {
            throw new SQLException("Cannot call on closed Connection", "M1M20");
        }
        if (executor == null)
            throw new SQLException("executor is null", "M1M05");
        if (millis < 0)
            throw new SQLException("milliseconds is less than zero", "M1M05");
        this.setSoTimeout(millis);
    }

    /**
     * Retrieves the number of milliseconds the driver will wait for a database request to complete. If the limit is
     * exceeded, a SQLException is thrown.
     *
     * @return the current timeout limit in milliseconds; zero means there is no limit
     * @throws SQLException if a database access error occurs or this method is called on a closed Connection
     */
    @Override
    public int getNetworkTimeout() throws SQLException {
        if (closed) {
            throw new SQLException("Cannot call on closed Connection", "M1M20");
        }
        return this.getSoTimeout();
    }

    //== end methods of interface Connection

    /**
     * Returns whether the BLOB type should be mapped to BINARY type.
     */
    public boolean getBlobAsBinary() {
        return blobIsBinary;
    }

    /**
     * Returns whether the CLOB type should be mapped to LONGVARCHAR type.
     */
    public boolean getClobAsLongChar() {
        return clobIsLongChar;
    }

    /**
     * Sends the given string to MonetDB as regular statement, making sure there is a prompt after the command is sent.
     * All possible returned information is discarded. Encountered errors are reported.
     *
     * @param command the exact string to send to MonetDB
     * @throws SQLException if an IO exception or a database error occurs
     */
    void sendIndependentCommand(String command) throws SQLException {
        try {
            protocol.writeNextQuery(language.getQueryTemplateIndex(0), command, language.getQueryTemplateIndex(1));
            protocol.waitUntilPrompt();
            int csrh = protocol.getCurrentServerResponse();
            if (csrh == ServerResponses.ERROR) {
                String error = protocol.getRemainingStringLine(0);
                throw new SQLException(error.substring(6), error.substring(0, 5));
            }
        } catch (SocketTimeoutException e) {
            close(); // JDBC 4.1 semantics: abort()
            throw new SQLException("connection timed out", "08M33");
        } catch (IOException e) {
            throw new SQLException(e.getMessage(), "08000");
        }
    }

    /**
     * Adds a warning to the pile of warnings this Connection object has. If there were no warnings (or clearWarnings
     * was called) this warning will be the first, otherwise this warning will get appended to the current warning.
     *
     * @param reason the warning message
     */
    protected void addWarning(String reason, String sqlstate) {
        if (warnings == null) {
            warnings = new SQLWarning(reason, sqlstate);
        } else {
            warnings.setNextWarning(new SQLWarning(reason, sqlstate));
        }
    }

    /**
     * A list of Response objects. Responses are added to this list. Methods of this class are not synchronized. This is
     * left as responsibility to the caller to prevent concurrent access.
     */
    public class ResponseList {

        /** The cache size (number of rows in a DataBlockResponse object) */
        private final int cachesize;
        /** The maximum number of results for this query */
        private final int maxrows;
        /** The ResultSet type to produce */
        private final int rstype;
        /** The ResultSet concurrency to produce */
        private final int rsconcur;
        /** The sequence number of this ResponseList */
        private final int seqnr;
        /** A list of the Responses associated with the query, in the right order */
        private final List<IResponse> responses = new ArrayList<>();
        /** A map of ResultSetResponses, used for additional DataBlockResponse mapping */
        private Map<Integer, ResultSetResponse> rsresponses;
        /** The current header returned by getNextResponse() */
        private int curResponse = -1;

        /**
         * Main constructor. The query argument can either be a String or List.  An SQLException is thrown if another
         * object instance is supplied.
         *
         * @param cachesize overall cachesize to use
         * @param maxrows maximum number of rows to allow in the set
         * @param rstype the type of result sets to produce
         * @param rsconcur the concurrency of result sets to produce
         */
        ResponseList(int cachesize, int maxrows, int rstype, int rsconcur) {
            this.cachesize = cachesize;
            this.maxrows = maxrows;
            this.rstype = rstype;
            this.rsconcur = rsconcur;
            this.seqnr = SeqCounter++;
        }

        public int getCachesize() {
            return cachesize;
        }

        public int getRstype() {
            return rstype;
        }

        public int getRsconcur() {
            return rsconcur;
        }

        public int getMaxrows() {
            return maxrows;
        }

        /**
         * Retrieves the next available response, or null if there are no more responses.
         *
         * @return the next Response available or null
         */
        IResponse getNextResponse() throws SQLException {
            if (rstype == ResultSet.TYPE_FORWARD_ONLY) {
                // free resources if we're running forward only
                if (curResponse >= 0 && curResponse < responses.size()) {
                    IResponse tmp = responses.get(curResponse);
                    if (tmp != null) {
                        tmp.close();
                    }
                    responses.set(curResponse, null);
                }
            }
            curResponse++;
            if (curResponse >= responses.size()) {
                // ResponseList is obviously completed so, there are no more responses
                return null;
            } else {
                // return this response
                return responses.get(curResponse);
            }
        }

        /**
         * Closes the Response at index i, if not null.
         *
         * @param i the index position of the header to close
         */
        void closeResponse(int i) {
            if (i < 0 || i >= responses.size()) return;
            IResponse tmp = responses.set(i, null);
            if (tmp != null)
                tmp.close();
        }

        /**
         * Closes the current response.
         */
        void closeCurrentResponse() {
            closeResponse(curResponse);
        }

        /**
         * Closes the current and previous responses.
         */
        void closeCurOldResponses() {
            for (int i = curResponse; i >= 0; i--) {
                closeResponse(i);
            }
        }

        /**
         * Closes this ResponseList by closing all the Responses in this ResponseList.
         */
        public void close() {
            for (int i = 0; i < responses.size(); i++) {
                closeResponse(i);
            }
        }

        /**
         * Returns whether this ResponseList has still unclosed Responses.
         */
        boolean hasUnclosedResponses() {
            for (IResponse r : responses) {
                if (r != null)
                    return true;
            }
            return false;
        }

        /**
         * Executes the query contained in this ResponseList, and stores the Responses resulting from this query in this
         * ResponseList.
         *
         * @throws SQLException if a database error occurs
         */
        void processQuery(String query) throws SQLException {
            this.executeQuery(language.getQueryTemplates(), query);
        }

        /**
         * Internal executor of queries.
         *
         * @param templ the template to fill in
         * @param query the query to execute
         * @throws SQLException if a database error occurs
         */
        @SuppressWarnings("fallthrough")
        public void executeQuery(String[] templ, String query) throws SQLException {
            String error = null;

            try {
                // make sure we're ready to send query; read data till we have the prompt it is possible (and most
                // likely) that we already have the prompt and do not have to skip any lines. Ignore errors from
                // previous result sets.
                protocol.waitUntilPrompt();

                // {{{ set reply size
                /*
                 * Change the reply size of the server.  If the given value is the same as the current value known
                 * to use, then ignore this call.  If it is set to 0 we get a prompt after the server sent it's
                 * header.
                 *
                 * 2017: For now, in the embedded connection, the value set cachesize will be always the default one.
                 */
                int size = (cachesize != 0 && !isEmbedded) ? cachesize : MonetConnection.this.getDefFetchsize();
                size = maxrows != 0 ? Math.min(maxrows, size) : size;
                // don't do work if it's not needed
                if (!isEmbedded && language.getRepresentation().equals("sql") && size != curReplySize &&
                        !Arrays.deepEquals(templ, language.getCommandTemplates())) {
                    sendControlCommand(ControlCommands.REPLY_SIZE, size);
                    // store the reply size after a successful change
                    curReplySize = size;
                }
                // }}} set reply size

                // If the query is larger than the TCP buffer size, use a special send thread to avoid deadlock with
                // the server due to blocking behaviour when the buffer is full. Because the server will be writing
                // back results to us, it will eventually block as well when its TCP buffer gets full, as we are
                // blocking an not consuming from it. The result is a state where both client and server want to
                // write, but block.
                if (query.length() > getBlockSize()) {
                    // get a reference to the send thread
                    if (senderThread == null) {
                        senderThread = new SenderThread(protocol);
                    }
                    // tell it to do some work!
                    senderThread.runQuery(templ, query);
                } else {
                    // this is a simple call, which is a lot cheaper and will always succeed for small queries.
                    protocol.writeNextQuery((templ[0] == null) ? "" : templ[0], query,
                            (templ[1] == null) ? "" : templ[1]);
                }

                // go for new results
                protocol.fetchNextResponseData();
                int nextResponse = protocol.getCurrentServerResponse();
                IResponse res = null;
                while (nextResponse != ServerResponses.PROMPT) {
                    // each response should start with a start of header (or error)
                    switch (nextResponse) {
                        case ServerResponses.SOHEADER:
                            // make the response object, and fill it
                            int nextStartHeader = protocol.getNextStarterHeader();
                            try {
                                switch (nextStartHeader) {
                                    case StarterHeaders.Q_PARSE:
                                        throw new ProtocolException("Q_PARSE header not allowed here");
                                    case StarterHeaders.Q_TABLE:
                                    case StarterHeaders.Q_PREPARE: {
                                        res = protocol.getNextResultSetResponse(MonetConnection.this,
                                                ResponseList.this, this.seqnr, this.maxrows);
                                        ResultSetResponse rsreponse = (ResultSetResponse) res;
                                        if (rsresponses == null) {
                                            rsresponses = new HashMap<>();
                                        }
                                        rsresponses.put(rsreponse.getId(), rsreponse);
                                    }
                                    break;
                                    case StarterHeaders.Q_UPDATE:
                                        res = protocol.getNextUpdateResponse();
                                        break;
                                    case StarterHeaders.Q_SCHEMA:
                                        res = protocol.getNextSchemaResponse();
                                        break;
                                    case StarterHeaders.Q_TRANS:
                                        res = protocol.getNextAutoCommitResponse();
                                        boolean isAutoCommit = ((AutoCommitResponse) res).isAutocommit();

                                        if (MonetConnection.this.getAutoCommit() && isAutoCommit) {
                                            MonetConnection.this.addWarning("Server enabled auto commit mode " +
                                                    "while local state already was auto commit.", "01M11");
                                        }
                                        MonetConnection.this.autoCommit = isAutoCommit;
                                        break;
                                    case StarterHeaders.Q_BLOCK: {
                                        AbstractDataBlockResponse next = protocol.getNextDatablockResponse(rsresponses);
                                        if (next == null) {
                                            error = "M0M12!No ResultSetResponse for a DataBlock found";
                                            break;
                                        }
                                        res = next;
                                    }
                                    break;
                                }
                            } catch (ProtocolException e) {
                                error = "M0M10!error while parsing start of header:\n" + e.getMessage() + " found: '"
                                        + protocol.getRemainingStringLine(0).charAt(e.getErrorOffset()) + "'" +
                                        " in: \"" + protocol.getRemainingStringLine(0) + "\"" + " at pos: "
                                        + e.getErrorOffset();
                                // flush all the rest
                                protocol.waitUntilPrompt();
                                nextResponse = protocol.getCurrentServerResponse();
                                break;
                            }

                            // immediately handle errors after parsing the header (res may be null)
                            if (error != null) {
                                protocol.waitUntilPrompt();
                                nextResponse = protocol.getCurrentServerResponse();
                                break;
                            }

                            // here we have a res object, which we can start filling
                            if (res instanceof IIncompleteResponse) {
                                IIncompleteResponse iter = (IIncompleteResponse) res;
                                while (iter.wantsMore()) {
                                    try {
                                        protocol.fetchNextResponseData();
                                        iter.addLines(protocol);
                                    } catch (ProtocolException ex) {
                                        // right, some protocol violation, skip the rest of the result
                                        error = "M0M10!" + ex.getMessage();
                                        protocol.waitUntilPrompt();
                                        nextResponse = protocol.getCurrentServerResponse();
                                        break;
                                    }
                                }
                            }

                            if (error != null) {
                                break;
                            }

                            // it is of no use to store DataBlockResponses, you never want to retrieve them directly
                            // anyway
                            if (!(res instanceof AbstractDataBlockResponse)) {
                                responses.add(res);
                            }
                            // read the next line (can be prompt, new result, error, etc.) before we start the loop over
                            protocol.fetchNextResponseData();
                            nextResponse = protocol.getCurrentServerResponse();
                            break;
                        case ServerResponses.INFO:
                            addWarning(protocol.getRemainingStringLine(0), "01000");
                            // read the next line (can be prompt, new result, error, etc.) before we start the loop over
                            protocol.fetchNextResponseData();
                            nextResponse = protocol.getCurrentServerResponse();
                            break;
                        case ServerResponses.ERROR:
                            // read everything till the prompt (should be error) we don't know if we ignore some
                            // garbage here... but the log should reveal that
                            error = protocol.getRemainingStringLine(0);
                            protocol.waitUntilPrompt();
                            nextResponse = protocol.getCurrentServerResponse();
                            break;
                        default:
                            throw new SQLException("Protocol violation, unexpected line!", "M0M10");
                    }
                }

                // if we used the senderThread, make sure it has finished
                if (senderThread != null) {
                    String tmp = senderThread.getErrors();
                    if (tmp != null) {
                        if (error == null) {
                            error = "08000!" + tmp;
                        } else {
                            error += "\n08000!" + tmp;
                        }
                    }
                }
                if (error != null) {
                    SQLException ret = null;
                    String[] errorsList = error.split("\n");
                    for (String singleError : errorsList) {
                        String reason = isEmbedded() ? singleError : singleError.substring(6);
                        String sqlState = isEmbedded() ? "M0M10" : singleError.substring(0, 5);
                        if (ret == null) {
                            ret = new SQLException(reason, sqlState);
                        } else {
                            ret.setNextException(new SQLException(reason, sqlState));
                        }
                    }
                    throw ret;
                }
            } catch (SocketTimeoutException e) {
                this.close(); // JDBC 4.1 semantics, abort()
                throw new SQLException("connection timed out", "08M33");
            } catch (IOException e) {
                closed = true;
                throw new SQLException(e.getMessage() + " (mserver still alive?)", "08000");
            }
        }
    }
=======
public class MonetConnection
	extends MonetWrapper
	implements Connection, AutoCloseable
{
	/** the successful processed input properties */
	private final Properties conn_props = new Properties();

	/** The hostname to connect to */
	private final String hostname;
	/** The port to connect on the host to */
	private int port = 0;
	/** The database to use (currently not used) */
	private final String database;
	/** The username to use when authenticating */
	private final String username;
	/** The password to use when authenticating */
	private final String password;

	/** A connection to mserver5 using a TCP socket */
	private final MapiSocket server;
	/** The Reader from the server */
	private final BufferedMCLReader in;
	/** The Writer to the server */
	private final BufferedMCLWriter out;

	/** A StartOfHeaderParser  declared for reuse. */
	private StartOfHeaderParser sohp = new StartOfHeaderParser();

	/** Whether this Connection is closed (and cannot be used anymore) */
	private boolean closed;

	/** Whether this Connection is in autocommit mode */
	private boolean autoCommit = true;

	/** The stack of warnings for this Connection object */
	private SQLWarning warnings = null;
	/** The Connection specific mapping of user defined types to Java
	 * types */
	private Map<String,Class<?>> typeMap = new HashMap<String,Class<?>>() {
		private static final long serialVersionUID = 1L;
		{
			put("inet", INET.class);
			put("url",  URL.class);
		}
	};

	// See javadoc for documentation about WeakHashMap if you don't know what
	// it does !!!NOW!!! (only when you deal with it of course)
	/** A Map containing all (active) Statements created from this Connection */
	private Map<Statement,?> statements = new WeakHashMap<Statement, Object>();

	/** The number of results we receive from the server at once */
	private int curReplySize = -1;	// the server by default uses -1 (all)

	/** A template to apply to each query (like pre and post fixes), filled in constructor */
	final String[] queryTempl = new String[3]; // pre, post, sep

	/** A template to apply to each command (like pre and post fixes), filled in constructor */
	final String[] commandTempl = new String[3]; // pre, post, sep

	/** the SQL language */
	final static int LANG_SQL = 0;
	/** the MAL language (officially *NOT* supported) */
	final static int LANG_MAL = 3;
	/** an unknown language */
	final static int LANG_UNKNOWN = -1;
	/** The language which is used */
	final int lang;

	/** Whether or not BLOB is mapped to BINARY within the driver */
	private final boolean blobIsBinary;

	/**
	 * Constructor of a Connection for MonetDB. At this moment the
	 * current implementation limits itself to storing the given host,
	 * database, username and password for later use by the
	 * createStatement() call.  This constructor is only accessible to
	 * classes from the jdbc package.
	 *
	 * @param props a Property hashtable holding the properties needed for connecting
	 * @throws SQLException if a database error occurs
	 * @throws IllegalArgumentException is one of the arguments is null or empty
	 */
	MonetConnection(Properties props)
		throws SQLException, IllegalArgumentException
	{
		// get supported property values from the props argument.
		// When a value is found add it to the internal conn_props list for use by getClientInfo().
		this.hostname = props.getProperty("host");
		if (this.hostname != null)
			conn_props.setProperty("host", this.hostname);

		String port_prop = props.getProperty("port");
		if (port_prop != null) {
			try {
				this.port = Integer.parseInt(port_prop);
			} catch (NumberFormatException e) {
				addWarning("Unable to parse port number from: " + port_prop, "M1M05");
			}
			conn_props.setProperty("port", Integer.toString(this.port));
		}

		this.database = props.getProperty("database");
		if (this.database != null)
			conn_props.setProperty("database", this.database);

		this.username = props.getProperty("user");
		if (this.username != null)
			conn_props.setProperty("user", this.username);

		this.password = props.getProperty("password");
		if (this.password != null)
			conn_props.setProperty("password", this.password);

		String language = props.getProperty("language");
		if (language != null)
			conn_props.setProperty("language", language);

		boolean debug = false;
		String debug_prop = props.getProperty("debug");
		if (debug_prop != null) {
			debug = Boolean.parseBoolean(debug_prop);
			conn_props.setProperty("debug", Boolean.toString(debug));
		}

		String hash = props.getProperty("hash");
		if (hash != null)
			conn_props.setProperty("hash", hash);

		String blobIsBinary_prop = props.getProperty("treat_blob_as_binary");
		if (blobIsBinary_prop != null) {
			blobIsBinary = Boolean.parseBoolean(blobIsBinary_prop);
			conn_props.setProperty("treat_blob_as_binary", Boolean.toString(blobIsBinary));
		} else {
			blobIsBinary = false;
		}

		int sockTimeout = 0;
		String so_timeout_prop = props.getProperty("so_timeout");
		if (so_timeout_prop != null) {
			try {
				sockTimeout = Integer.parseInt(so_timeout_prop);
				if (sockTimeout < 0) {
					addWarning("Negative socket timeout not allowed. Value ignored", "M1M05");
					sockTimeout = 0;
				}
			} catch (NumberFormatException e) {
				addWarning("Unable to parse socket timeout number from: " + so_timeout_prop, "M1M05");
			}
			conn_props.setProperty("so_timeout", Integer.toString(sockTimeout));
		}

		// check mandatory input arguments
		if (hostname == null || hostname.isEmpty())
			throw new IllegalArgumentException("Missing or empty host name");
		if (port <= 0)
			throw new IllegalArgumentException("Invalid port number. It should not be " + (port < 0 ? "negative" : "0"));
		if (username == null || username.isEmpty())
			throw new IllegalArgumentException("Missing or empty user name");
		if (password == null || password.isEmpty())
			throw new IllegalArgumentException("Missing or empty password");
		if (language == null || language.isEmpty()) {
			// fallback to default language: sql
			language = "sql";
			addWarning("No language specified, defaulting to 'sql'", "M1M05");
		}

		server = new MapiSocket();
		if (hash != null)
			server.setHash(hash);
		if (database != null)
			server.setDatabase(database);
		server.setLanguage(language);

		// we're debugging here... uhm, should be off in real life
		if (debug) {
			try {
				String fname = props.getProperty("logfile", "monet_" +
					System.currentTimeMillis() + ".log");
				File f = new File(fname);
				int ext = fname.lastIndexOf('.');
				if (ext < 0)
					ext = fname.length();
				String pre = fname.substring(0, ext);
				String suf = fname.substring(ext);

				for (int i = 1; f.exists(); i++) {
					f = new File(pre + "-" + i + suf);
				}

				server.debug(f.getAbsolutePath());
			} catch (IOException ex) {
				throw new SQLNonTransientConnectionException("Opening logfile failed: " + ex.getMessage(), "08M01");
			}
		}

		try {
			List<String> warnings = server.connect(hostname, port, username, password);
			for (String warning : warnings) {
				addWarning(warning, "01M02");
			}

			// apply NetworkTimeout value from legacy (pre 4.1) driver
			// so_timeout calls
			server.setSoTimeout(sockTimeout);

			in = server.getReader();
			out = server.getWriter();

			String error = in.waitForPrompt();
			if (error != null)
				throw new SQLNonTransientConnectionException((error.length() > 6) ? error.substring(6) : error, "08001");
		} catch (IOException e) {
			throw new SQLNonTransientConnectionException("Unable to connect (" + hostname + ":" + port + "): " + e.getMessage(), "08006");
		} catch (MCLParseException e) {
			throw new SQLNonTransientConnectionException(e.getMessage(), "08001");
		} catch (MCLException e) {
			String[] connex = e.getMessage().split("\n");
			SQLException sqle = new SQLNonTransientConnectionException(connex[0], "08001", e);
			for (int i = 1; i < connex.length; i++) {
				sqle.setNextException(new SQLNonTransientConnectionException(connex[1], "08001"));
			}
			throw sqle;
		}

		// we seem to have managed to log in, let's store the
		// language used and language specific query templates
		if ("sql".equals(language)) {
			lang = LANG_SQL;

			queryTempl[0] = "s";		// pre
			queryTempl[1] = "\n;";		// post
			queryTempl[2] = "\n;\n";	// separator

			commandTempl[0] = "X";		// pre
			commandTempl[1] = null;		// post
			commandTempl[2] = "\nX";	// separator
		} else if ("mal".equals(language)) {
			lang = LANG_MAL;

			queryTempl[0] = null;
			queryTempl[1] = ";\n";
			queryTempl[2] = ";\n";

			commandTempl[0] = null;		// pre
			commandTempl[1] = null;		// post
			commandTempl[2] = null;		// separator
		} else {
			lang = LANG_UNKNOWN;
		}

		// the following initialisers are only valid when the language is SQL...
		if (lang == LANG_SQL) {
			// enable auto commit
			setAutoCommit(true);

			// set our time zone on the server
			Calendar cal = Calendar.getInstance();
			int offset = cal.get(Calendar.ZONE_OFFSET) + cal.get(Calendar.DST_OFFSET);
			offset /= (60 * 1000); // milliseconds to minutes
			String tz = offset < 0 ? "-" : "+";
			tz += (Math.abs(offset) / 60 < 10 ? "0" : "") + (Math.abs(offset) / 60) + ":";
			offset -= (offset / 60) * 60;
			tz += (offset < 10 ? "0" : "") + offset;
			sendIndependentCommand("SET TIME ZONE INTERVAL '" + tz + "' HOUR TO MINUTE");
		}

		// we're absolutely not closed, since we're brand new
		closed = false;
	}

	//== methods of interface Connection

	/**
	 * Clears all warnings reported for this Connection object. After a
	 * call to this method, the method getWarnings returns null until a
	 * new warning is reported for this Connection object.
	 */
	@Override
	public void clearWarnings() {
		warnings = null;
	}

	/**
	 * Releases this Connection object's database and JDBC resources
	 * immediately instead of waiting for them to be automatically
	 * released. All Statements created from this Connection will be
	 * closed when this method is called.
	 *
	 * Calling the method close on a Connection object that is already
	 * closed is a no-op.
	 */
	@Override
	public void close() {
		synchronized (server) {
			for (Statement st : statements.keySet()) {
				try {
					st.close();
				} catch (SQLException e) {
					// better luck next time!
				}
			}
			// close the socket
			server.close();
			// close active SendThread if any
			if (sendThread != null) {
				sendThread.shutdown();
				sendThread = null;
			}
			// report ourselves as closed
			closed = true;
		}
	}

	/**
	 * Makes all changes made since the previous commit/rollback
	 * permanent and releases any database locks currently held by this
	 * Connection object.  This method should be used only when
	 * auto-commit mode has been disabled.
	 *
	 * @throws SQLException if a database access error occurs or this
	 *         Connection object is in auto-commit mode
	 * @see #setAutoCommit(boolean)
	 */
	@Override
	public void commit() throws SQLException {
		// note: can't use sendIndependentCommand here because we need
		// to process the auto_commit state the server gives
		sendTransactionCommand("COMMIT");
	}

	/**
	 * Creates a Statement object for sending SQL statements to the
	 * database.  SQL statements without parameters are normally
	 * executed using Statement objects. If the same SQL statement is
	 * executed many times, it may be more efficient to use a
	 * PreparedStatement object.
	 *
	 * Result sets created using the returned Statement object will by
	 * default be type TYPE_FORWARD_ONLY and have a concurrency level of
	 * CONCUR_READ_ONLY.
	 *
	 * @return a new default Statement object
	 * @throws SQLException if a database access error occurs
	 */
	@Override
	public Statement createStatement() throws SQLException {
		return createStatement(ResultSet.TYPE_FORWARD_ONLY, ResultSet.CONCUR_READ_ONLY, ResultSet.HOLD_CURSORS_OVER_COMMIT);
	}

	/**
	 * Creates a Statement object that will generate ResultSet objects
	 * with the given type and concurrency. This method is the same as
	 * the createStatement method above, but it allows the default
	 * result set type and concurrency to be overridden.
	 *
	 * @param resultSetType a result set type; one of
	 *        ResultSet.TYPE_FORWARD_ONLY, ResultSet.TYPE_SCROLL_INSENSITIVE,
	 *        or ResultSet.TYPE_SCROLL_SENSITIVE
	 * @param resultSetConcurrency a concurrency type; one of
	 *        ResultSet.CONCUR_READ_ONLY or ResultSet.CONCUR_UPDATABLE
	 * @return a new Statement object that will generate ResultSet objects with
	 *         the given type and concurrency
	 * @throws SQLException if a database access error occurs
	 */
	@Override
	public Statement createStatement(int resultSetType, int resultSetConcurrency) throws SQLException {
		return createStatement(resultSetType, resultSetConcurrency, ResultSet.HOLD_CURSORS_OVER_COMMIT);
	}

	/**
	 * Creates a Statement object that will generate ResultSet objects
	 * with the given type, concurrency, and holdability.  This method
	 * is the same as the createStatement method above, but it allows
	 * the default result set type, concurrency, and holdability to be
	 * overridden.
	 *
	 * @param resultSetType one of the following ResultSet constants:
	 * ResultSet.TYPE_FORWARD_ONLY, ResultSet.TYPE_SCROLL_INSENSITIVE,
	 * or ResultSet.TYPE_SCROLL_SENSITIVE
	 * @param resultSetConcurrency one of the following ResultSet
	 * constants: ResultSet.CONCUR_READ_ONLY or
	 * ResultSet.CONCUR_UPDATABLE
	 * @param resultSetHoldability one of the following ResultSet
	 * constants: ResultSet.HOLD_CURSORS_OVER_COMMIT or
	 * ResultSet.CLOSE_CURSORS_AT_COMMIT
	 *
	 * @return a new Statement      object that will generate ResultSet
	 * objects with the given type, concurrency, and holdability
	 * @throws SQLException if a database access error occurs or the
	 * given parameters are not ResultSet constants indicating type,
	 * concurrency, and holdability
	 */
	@Override
	public Statement createStatement(int resultSetType, int resultSetConcurrency, int resultSetHoldability) throws SQLException {
		try {
			Statement ret = new MonetStatement(this, resultSetType, resultSetConcurrency, resultSetHoldability);
			// store it in the map for when we close...
			statements.put(ret, null);
			return ret;
		} catch (IllegalArgumentException e) {
			throw new SQLException(e.toString(), "M0M03");
		}
		// we don't have to catch SQLException because that is declared to
		// be thrown
	}

	/**
	 * Retrieves the current auto-commit mode for this Connection object.
	 *
	 * @return the current state of this Connection object's auto-commit mode
	 * @see #setAutoCommit(boolean)
	 */
	@Override
	public boolean getAutoCommit() throws SQLException {
		return autoCommit;
	}

	/**
	 * Retrieves this Connection object's current catalog name.
	 *
	 * @return the current catalog name or null if there is none
	 * @throws SQLException if a database access error occurs or the
	 *         current language is not SQL
	 */
	@Override
	public String getCatalog() throws SQLException {
		// MonetDB does NOT support catalogs
		return null;
	}

	/**
	 * Retrieves the current holdability of ResultSet objects created
	 * using this Connection object.
	 *
	 * @return the holdability, one of
	 *         ResultSet.HOLD_CURSORS_OVER_COMMIT or
	 *         ResultSet.CLOSE_CURSORS_AT_COMMIT
	 * @see #setHoldability()
	 */
	@Override
	public int getHoldability() {
		// TODO: perhaps it is better to have the server implement
		//       CLOSE_CURSORS_AT_COMMIT
		return ResultSet.HOLD_CURSORS_OVER_COMMIT;
	}

	/**
	 * Retrieves a DatabaseMetaData object that contains metadata about
	 * the database to which this Connection object represents a
	 * connection. The metadata includes information about the
	 * database's tables, its supported SQL grammar, its stored
	 * procedures, the capabilities of this connection, and so on.
	 *
	 * @throws SQLException if the current language is not SQL
	 * @return a DatabaseMetaData object for this Connection object
	 */
	@Override
	public DatabaseMetaData getMetaData() throws SQLException {
		if (lang != LANG_SQL)
			throw new SQLException("This method is only supported in SQL mode", "M0M04");

		return new MonetDatabaseMetaData(this);
	}

	/**
	 * Retrieves this Connection object's current transaction isolation
	 * level.
	 *
	 * @return the current transaction isolation level, which will be
	 *         Connection.TRANSACTION_SERIALIZABLE
	 */
	@Override
	public int getTransactionIsolation() {
		return TRANSACTION_SERIALIZABLE;
	}

	/**
	 * Retrieves the Map object associated with this Connection object.
	 * Unless the application has added an entry, the type map returned
	 * will be empty.
	 *
	 * @return the java.util.Map object associated with this Connection
	 *         object
	 */
	@Override
	public Map<String,Class<?>> getTypeMap() {
		return typeMap;
	}

	/**
	 * Retrieves the first warning reported by calls on this Connection
	 * object.  If there is more than one warning, subsequent warnings
	 * will be chained to the first one and can be retrieved by calling
	 * the method SQLWarning.getNextWarning on the warning that was
	 * retrieved previously.
	 *
	 * This method may not be called on a closed connection; doing so
	 * will cause an SQLException to be thrown.
	 *
	 * Note: Subsequent warnings will be chained to this SQLWarning.
	 *
	 * @return the first SQLWarning object or null if there are none
	 * @throws SQLException if a database access error occurs or this method is
	 *         called on a closed connection
	 */
	@Override
	public SQLWarning getWarnings() throws SQLException {
		if (closed)
			throw new SQLException("Cannot call on closed Connection", "M1M20");

		// if there are no warnings, this will be null, which fits with the
		// specification.
		return warnings;
	}

	/**
	 * Retrieves whether this Connection object has been closed.  A
	 * connection is closed if the method close has been called on it or
	 * if certain fatal errors have occurred.  This method is guaranteed
	 * to return true only when it is called after the method
	 * Connection.close has been called.
	 *
	 * This method generally cannot be called to determine whether a
	 * connection to a database is valid or invalid.  A typical client
	 * can determine that a connection is invalid by catching any
	 * exceptions that might be thrown when an operation is attempted.
	 *
	 * @return true if this Connection object is closed; false if it is
	 *         still open
	 */
	@Override
	public boolean isClosed() {
		return closed;
	}

	/**
	 * Retrieves whether this Connection object is in read-only mode.
	 * MonetDB currently doesn't support updateable result sets, but
	 * updates are possible.  Hence the Connection object is never in
	 * read-only mode.
	 *
	 * @return true if this Connection object is read-only; false otherwise
	 */
	@Override
	public boolean isReadOnly() {
		return false;
	}

	@Override
	public String nativeSQL(String sql) {
		/* there is currently no way to get the native MonetDB rewritten SQL string back, so just return the original string */
		/* in future we may replace/remove the escape sequences { <escape-type> ...} before sending it to the server */
		return sql;
	}

	@Override
	public CallableStatement prepareCall(String sql) {
		/* not implemented yet */
		return null;
	}

	@Override
	public CallableStatement prepareCall(String sql, int resultSetType, int resultSetConcurrency) {
		/* not implemented yet */
		return null;
	}

	@Override
	public CallableStatement prepareCall(String sql, int resultSetType, int resultSetConcurrency, int resultSetHoldability) {
		/* not implemented yet */
		return null;
	}

	/**
	 * Creates a PreparedStatement object for sending parameterized SQL
	 * statements to the database.
	 *
	 * A SQL statement with or without IN parameters can be pre-compiled
	 * and stored in a PreparedStatement object. This object can then be
	 * used to efficiently execute this statement multiple times.
	 *
	 * Note: This method is optimized for handling parametric SQL
	 * statements that benefit from precompilation. If the driver
	 * supports precompilation, the method prepareStatement will send
	 * the statement to the database for precompilation. Some drivers
	 * may not support precompilation. In this case, the statement may
	 * not be sent to the database until the PreparedStatement object is
	 * executed. This has no direct effect on users; however, it does
	 * affect which methods throw certain SQLException objects.
	 *
	 * Result sets created using the returned PreparedStatement object
	 * will by default be type TYPE_FORWARD_ONLY and have a concurrency
	 * level of CONCUR_READ_ONLY.
	 *
	 * @param sql an SQL statement that may contain one or more '?' IN
	 *        parameter placeholders
	 * @return a new default PreparedStatement object containing the
	 *         pre-compiled SQL statement
	 * @throws SQLException if a database access error occurs
	 */
	@Override
	public PreparedStatement prepareStatement(String sql) throws SQLException {
		return prepareStatement(sql, ResultSet.TYPE_FORWARD_ONLY, ResultSet.CONCUR_READ_ONLY, ResultSet.HOLD_CURSORS_OVER_COMMIT);
	}

	/**
	 * Creates a PreparedStatement object that will generate ResultSet
	 * objects with the given type and concurrency.  This method is the
	 * same as the prepareStatement method above, but it allows the
	 * default result set type and concurrency to be overridden.
	 *
	 * @param sql a String object that is the SQL statement to be sent to the
	 *        database; may contain one or more ? IN parameters
	 * @param resultSetType a result set type; one of
	 *        ResultSet.TYPE_FORWARD_ONLY, ResultSet.TYPE_SCROLL_INSENSITIVE,
	 *        or ResultSet.TYPE_SCROLL_SENSITIVE
	 * @param resultSetConcurrency a concurrency type; one of
	 *        ResultSet.CONCUR_READ_ONLY or ResultSet.CONCUR_UPDATABLE
	 * @return a new PreparedStatement object containing the pre-compiled SQL
	 *         statement that will produce ResultSet objects with the given
	 *         type and concurrency
	 * @throws SQLException if a database access error occurs or the given
	 *         parameters are not ResultSet constants indicating
	 *         type and concurrency
	 */
	@Override
	public PreparedStatement prepareStatement(String sql, int resultSetType, int resultSetConcurrency) throws SQLException {
		return prepareStatement(sql, resultSetType, resultSetConcurrency, ResultSet.HOLD_CURSORS_OVER_COMMIT);
	}

	/**
	 * Creates a PreparedStatement object that will generate ResultSet
	 * objects with the given type, concurrency, and holdability.
	 *
	 * This method is the same as the prepareStatement method above, but
	 * it allows the default result set type, concurrency, and
	 * holdability to be overridden.
	 *
	 * @param sql a String object that is the SQL statement to be sent
	 * to the database; may contain one or more ? IN parameters
	 * @param resultSetType one of the following ResultSet constants:
	 * ResultSet.TYPE_FORWARD_ONLY, ResultSet.TYPE_SCROLL_INSENSITIVE,
	 * or ResultSet.TYPE_SCROLL_SENSITIVE
	 * @param resultSetConcurrency one of the following ResultSet
	 * constants: ResultSet.CONCUR_READ_ONLY or
	 * ResultSet.CONCUR_UPDATABLE
	 * @param resultSetHoldability one of the following ResultSet
	 * constants: ResultSet.HOLD_CURSORS_OVER_COMMIT or
	 * ResultSet.CLOSE_CURSORS_AT_COMMIT
	 * @return a new PreparedStatement object, containing the
	 * pre-compiled SQL statement, that will generate ResultSet objects
	 * with the given type, concurrency, and holdability
	 * @throws SQLException if a database access error occurs or the
	 * given parameters are not ResultSet constants indicating type,
	 * concurrency, and holdability
	 */
	@Override
	public PreparedStatement prepareStatement(String sql, int resultSetType, int resultSetConcurrency, int resultSetHoldability)
		throws SQLException
	{
		try {
			PreparedStatement ret = new MonetPreparedStatement(
				this,
				resultSetType,
				resultSetConcurrency,
				resultSetHoldability,
				sql
			);
			// store it in the map for when we close...
			statements.put(ret, null);
			return ret;
		} catch (IllegalArgumentException e) {
			throw new SQLException(e.toString(), "M0M03");
		}
		// we don't have to catch SQLException because that is declared to
		// be thrown
	}

	/**
	 * Creates a default PreparedStatement object that has the
	 * capability to retrieve auto-generated keys.  The given constant
	 * tells the driver whether it should make auto-generated keys
	 * available for retrieval.  This parameter is ignored if the SQL
	 * statement is not an INSERT statement.
	 *
	 * Note: This method is optimized for handling parametric SQL
	 * statements that benefit from precompilation.  If the driver
	 * supports precompilation, the method prepareStatement will send
	 * the statement to the database for precompilation. Some drivers
	 * may not support precompilation.  In this case, the statement may
	 * not be sent to the database until the PreparedStatement object is
	 * executed.  This has no direct effect on users; however, it does
	 * affect which methods throw certain SQLExceptions.
	 *
	 * Result sets created using the returned PreparedStatement object
	 * will by default be type TYPE_FORWARD_ONLY and have a concurrency
	 * level of CONCUR_READ_ONLY.
	 *
	 * @param sql an SQL statement that may contain one or more '?' IN
	 *        parameter placeholders
	 * @param autoGeneratedKeys a flag indicating whether auto-generated
	 *        keys should be returned; one of
	 *        Statement.RETURN_GENERATED_KEYS or
	 *        Statement.NO_GENERATED_KEYS
	 * @return a new PreparedStatement object, containing the
	 *         pre-compiled SQL statement, that will have the capability
	 *         of returning auto-generated keys
	 * @throws SQLException - if a database access error occurs or the
	 *         given parameter is not a Statement  constant indicating
	 *         whether auto-generated keys should be returned
	 */
	@Override
	public PreparedStatement prepareStatement(String sql, int autoGeneratedKeys) throws SQLException {
		if (autoGeneratedKeys != Statement.RETURN_GENERATED_KEYS &&
			autoGeneratedKeys != Statement.NO_GENERATED_KEYS)
			throw new SQLException("Invalid argument, expected RETURN_GENERATED_KEYS or NO_GENERATED_KEYS", "M1M05");

		/* MonetDB has no way to disable this, so just do the normal
		 * thing ;) */
		return prepareStatement(sql, ResultSet.TYPE_FORWARD_ONLY, ResultSet.CONCUR_READ_ONLY);
	}

	/**
	 * Creates a default PreparedStatement object capable of returning the auto-generated keys designated by the given array.
	 * This array contains the indexes of the columns in the target table that contain the auto-generated keys that should be made available.
	 * The driver will ignore the array if the SQL statement is not an INSERT statement, or an SQL statement able to
	 * return auto-generated keys (the list of such statements is vendor-specific).
	 *
	 * An SQL statement with or without IN parameters can be pre-compiled and stored in a PreparedStatement object.
	 * This object can then be used to efficiently execute this statement multiple times.
	 *
	 * Note: This method is optimized for handling parametric SQL statements that benefit from precompilation.
	 * If the driver supports precompilation, the method prepareStatement will send the statement to the database for precompilation.
	 * Some drivers may not support precompilation. In this case, the statement may not be sent to the database until the PreparedStatement
	 * object is executed. This has no direct effect on users; however, it does affect which methods throw certain SQLExceptions.
	 *
	 * Result sets created using the returned PreparedStatement object will by default be type TYPE_FORWARD_ONLY and have
	 * a concurrency level of CONCUR_READ_ONLY. The holdability of the created result sets can be determined by calling getHoldability().
	 *
	 * Parameters:
	 *     sql - an SQL statement that may contain one or more '?' IN parameter placeholders
	 *     columnIndexes - an array of column indexes indicating the columns that should be returned from the inserted row or rows
	 * Returns:
	 *     a new PreparedStatement object, containing the pre-compiled statement, that is capable of
	 *     returning the auto-generated keys designated by the given array of column indexes
	 * Throws:
	 *     SQLException - if a database access error occurs or this method is called on a closed connection
	 *     SQLFeatureNotSupportedException - if the JDBC driver does not support this method
	 */
	@Override
	public PreparedStatement prepareStatement(String sql, int[] columnIndexes) throws SQLException {
		throw new SQLFeatureNotSupportedException("prepareStatement(String sql, int[] columnIndexes) not supported", "0A000");
	}

	/**
	 * Creates a default PreparedStatement object capable of returning the auto-generated keys designated by the given array.
	 * This array contains the names of the columns in the target table that contain the auto-generated keys that should be returned.
	 * The driver will ignore the array if the SQL statement is not an INSERT statement, or an SQL statement able to
	 * return auto-generated keys (the list of such statements is vendor-specific).
	 *
	 * An SQL statement with or without IN parameters can be pre-compiled and stored in a PreparedStatement object.
	 * This object can then be used to efficiently execute this statement multiple times.
	 *
	 * Note: This method is optimized for handling parametric SQL statements that benefit from precompilation.
	 * If the driver supports precompilation, the method prepareStatement will send the statement to the database for precompilation.
	 * Some drivers may not support precompilation. In this case, the statement may not be sent to the database until the PreparedStatement
	 * object is executed. This has no direct effect on users; however, it does affect which methods throw certain SQLExceptions.
	 *
	 * Result sets created using the returned PreparedStatement object will by default be type TYPE_FORWARD_ONLY and have
	 * a concurrency level of CONCUR_READ_ONLY. The holdability of the created result sets can be determined by calling getHoldability().
	 *
	 * Parameters:
	 *     sql - an SQL statement that may contain one or more '?' IN parameter placeholders
	 *     columnNames - an array of column names indicating the columns that should be returned from the inserted row or rows
	 * Returns:
	 *     a new PreparedStatement object, containing the pre-compiled statement, that is capable of
	 *     returning the auto-generated keys designated by the given array of column names
	 * Throws:
	 *     SQLException - if a database access error occurs or this method is called on a closed connection
	 *     SQLFeatureNotSupportedException - if the JDBC driver does not support this method
	 */
	@Override
	public PreparedStatement prepareStatement(String sql, String[] columnNames) throws SQLException {
		throw new SQLFeatureNotSupportedException("prepareStatement(String sql, String[] columnNames) not supported", "0A000");
	}

	/**
	 * Removes the given Savepoint object from the current transaction.
	 * Any reference to the savepoint after it have been removed will
	 * cause an SQLException to be thrown.
	 *
	 * @param savepoint the Savepoint object to be removed
	 * @throws SQLException if a database access error occurs or the given
	 *         Savepoint object is not a valid savepoint in the current
	 *         transaction
	 */
	@Override
	public void releaseSavepoint(Savepoint savepoint) throws SQLException {
		if (!(savepoint instanceof MonetSavepoint))
			throw new SQLException("This driver can only handle savepoints it created itself", "M0M06");

		MonetSavepoint sp = (MonetSavepoint)savepoint;

		// note: can't use sendIndependentCommand here because we need
		// to process the auto_commit state the server gives
		sendTransactionCommand("RELEASE SAVEPOINT " + sp.getName());
	}

	/**
	 * Undoes all changes made in the current transaction and releases
	 * any database locks currently held by this Connection object.
	 * This method should be used only when auto-commit mode has been disabled.
	 *
	 * @throws SQLException if a database access error occurs or this
	 *         Connection object is in auto-commit mode
	 * @see #setAutoCommit(boolean)
	 */
	@Override
	public void rollback() throws SQLException {
		// note: can't use sendIndependentCommand here because we need
		// to process the auto_commit state the server gives
		sendTransactionCommand("ROLLBACK");
	}

	/**
	 * Undoes all changes made after the given Savepoint object was set.
	 *
	 * This method should be used only when auto-commit has been disabled.
	 *
	 * @param savepoint the Savepoint object to roll back to
	 * @throws SQLException if a database access error occurs, the
	 *         Savepoint object is no longer valid, or this Connection
	 *         object is currently in auto-commit mode
	 */
	@Override
	public void rollback(Savepoint savepoint) throws SQLException {
		if (!(savepoint instanceof MonetSavepoint))
			throw new SQLException("This driver can only handle savepoints it created itself", "M0M06");

		MonetSavepoint sp = (MonetSavepoint)savepoint;

		// note: can't use sendIndependentCommand here because we need
		// to process the auto_commit state the server gives
		sendTransactionCommand("ROLLBACK TO SAVEPOINT " + sp.getName());
	}

	/**
	 * Sets this connection's auto-commit mode to the given state. If a
	 * connection is in auto-commit mode, then all its SQL statements
	 * will be executed and committed as individual transactions.
	 * Otherwise, its SQL statements are grouped into transactions that
	 * are terminated by a call to either the method commit or the
	 * method rollback. By default, new connections are in auto-commit mode.
	 *
	 * The commit occurs when the statement completes or the next
	 * execute occurs, whichever comes first. In the case of statements
	 * returning a ResultSet object, the statement completes when the
	 * last row of the ResultSet object has been retrieved or the
	 * ResultSet object has been closed. In advanced cases, a single
	 * statement may return multiple results as well as output parameter
	 * values. In these cases, the commit occurs when all results and
	 * output parameter values have been retrieved.
	 *
	 * NOTE: If this method is called during a transaction, the
	 * transaction is committed.
	 *
	 * @param autoCommit true to enable auto-commit mode; false to disable it
	 * @throws SQLException if a database access error occurs
	 * @see #getAutoCommit()
	 */
	@Override
	public void setAutoCommit(boolean autoCommit) throws SQLException {
		if (this.autoCommit != autoCommit) {
			sendControlCommand("auto_commit " + (autoCommit ? "1" : "0"));
			this.autoCommit = autoCommit;
		}
	}

	/**
	 * Sets the given catalog name in order to select a subspace of this
	 * Connection object's database in which to work.  If the driver
	 * does not support catalogs, it will silently ignore this request.
	 */
	@Override
	public void setCatalog(String catalog) throws SQLException {
		// silently ignore this request as MonetDB does not support catalogs
	}

	/**
	 * Changes the default holdability of ResultSet objects created using this
	 * Connection object to the given holdability. The default holdability of
	 * ResultSet objects can be be determined by invoking DatabaseMetaData.getResultSetHoldability().
	 *
	 * @param holdability - a ResultSet holdability constant; one of
	 *	ResultSet.HOLD_CURSORS_OVER_COMMIT or
	 *	ResultSet.CLOSE_CURSORS_AT_COMMIT
	 * @see #getHoldability()
	 */
	@Override
	public void setHoldability(int holdability) throws SQLException {
		// we only support ResultSet.HOLD_CURSORS_OVER_COMMIT
		if (holdability != ResultSet.HOLD_CURSORS_OVER_COMMIT)
			throw new SQLFeatureNotSupportedException("setHoldability(CLOSE_CURSORS_AT_COMMIT) not supported", "0A000");
	}

	/**
	 * Puts this connection in read-only mode as a hint to the driver to
	 * enable database optimizations.  MonetDB doesn't support any mode
	 * here, hence an SQLWarning is generated if attempted to set
	 * to true here.
	 *
	 * @param readOnly true enables read-only mode; false disables it
	 * @throws SQLException if a database access error occurs or this
	 *         method is called during a transaction.
	 */
	@Override
	public void setReadOnly(boolean readOnly) throws SQLException {
		if (readOnly == true)
			addWarning("cannot setReadOnly(true): read-only Connection mode not supported", "01M08");
	}

	/**
	 * Creates an unnamed savepoint in the current transaction and
	 * returns the new Savepoint object that represents it.
	 *
	 * @return the new Savepoint object
	 * @throws SQLException if a database access error occurs or this Connection
	 *         object is currently in auto-commit mode
	 */
	@Override
	public Savepoint setSavepoint() throws SQLException {
		// create a new Savepoint object
		MonetSavepoint sp = new MonetSavepoint();

		// note: can't use sendIndependentCommand here because we need
		// to process the auto_commit state the server gives
		sendTransactionCommand("SAVEPOINT " + sp.getName());
		return sp;
	}

	/**
	 * Creates a savepoint with the given name in the current transaction
	 * and returns the new Savepoint object that represents it.
	 *
	 * @param name a String containing the name of the savepoint
	 * @return the new Savepoint object
	 * @throws SQLException if a database access error occurs or this Connection
	 *         object is currently in auto-commit mode
	 */
	@Override
	public Savepoint setSavepoint(String name) throws SQLException {
		// create a new Savepoint object
		MonetSavepoint sp;
		try {
			sp = new MonetSavepoint(name);
		} catch (IllegalArgumentException e) {
			throw new SQLException(e.getMessage(), "M0M03");
		}

		// note: can't use sendIndependentCommand here because we need
		// to process the auto_commit state the server gives
		sendTransactionCommand("SAVEPOINT " + sp.getName());
		return sp;
	}

	/**
	 * Attempts to change the transaction isolation level for this
	 * Connection object to the one given.  The constants defined in the
	 * interface Connection are the possible transaction isolation levels.
	 *
	 * @param level one of the following Connection constants:
	 *        Connection.TRANSACTION_READ_UNCOMMITTED,
	 *        Connection.TRANSACTION_READ_COMMITTED,
	 *        Connection.TRANSACTION_REPEATABLE_READ, or
	 *        Connection.TRANSACTION_SERIALIZABLE.
	 */
	@Override
	public void setTransactionIsolation(int level) {
		if (level != TRANSACTION_SERIALIZABLE) {
			addWarning("MonetDB only supports fully serializable " +
				"transactions, continuing with transaction level " +
				"raised to TRANSACTION_SERIALIZABLE", "01M09");
		}
	}

	/**
	 * Installs the given TypeMap object as the type map for this
	 * Connection object. The type map will be used for the custom
	 * mapping of SQL structured types and distinct types.
	 *
	 * @param map the java.util.Map object to install as the replacement for
	 *        this Connection  object's default type map
	 */
	@Override
	public void setTypeMap(Map<String, Class<?>> map) {
		typeMap = map;
	}

	/**
	 * Returns a string identifying this Connection to the MonetDB server.
	 *
	 * @return a String representing this Object
	 */
	@Override
	public String toString() {
		return "MonetDB Connection (" + getJDBCURL() + ") " +
				(closed ? "connected" : "disconnected");
	}

	//== Java 1.6 methods (JDBC 4.0)

	/**
	 * Factory method for creating Array objects.
	 *
	 * Note: When createArrayOf is used to create an array object that
	 * maps to a primitive data type, then it is implementation-defined
	 * whether the Array object is an array of that primitive data type
	 * or an array of Object.
	 *
	 * Note: The JDBC driver is responsible for mapping the elements
	 * Object array to the default JDBC SQL type defined in
	 * java.sql.Types for the given class of Object. The default mapping
	 * is specified in Appendix B of the JDBC specification. If the
	 * resulting JDBC type is not the appropriate type for the given
	 * typeName then it is implementation defined whether an
	 * SQLException is thrown or the driver supports the resulting conversion.
	 *
	 * @param typeName the SQL name of the type the elements of the
	 *        array map to. The typeName is a database-specific name
	 *        which may be the name of a built-in type, a user-defined
	 *        type or a standard SQL type supported by this database.
	 *        This is the value returned by Array.getBaseTypeName
	 * @return an Array object whose elements map to the specified SQL type
	 * @throws SQLException - if a database error occurs, the JDBC type is not appropriate for the typeName and
	 *         the conversion is not supported, the typeName is null or this method is called on a closed connection
	 * @throws SQLFeatureNotSupportedException - if the JDBC driver does not support this data type
	 * @since 1.6
	 */
	@Override
	public java.sql.Array createArrayOf(String typeName, Object[] elements) throws SQLException {
		throw new SQLFeatureNotSupportedException("createArrayOf() not supported", "0A000");
	}


	/**
	 * Constructs an object that implements the Clob interface. The
	 * object returned initially contains no data. The setAsciiStream,
	 * setCharacterStream and setString methods of the Clob interface
	 * may be used to add data to the Clob.
	 *
	 * @return a MonetClob instance
	 * @throws SQLException - if an object that implements the Clob interface can not be constructed,
	 *         this method is called on a closed connection or a database access error occurs.
	 * @since 1.6
	 */
	@Override
	public java.sql.Clob createClob() throws SQLException {
		return new MonetClob("");
	}

	/**
	 * Constructs an object that implements the Blob interface. The
	 * object returned initially contains no data. The setBinaryStream
	 * and setBytes methods of the Blob interface may be used to add
	 * data to the Blob.
	 *
	 * @return a MonetBlob instance
	 * @throws SQLException - if an object that implements the Blob interface can not be constructed,
	 *         this method is called on a closed connection or a database access error occurs.
	 * @since 1.6
	 */
	@Override
	public java.sql.Blob createBlob() throws SQLException {
		byte[] buf = new byte[1];
		return new MonetBlob(buf);
	}

	/**
	 * Constructs an object that implements the NClob interface. The
	 * object returned initially contains no data. The setAsciiStream,
	 * setCharacterStream and setString methods of the NClob interface
	 * may be used to add data to the NClob.
	 *
	 * @return an NClob instance
	 * @throws SQLException - if an object that implements the NClob interface can not be constructed,
	 *         this method is called on a closed connection or a database access error occurs.
	 * @throws SQLFeatureNotSupportedException - if the JDBC driver does not support this data type
	 * @since 1.6
	 */
	@Override
	public java.sql.NClob createNClob() throws SQLException {
		throw new SQLFeatureNotSupportedException("createNClob() not supported", "0A000");
	}

	/**
	 * Factory method for creating Struct objects.
	 *
	 * @param typeName the SQL type name of the SQL structured type that
	 *        this Struct object maps to. The typeName is the name of a
	 *        user-defined type that has been defined for this database.
	 *        It is the value returned by Struct.getSQLTypeName.
	 * @param attributes the attributes that populate the returned object
	 * @return a Struct object that maps to the given SQL type and is
	 *         populated with the given attributes
	 * @throws SQLException - if an object that implements the Struct interface can not be constructed,
	 *         this method is called on a closed connection or a database access error occurs.
	 * @throws SQLFeatureNotSupportedException - if the JDBC driver does not support this data type
	 * @since 1.6
	 */
	@Override
	public java.sql.Struct createStruct(String typeName, Object[] attributes) throws SQLException {
		throw new SQLFeatureNotSupportedException("createStruct() not supported", "0A000");
	}

	/**
	 * Constructs an object that implements the SQLXML interface. The
	 * object returned initially contains no data. The
	 * createXmlStreamWriter object and setString method of the SQLXML
	 * interface may be used to add data to the SQLXML object.
	 *
	 * @return An object that implements the SQLXML interface
	 * @throws SQLException - if an object that implements the SQLXML interface can not be constructed,
	 *         this method is called on a closed connection or a database access error occurs.
	 * @throws SQLFeatureNotSupportedException - if the JDBC driver does not support this data type
	 * @since 1.6
	 */
	@Override
	public java.sql.SQLXML createSQLXML() throws SQLException {
		throw new SQLFeatureNotSupportedException("createSQLXML() not supported", "0A000");
	}

	/**
	 * Returns true if the connection has not been closed and is still
	 * valid. The driver shall submit a query on the connection or use
	 * some other mechanism that positively verifies the connection is
	 * still valid when this method is called.
	 *
	 * The query submitted by the driver to validate the connection
	 * shall be executed in the context of the current transaction.
	 *
	 * @param timeout The time in seconds to wait for the database
	 *        operation used to validate the connection to complete. If
	 *        the timeout period expires before the operation completes,
	 *        this method returns false. A value of 0 indicates a
	 *        timeout is not applied to the database operation.
	 * @return true if the connection is valid, false otherwise
	 * @throws SQLException if the value supplied for timeout is less than 0
	 * @since 1.6
	 */
	@Override
	public boolean isValid(int timeout) throws SQLException {
		if (timeout < 0)
			throw new SQLException("timeout is less than 0", "M1M05");
		if (closed)
			return false;

		// ping db using query: select 1;
		Statement stmt = null;
		ResultSet rs = null;
		boolean isValid = false;
		try {
			stmt = createStatement();
			if (stmt != null) {
				int original_timeout = stmt.getQueryTimeout();
				if (timeout > 0 && original_timeout != timeout) {
					// we need to change the requested timeout for this test query
					stmt.setQueryTimeout(timeout);
				}
				rs = stmt.executeQuery("SELECT 1");
				if (rs != null && rs.next()) {
					isValid = true;
				}
				if (timeout > 0 && original_timeout != timeout) {
					// restore the original server timeout value
					stmt.setQueryTimeout(original_timeout);
				}
			}
		} catch (SQLException se) {
			String msg = se.getMessage();
			// System.out.println("Con.isValid(): " + msg);
			if (msg != null && msg.equals("Current transaction is aborted (please ROLLBACK)")) {
				isValid = true;
			}
			/* ignore stmt errors/exceptions, we are only testing if the connection is still alive and usable */
		} finally {
			if (rs != null) {
				try {
					rs.close();
				} catch (Exception e2) { /* ignore error */ }
			}
			if (stmt != null) {
				try {
					stmt.close();
				} catch (Exception e2) { /* ignore error */ }
			}
		}
		return isValid;
	}

	/**
	 * Returns the value of the client info property specified by name.
	 * This method may return null if the specified client info property
	 * has not been set and does not have a default value.
	 * This method will also return null if the specified client info
	 * property name is not supported by the driver.
	 * Applications may use the DatabaseMetaData.getClientInfoProperties method
	 * to determine the client info properties supported by the driver.
	 *
	 * @param name - The name of the client info property to retrieve
	 * @return The value of the client info property specified or null
	 * @throws SQLException - if the database server returns an error
	 *	when fetching the client info value from the database
	 *	or this method is called on a closed connection
	 * @since 1.6
	 */
	@Override
	public String getClientInfo(String name) throws SQLException {
		if (name == null || name.isEmpty())
			return null;
		return conn_props.getProperty(name);
	}

	/**
	 * Returns a list containing the name and current value of each client info
	 * property supported by the driver. The value of a client info property may
	 * be null if the property has not been set and does not have a default value.
	 *
	 * @return A Properties object that contains the name and current value
	 *         of each of the client info properties supported by the driver.
	 * @throws SQLException - if the database server returns an error
	 *	when fetching the client info value from the database
	 *	or this method is called on a closed connection
	 * @since 1.6
	 */
	@Override
	public Properties getClientInfo() throws SQLException {
		// return a clone of the connection properties object
		return new Properties(conn_props);
	}

	/**
	 * Sets the value of the client info property specified by name to the value specified by value.
	 * Applications may use the DatabaseMetaData.getClientInfoProperties method to determine
	 * the client info properties supported by the driver and the maximum length that may be specified
	 * for each property.
	 *
	 * The driver stores the value specified in a suitable location in the database. For example
	 * in a special register, session parameter, or system table column. For efficiency the driver
	 * may defer setting the value in the database until the next time a statement is executed
	 * or prepared. Other than storing the client information in the appropriate place in the
	 * database, these methods shall not alter the behavior of the connection in anyway.
	 * The values supplied to these methods are used for accounting, diagnostics and debugging purposes only.
	 *
	 * The driver shall generate a warning if the client info name specified is not recognized by the driver.
	 *
	 * If the value specified to this method is greater than the maximum length for the property
	 * the driver may either truncate the value and generate a warning or generate a SQLClientInfoException.
	 * If the driver generates a SQLClientInfoException, the value specified was not set on the connection.
	 *
	 * The following are standard client info properties. Drivers are not required to support these
	 * properties however if the driver supports a client info property that can be described by one
	 * of the standard properties, the standard property name should be used.
	 *
	 *	ApplicationName - The name of the application currently utilizing the connection
	 *	ClientUser - The name of the user that the application using the connection is performing work for.
	 *		This may not be the same as the user name that was used in establishing the connection.
	 *	ClientHostname - The hostname of the computer the application using the connection is running on.
	 *
	 * @param name - The name of the client info property to set
	 * @param value - The value to set the client info property to. If the
	 *        value is null, the current value of the specified property is cleared.
	 * @throws SQLClientInfoException - if the database server returns an error
	 *         while setting the clientInfo values on the database server
	 *         or this method is called on a closed connection
	 * @since 1.6
	 */
	@Override
	public void setClientInfo(String name, String value) throws java.sql.SQLClientInfoException {
		if (name == null || name.isEmpty()) {
			addWarning("setClientInfo: missing property name", "01M07");
			return;
		}
		// If the value is null, the current value of the specified property is cleared.
		if (value == null) {
			if (conn_props.containsKey(name))
				conn_props.remove(name);
			return;
		}
		// only set value for supported property names
		if (name.equals("host") ||
		    name.equals("port") ||
		    name.equals("user") ||
		    name.equals("password") ||
		    name.equals("database") ||
		    name.equals("language") ||
		    name.equals("so_timeout") ||
		    name.equals("debug") ||
		    name.equals("hash") ||
		    name.equals("treat_blob_as_binary")) {
			conn_props.setProperty(name, value);
		} else {
			addWarning("setClientInfo: " + name + "is not a recognised property", "01M07");
		}
		return;
	}

	/**
	 * Sets the value of the connection's client info properties.
	 * The Properties object contains the names and values of the client info
	 * properties to be set. The set of client info properties contained in the
	 * properties list replaces the current set of client info properties on the connection.
	 * If a property that is currently set on the connection is not present in the
	 * properties list, that property is cleared. Specifying an empty properties list
	 * will clear all of the properties on the connection.
	 * See setClientInfo (String, String) for more information.
	 *
	 * If an error occurs in setting any of the client info properties, a
	 * SQLClientInfoException is thrown. The SQLClientInfoException contains information
	 * indicating which client info properties were not set. The state of the client
	 * information is unknown because some databases do not allow multiple client info
	 * properties to be set atomically. For those databases, one or more properties may
	 * have been set before the error occurred.
	 *
	 * @param props - The list of client info properties to set
	 * @throws SQLClientInfoException - if the database server returns an error
	 *	while setting the clientInfo values on the database server
	 *	or this method is called on a closed connection
	 * @since 1.6
	 */
	@Override
	public void setClientInfo(Properties props) throws java.sql.SQLClientInfoException {
		if (props != null) {
			for (Entry<Object, Object> entry : props.entrySet()) {
				setClientInfo(entry.getKey().toString(),
						entry.getValue().toString());
			}
		}
	}


	//== Java 1.7 methods (JDBC 4.1)

	/**
	 * Sets the given schema name to access.
	 *
	 * @param schema the name of a schema in which to work
	 * @throws SQLException if a database access error occurs or this
	 *         method is called on a closed connection
	 * @since 1.7
	 */
	@Override
	public void setSchema(String schema) throws SQLException {
		if (closed)
			throw new SQLException("Cannot call on closed Connection", "M1M20");
		if (schema == null)
			throw new SQLException("Missing schema name", "M1M05");

		Statement st = createStatement();
		try {
			st.execute("SET SCHEMA \"" + schema + "\"");
		} finally {
			st.close();
		}
	}

	/**
	 * Retrieves this Connection object's current schema name.
	 *
	 * @return the current schema name or null if there is none
	 * @throws SQLException if a database access error occurs or this
	 *         method is called on a closed connection
	 * @since 1.7
	 */
	@Override
	public String getSchema() throws SQLException {
		if (closed)
			throw new SQLException("Cannot call on closed Connection", "M1M20");

		String cur_schema;
		Statement st = createStatement();
		ResultSet rs = null;
		try {
			rs = st.executeQuery("SELECT CURRENT_SCHEMA");
			if (!rs.next())
				throw new SQLException("Row expected", "02000");
			cur_schema = rs.getString(1);
		} finally {
			if (rs != null)
				rs.close();
			st.close();
		}
		return cur_schema;
	}

	/**
	 * Terminates an open connection. Calling abort results in:
	 *  * The connection marked as closed
	 *  * Closes any physical connection to the database
	 *  * Releases resources used by the connection
	 *  * Insures that any thread that is currently accessing the
	 *    connection will either progress to completion or throw an
	 *    SQLException.
	 * Calling abort marks the connection closed and releases any
	 * resources. Calling abort on a closed connection is a no-op.
	 *
	 * @param executor The Executor implementation which will be used by
	 *        abort
	 * @throws SQLException if a database access error occurs or the
	 *         executor is null
	 * @throws SecurityException if a security manager exists and
	 *         its checkPermission method denies calling abort
	 * @since 1.7
	 */
	@Override
	public void abort(Executor executor) throws SQLException {
		if (closed)
			return;
		if (executor == null)
			throw new SQLException("executor is null", "M1M05");
		// this is really the simplest thing to do, it destroys
		// everything (in particular the server connection)
		close();
	}

	/**
	 * Sets the maximum period a Connection or objects created from the
	 * Connection will wait for the database to reply to any one
	 * request. If any request remains unanswered, the waiting method
	 * will return with a SQLException, and the Connection or objects
	 * created from the Connection will be marked as closed. Any
	 * subsequent use of the objects, with the exception of the close,
	 * isClosed or Connection.isValid methods, will result in a
	 * SQLException.
	 *
	 * @param executor The Executor implementation which will be used by
	 *        setNetworkTimeout
	 * @param millis The time in milliseconds to wait for the
	 *        database operation to complete
	 * @throws SQLException if a database access error occurs, this
	 *         method is called on a closed connection, the executor is
	 *         null, or the value specified for seconds is less than 0.
	 * @since 1.7
	 */
	@Override
	public void setNetworkTimeout(Executor executor, int millis) throws SQLException {
		if (closed)
			throw new SQLException("Cannot call on closed Connection", "M1M20");
		if (executor == null)
			throw new SQLException("executor is null", "M1M05");
		if (millis < 0)
			throw new SQLException("milliseconds is less than zero", "M1M05");

		try {
			server.setSoTimeout(millis);
		} catch (SocketException e) {
			throw new SQLNonTransientConnectionException(e.getMessage(), "08000");
		}
	}

	/**
	 * Retrieves the number of milliseconds the driver will wait for a
	 * database request to complete. If the limit is exceeded, a
	 * SQLException is thrown.
	 *
	 * @return the current timeout limit in milliseconds; zero means
	 *         there is no limit
	 * @throws SQLException if a database access error occurs or
	 *         this method is called on a closed Connection
	 * @since 1.7
	 */
	@Override
	public int getNetworkTimeout() throws SQLException {
		if (closed)
			throw new SQLException("Cannot call on closed Connection", "M1M20");

		try {
			return server.getSoTimeout();
		} catch (SocketException e) {
			throw new SQLNonTransientConnectionException(e.getMessage(), "08000");
		}
	}


	//== end methods of interface java.sql.Connection


	/**
	 * Returns the MonetDB JDBC Connection URL (without user name and password).
	 * Defined as public because it is called from: MonetDatabaseMetaData.java getURL()
	 */
	public String getJDBCURL() {
		String language = "";
		if (lang == LANG_MAL)
			language = "?language=mal";
		return "jdbc:monetdb://" + hostname + ":" + port + "/" + database + language;
	}

	/**
	 * Returns whether the BLOB type should be mapped to BINARY type.
	 */
	boolean getBlobAsBinary() {
		return blobIsBinary;
	}


	/**
	 * Sends the given string to MonetDB as special transaction command.
	 * All possible returned information is discarded.
	 * Encountered errors are reported.
	 *
	 * @param command the exact string to send to MonetDB
	 * @throws SQLException if an IO exception or a database error occurs
	 */
	private void sendTransactionCommand(String command) throws SQLException {
		// create a container for the result
		ResponseList l = new ResponseList(0, 0, ResultSet.FETCH_FORWARD, ResultSet.CONCUR_READ_ONLY);
		// send the appropriate query string to the database
		try {
			l.processQuery(command);
		} finally {
			l.close();
		}
	}

	/**
	 * Sends the given string to MonetDB as regular statement, making
	 * sure there is a prompt after the command is sent.  All possible
	 * returned information is discarded.  Encountered errors are
	 * reported.
	 *
	 * @param command the exact string to send to MonetDB
	 * @throws SQLException if an IO exception or a database error occurs
	 */
	void sendIndependentCommand(String command) throws SQLException {
		synchronized (server) {
			try {
				out.writeLine(
						(queryTempl[0] == null ? "" : queryTempl[0]) +
						command +
						(queryTempl[1] == null ? "" : queryTempl[1]));
				String error = in.waitForPrompt();
				if (error != null)
					throw new SQLException(error.substring(6), error.substring(0, 5));
			} catch (SocketTimeoutException e) {
				close(); // JDBC 4.1 semantics: abort()
				throw new SQLNonTransientConnectionException("connection timed out", "08M33");
			} catch (IOException e) {
				throw new SQLNonTransientConnectionException(e.getMessage(), "08000");
			}
		}
	}

	/**
	 * Sends the given string to MonetDB as control statement, making
	 * sure there is a prompt after the command is sent.  All possible
	 * returned information is discarded.  Encountered errors are
	 * reported.
	 *
	 * @param command the exact string to send to MonetDB
	 * @throws SQLException if an IO exception or a database error occurs
	 */
	void sendControlCommand(String command) throws SQLException {
		// send X command
		synchronized (server) {
			try {
				out.writeLine(
						(commandTempl[0] == null ? "" : commandTempl[0]) +
						command +
						(commandTempl[1] == null ? "" : commandTempl[1]));
				String error = in.waitForPrompt();
				if (error != null)
					throw new SQLException(error.substring(6), error.substring(0, 5));
			} catch (SocketTimeoutException e) {
				close(); // JDBC 4.1 semantics, abort()
				throw new SQLNonTransientConnectionException("connection timed out", "08M33");
			} catch (IOException e) {
				throw new SQLNonTransientConnectionException(e.getMessage(), "08000");
			}
		}
	}

	/**
	 * Adds a warning to the pile of warnings this Connection object
	 * has.  If there were no warnings (or clearWarnings was called)
	 * this warning will be the first, otherwise this warning will get
	 * appended to the current warning.
	 *
	 * @param reason the warning message
	 */
	void addWarning(String reason, String sqlstate) {
		if (warnings == null) {
			warnings = new SQLWarning(reason, sqlstate);
		} else {
			warnings.setNextWarning(new SQLWarning(reason, sqlstate));
		}
	}

	/** the default number of rows that are (attempted to) read at once */
	private final static int DEF_FETCHSIZE = 250;
	/** The sequence counter */
	private static int seqCounter = 0;

	/** An optional thread that is used for sending large queries */
	private SendThread sendThread = null;

	/**
	 * A Response is a message sent by the server to indicate some
	 * action has taken place, and possible results of that action.
	 */
	// {{{ interface Response
	interface Response {
		/**
		 * Adds a line to the underlying Response implementation.
		 *
		 * @param line the header line as String
		 * @param linetype the line type according to the MAPI protocol
		 * @return a non-null String if the line is invalid,
		 *         or additional lines are not allowed.
		 */
		public abstract String addLine(String line, int linetype);

		/**
		 * Returns whether this Reponse expects more lines to be added
		 * to it.
		 *
		 * @return true if a next line should be added, false otherwise
		 */
		public abstract boolean wantsMore();

		/**
		 * Indicates that no more header lines will be added to this
		 * Response implementation.
		 *
		 * @throws SQLException if the contents of the Response is not
		 *         consistent or sufficient.
		 */
		public abstract void complete() throws SQLException;

		/**
		 * Instructs the Response implementation to close and do the
		 * necessary clean up procedures.
		 *
		 * @throws SQLException
		 */
		public abstract void close();
	}
	// }}}

	/**
	 * The ResultSetResponse represents a tabular result sent by the
	 * server.  This is typically an SQL table.  The MAPI headers of the
	 * Response look like:
	 * <pre>
	 * &amp;1 1 28 2 10
	 * # name,     value # name
	 * # varchar,  varchar # type
	 * </pre>
	 * there the first line consists out of<br />
	 * <tt>&amp;"qt" "id" "tc" "cc" "rc"</tt>.
	 */
	// {{{ ResultSetResponse class implementation
	class ResultSetResponse implements Response {
		/** The number of columns in this result */
		public final int columncount;
		/** The total number of rows this result set has */
		public final int tuplecount;
		/** The numbers of rows to retrieve per DataBlockResponse */
		private int cacheSize;
		/** The table ID of this result */
		public final int id;
		/** The names of the columns in this result */
		private String[] name;
		/** The types of the columns in this result */
		private String[] type;
		/** The max string length for each column in this result */
		private int[] columnLengths;
		/** The table for each column in this result */
		private String[] tableNames;
		/** The query sequence number */
		private final int seqnr;
		/** A List of result blocks (chunks of size fetchSize/cacheSize) */
		private DataBlockResponse[] resultBlocks;

		/** A bitmap telling whether the headers are set or not */
		private boolean[] isSet;
		/** Whether this Response is closed */
		private boolean closed;

		/** The Connection that we should use when requesting a new block */
		private MonetConnection.ResponseList parent;
		/** Whether the fetchSize was explitly set by the user */
		private boolean cacheSizeSetExplicitly = false;
		/** Whether we should send an Xclose command to the server
		 *  if we close this Response */
		private boolean destroyOnClose;
		/** the offset to be used on Xexport queries */
		private int blockOffset = 0;

		/** A parser for header lines */
		HeaderLineParser hlp;

		private final static int NAMES	= 0;
		private final static int TYPES	= 1;
		private final static int TABLES	= 2;
		private final static int LENS	= 3;


		/**
		 * Sole constructor, which requires a MonetConnection parent to
		 * be given.
		 *
		 * @param id the ID of the result set
		 * @param tuplecount the total number of tuples in the result set
		 * @param columncount the number of columns in the result set
		 * @param rowcount the number of rows in the current block
		 * @param parent the parent that created this Response and will
		 *        supply new result blocks when necessary
		 * @param seq the query sequence number
		 */
		ResultSetResponse(
				int id,
				int tuplecount,
				int columncount,
				int rowcount,
				MonetConnection.ResponseList parent,
				int seq)
			throws SQLException
		{
			isSet = new boolean[7];
			this.parent = parent;
			if (parent.cachesize == 0) {
				/* Below we have to calculate how many "chunks" we need
				 * to allocate to store the entire result.  However, if
				 * the user didn't set a cache size, as in this case, we
				 * need to stick to our defaults. */
				cacheSize = MonetConnection.DEF_FETCHSIZE;
				cacheSizeSetExplicitly = false;
			} else {
				cacheSize = parent.cachesize;
				cacheSizeSetExplicitly = true;
			}
			/* So far, so good.  Now the problem with EXPLAIN, DOT, etc
			 * queries is, that they don't support any block fetching,
			 * so we need to always fetch everything at once.  For that
			 * reason, the cache size is here set to the rowcount if
			 * it's larger, such that we do a full fetch at once.
			 * (Because we always set a reply_size, we can only get a
			 * larger rowcount from the server if it doesn't paginate,
			 * because it's a pseudo SQL result.) */
			if (rowcount > cacheSize)
				cacheSize = rowcount;
			seqnr = seq;
			closed = false;
			destroyOnClose = id > 0 && tuplecount > rowcount;

			this.id = id;
			this.tuplecount = tuplecount;
			this.columncount = columncount;
			this.resultBlocks =
				new DataBlockResponse[(tuplecount / cacheSize) + 1];

			hlp = new HeaderLineParser(columncount);

			resultBlocks[0] = new DataBlockResponse(
				rowcount,
				parent.rstype == ResultSet.TYPE_FORWARD_ONLY
			);
		}

		/**
		 * Parses the given string and changes the value of the matching
		 * header appropriately, or passes it on to the underlying
		 * DataResponse.
		 *
		 * @param tmpLine the string that contains the header
		 * @return a non-null String if the header cannot be parsed or
		 *         is unknown
		 */
		// {{{ addLine
		@Override
		public String addLine(String tmpLine, int linetype) {
			if (isSet[LENS] && isSet[TYPES] && isSet[TABLES] && isSet[NAMES]) {
				return resultBlocks[0].addLine(tmpLine, linetype);
			}

			if (linetype != BufferedMCLReader.HEADER)
				return "header expected, got: " + tmpLine;

			// depending on the name of the header, we continue
			try {
				switch (hlp.parse(tmpLine)) {
					case HeaderLineParser.NAME:
						name = hlp.values.clone();
						isSet[NAMES] = true;
					break;
					case HeaderLineParser.LENGTH:
						columnLengths = hlp.intValues.clone();
						isSet[LENS] = true;
					break;
					case HeaderLineParser.TYPE:
						type = hlp.values.clone();
						isSet[TYPES] = true;
					break;
					case HeaderLineParser.TABLE:
						tableNames = hlp.values.clone();
						isSet[TABLES] = true;
					break;
				}
			} catch (MCLParseException e) {
				return e.getMessage();
			}

			// all is well
			return null;
		}
		// }}}

		/**
		 * Returns whether this ResultSetResponse needs more lines.
		 * This method returns true if not all headers are set, or the
		 * first DataBlockResponse reports to want more.
		 */
		@Override
		public boolean wantsMore() {
			if (isSet[LENS] && isSet[TYPES] && isSet[TABLES] && isSet[NAMES]) {
				return resultBlocks[0].wantsMore();
			} else {
				return true;
			}
		}

		/**
		 * Returns an array of Strings containing the values between
		 * ',\t' separators.
		 *
		 * @param chrLine a character array holding the input data
		 * @param start where the relevant data starts
		 * @param stop where the relevant data stops
		 * @return an array of Strings
		 */
		final private String[] getValues(char[] chrLine, int start, int stop) {
			int elem = 0;
			String[] values = new String[columncount];

			for (int i = start; i < stop; i++) {
				if (chrLine[i] == '\t' && chrLine[i - 1] == ',') {
					values[elem++] =
						new String(chrLine, start, i - 1 - start);
					start = i + 1;
				}
			}
			// at the left over part
			values[elem++] = new String(chrLine, start, stop - start);

			return values;
		}

		/**
		 * Adds the given DataBlockResponse to this ResultSetResponse at
		 * the given block position.
		 *
		 * @param offset the offset number of rows for this block
		 * @param rr the DataBlockResponse to add
		 */
		void addDataBlockResponse(int offset, DataBlockResponse rr) {
			int block = (offset - blockOffset) / cacheSize;
			resultBlocks[block] = rr;
		}

		/**
		 * Marks this Response as being completed.  A complete Response
		 * needs to be consistent with regard to its internal data.
		 *
		 * @throws SQLException if the data currently in this Response is not
		 *         sufficient to be consistant
		 */
		@Override
		public void complete() throws SQLException {
			String error = "";
			if (!isSet[NAMES])  error = "name header missing\n";
			if (!isSet[TYPES])  error += "type header missing\n";
			if (!isSet[TABLES]) error += "table name header missing\n";
			if (!isSet[LENS])   error += "column width header missing\n";
			if (!error.isEmpty())
				throw new SQLException(error, "M0M10");
		}

		/**
		 * Returns the names of the columns
		 *
		 * @return the names of the columns
		 */
		String[] getNames() {
			return name;
		}

		/**
		 * Returns the types of the columns
		 *
		 * @return the types of the columns
		 */
		String[] getTypes() {
			return type;
		}

		/**
		 * Returns the tables of the columns
		 *
		 * @return the tables of the columns
		 */
		String[] getTableNames() {
			return tableNames;
		}

		/**
		 * Returns the lengths of the columns
		 *
		 * @return the lengths of the columns
		 */
		int[] getColumnLengths() {
			return columnLengths;
		}

		/**
		 * Returns the cache size used within this Response
		 *
		 * @return the cache size
		 */
		int getCacheSize() {
			return cacheSize;
		}

		/**
		 * Returns the current block offset
		 *
		 * @return the current block offset
		 */
		int getBlockOffset() {
			return blockOffset;
		}

		/**
		 * Returns the ResultSet type, FORWARD_ONLY or not.
		 *
		 * @return the ResultSet type
		 */
		int getRSType() {
			return parent.rstype;
		}

		/**
		 * Returns the concurrency of the ResultSet.
		 *
		 * @return the ResultSet concurrency
		 */
		int getRSConcur() {
			return parent.rsconcur;
		}

		/**
		 * Returns a line from the cache. If the line is already present in the
		 * cache, it is returned, if not appropriate actions are taken to make
		 * sure the right block is being fetched and as soon as the requested
		 * line is fetched it is returned.
		 *
		 * @param row the row in the result set to return
		 * @return the exact row read as requested or null if the requested row
		 *         is out of the scope of the result set
		 * @throws SQLException if an database error occurs
		 */
		String getLine(int row) throws SQLException {
			if (row >= tuplecount || row < 0)
				return null;

			int block = (row - blockOffset) / cacheSize;
			int blockLine = (row - blockOffset) % cacheSize;

			// do we have the right block loaded? (optimistic try)
			DataBlockResponse rawr;
			// load block if appropriate
			if ((rawr = resultBlocks[block]) == null) {
				/// TODO: ponder about a maximum number of blocks to keep
				///       in memory when dealing with random access to
				///       reduce memory blow-up

				// if we're running forward only, we can discard the old
				// block loaded
				if (parent.rstype == ResultSet.TYPE_FORWARD_ONLY) {
					for (int i = 0; i < block; i++)
						resultBlocks[i] = null;

					if (MonetConnection.seqCounter - 1 == seqnr &&
							!cacheSizeSetExplicitly &&
							tuplecount - row > cacheSize &&
							cacheSize < MonetConnection.DEF_FETCHSIZE * 10)
					{
						// there has no query been issued after this
						// one, so we can consider this an uninterrupted
						// continuation request.  Let's once increase
						// the cacheSize as it was not explicitly set,
						// since the chances are high that we won't
						// bother anyone else by doing so, and just
						// gaining some performance.

						// store the previous position in the
						// blockOffset variable
						blockOffset += cacheSize;

						// increase the cache size (a lot)
						cacheSize *= 10;

						// by changing the cacheSize, we also
						// change the block measures.  Luckily
						// we don't care about previous blocks
						// because we have a forward running
						// pointer only.  However, we do have
						// to recalculate the block number, to
						// ensure the next call to find this
						// new block.
						block = (row - blockOffset) / cacheSize;
						blockLine = (row - blockOffset) % cacheSize;
					}
				}

				// ok, need to fetch cache block first
				parent.executeQuery(commandTempl,
						"export " + id + " " + ((block * cacheSize) + blockOffset) + " " + cacheSize);
				rawr = resultBlocks[block];
				if (rawr == null)
					throw new SQLException("resultBlocks[" + block + "] should have been fetched by now", "M0M10");
			}

			return rawr.getRow(blockLine);
		}

		/**
		 * Closes this Response by sending an Xclose to the server indicating
		 * that the result can be closed at the server side as well.
		 */
		@Override
		public void close() {
			if (closed) return;

			// send command to server indicating we're done with this
			// result only if we had an ID in the header and this result
			// was larger than the reply size
			try {
				if (destroyOnClose)
					sendControlCommand("close " + id);
			} catch (SQLException e) {
				// probably a connection error...
			}

			// close the data block associated with us
			for (int i = 1; i < resultBlocks.length; i++) {
				DataBlockResponse r = resultBlocks[i];
				if (r != null)
					r.close();
			}

			closed = true;
		}

		/**
		 * Returns whether this Response is closed
		 *
		 * @return whether this Response is closed
		 */
		boolean isClosed() {
			return closed;
		}
	}
	// }}}

	/**
	 * The DataBlockResponse is tabular data belonging to a
	 * ResultSetResponse.  Tabular data from the server typically looks
	 * like:
	 * <pre>
	 * [ "value",	56	]
	 * </pre>
	 * where each column is separated by ",\t" and each tuple surrounded
	 * by brackets ("[" and "]").  A DataBlockResponse object holds the
	 * raw data as read from the server, in a parsed manner, ready for
	 * easy retrieval.
	 *
	 * This object is not intended to be queried by multiple threads
	 * synchronously. It is designed to work for one thread retrieving
	 * rows from it.  When multiple threads will retrieve rows from this
	 * object, it is possible for threads to get the same data.
	 */
	// {{{ DataBlockResponse class implementation
	static class DataBlockResponse implements Response {
		/** The String array to keep the data in */
		private final String[] data;

		/** The counter which keeps the current position in the data array */
		private int pos;
		/** Whether we can discard lines as soon as we have read them */
		private boolean forwardOnly;

		/**
		 * Constructs a DataBlockResponse object
		 * @param size the size of the data array to create
		 * @param forward whether this is a forward only result
		 */
		DataBlockResponse(int size, boolean forward) {
			pos = -1;
			data = new String[size];
			forwardOnly = forward;
		}

		/**
		 * addLine adds a String of data to this object's data array.
		 * Note that an IndexOutOfBoundsException can be thrown when an
		 * attempt is made to add more than the original construction size
		 * specified.
		 *
		 * @param line the header line as String
		 * @param linetype the line type according to the MAPI protocol
		 * @return a non-null String if the line is invalid,
		 *         or additional lines are not allowed.
		 */
		@Override
		public String addLine(String line, int linetype) {
			if (linetype != BufferedMCLReader.RESULT)
				return "protocol violation: unexpected line in data block: " + line;
			// add to the backing array
			data[++pos] = line;

			// all is well
			return null;
		}

		/**
		 * Returns whether this Reponse expects more lines to be added
		 * to it.
		 *
		 * @return true if a next line should be added, false otherwise
		 */
		@Override
		public boolean wantsMore() {
			// remember: pos is the value already stored
			return pos + 1 < data.length;
		}

		/**
		 * Indicates that no more header lines will be added to this
		 * Response implementation.  In most cases this is a redundant
		 * operation because the data array is full.  However... it can
		 * happen that this is NOT the case!
		 *
		 * @throws SQLException if not all rows are filled
		 */
		@Override
		public void complete() throws SQLException {
			if ((pos + 1) != data.length)
				throw new SQLException("Inconsistent state detected!  Current block capacity: "
					+ data.length + ", block usage: " + (pos + 1) + ".  Did MonetDB send what it promised to?", "M0M10");
		}

		/**
		 * Instructs the Response implementation to close and do the
		 * necessary clean up procedures.
		 *
		 * @throws SQLException
		 */
		@Override
		public void close() {
			// feed all rows to the garbage collector
			for (int i = 0; i < data.length; i++) data[i] = null;
		}

		/**
		 * Retrieves the required row.  Warning: if the requested rows
		 * is out of bounds, an IndexOutOfBoundsException will be
		 * thrown.
		 *
		 * @param line the row to retrieve
		 * @return the requested row as String
		 */
		String getRow(int line) {
			if (forwardOnly) {
				String ret = data[line];
				data[line] = null;
				return ret;
			} else {
				return data[line];
			}
		}
	}
	// }}}

	/**
	 * The UpdateResponse represents an update statement response.  It
	 * is issued on an UPDATE, INSERT or DELETE SQL statement.  This
	 * response keeps a count field that represents the affected rows
	 * and a field that contains the last inserted auto-generated ID, or
	 * -1 if not applicable.<br />
	 * <tt>&amp;2 0 -1</tt>
	 */
	// {{{ UpdateResponse class implementation
	static class UpdateResponse implements Response {
		public final int count;
		public final String lastid;

		public UpdateResponse(int cnt, String id) {
			// fill the blank finals
			this.count = cnt;
			this.lastid = id;
		}

		@Override
		public String addLine(String line, int linetype) {
			return "Header lines are not supported for an UpdateResponse";
		}

		@Override
		public boolean wantsMore() {
			return false;
		}

		@Override
		public void complete() {
			// empty, because there is nothing to check
		}

		@Override
		public void close() {
			// nothing to do here...
		}
	}
	// }}}

	/**
	 * The SchemaResponse represents an schema modification response.
	 * It is issued on statements like CREATE, DROP or ALTER TABLE.
	 * This response keeps a field that represents the success state, as
	 * defined by JDBC, which is currently in MonetDB's case alwats
	 * SUCCESS_NO_INFO.  Note that this state is not sent by the
	 * server.<br />
	 * <tt>&amp;3</tt>
	 */
	// {{{ SchemaResponse class implementation
	class SchemaResponse implements Response {
		public final int state = Statement.SUCCESS_NO_INFO;

		@Override
		public String addLine(String line, int linetype) {
			return "Header lines are not supported for a SchemaResponse";
		}

		@Override
		public boolean wantsMore() {
			return false;
		}

		@Override
		public void complete() {
			// empty, because there is nothing to check
		}

		@Override
		public void close() {
			// nothing to do here...
		}
	}
	// }}}

	/**
	 * The AutoCommitResponse represents a transaction message.  It
	 * stores (a change in) the server side auto commit mode.<br />
	 * <tt>&amp;4 (t|f)</tt>
	 */
	// {{{ AutoCommitResponse class implementation
	class AutoCommitResponse extends SchemaResponse {
		public final boolean autocommit;

		public AutoCommitResponse(boolean ac) {
			// fill the blank final
			this.autocommit = ac;
		}
	}
	// }}}

	/**
	 * A list of Response objects.  Responses are added to this list.
	 * Methods of this class are not synchronized.  This is left as
	 * responsibility to the caller to prevent concurrent access.
	 */
	// {{{ ResponseList class implementation
	class ResponseList {
		/** The cache size (number of rows in a DataBlockResponse object) */
		final int cachesize;
		/** The maximum number of results for this query */
		final int maxrows;
		/** The ResultSet type to produce */
		final int rstype;
		/** The ResultSet concurrency to produce */
		final int rsconcur;
		/** The sequence number of this ResponseList */
		final int seqnr;
		/** A list of the Responses associated with the query,
		 *  in the right order */
		private List<Response> responses;
		/** A map of ResultSetResponses, used for additional
		 *  DataBlockResponse mapping */
		private Map<Integer, ResultSetResponse> rsresponses;

		/** The current header returned by getNextResponse() */
		private int curResponse;

		/**
		 * Main constructor.  The query argument can either be a String
		 * or List.  An SQLException is thrown if another object
		 * instance is supplied.
		 *
		 * @param cachesize overall cachesize to use
		 * @param maxrows maximum number of rows to allow in the set
		 * @param rstype the type of result sets to produce
		 * @param rsconcur the concurrency of result sets to produce
		 */
		ResponseList(
				int cachesize,
				int maxrows,
				int rstype,
				int rsconcur
		) throws SQLException {
			this.cachesize = cachesize;
			this.maxrows = maxrows;
			this.rstype = rstype;
			this.rsconcur = rsconcur;
			responses = new ArrayList<Response>();
			curResponse = -1;
			seqnr = MonetConnection.seqCounter++;
		}

		/**
		 * Retrieves the next available response, or null if there are
		 * no more responses.
		 *
		 * @return the next Response available or null
		 */
		Response getNextResponse() throws SQLException {
			if (rstype == ResultSet.TYPE_FORWARD_ONLY) {
				// free resources if we're running forward only
				if (curResponse >= 0 && curResponse < responses.size()) {
					Response tmp = responses.get(curResponse);
					if (tmp != null) tmp.close();
					responses.set(curResponse, null);
				}
			}
			curResponse++;
			if (curResponse >= responses.size()) {
				// ResponseList is obviously completed so, there are no
				// more responses
				return null;
			} else {
				// return this response
				return responses.get(curResponse);
			}
		}

		/**
		 * Closes the Reponse at index i, if not null.
		 *
		 * @param i the index position of the header to close
		 */
		void closeResponse(int i) {
			if (i < 0 || i >= responses.size()) return;
			Response tmp = responses.set(i, null);
			if (tmp != null)
				tmp.close();
		}

		/**
		 * Closes the current response.
		 */
		void closeCurrentResponse() {
			closeResponse(curResponse);
		}

		/**
		 * Closes the current and previous responses.
		 */
		void closeCurOldResponses() {
			for (int i = curResponse; i >= 0; i--) {
				closeResponse(i);
			}
		}

		/**
		 * Closes this ResponseList by closing all the Responses in this
		 * ResponseList.
		 */
		void close() {
			for (int i = 0; i < responses.size(); i++) {
				closeResponse(i);
			}
		}

		/**
		 * Returns whether this ResponseList has still unclosed
		 * Responses.
		 */
		boolean hasUnclosedResponses() {
			for (Response r : responses) {
				if (r != null)
					return true;
			}
			return false;
		}

		/**
		 * Executes the query contained in this ResponseList, and
		 * stores the Responses resulting from this query in this
		 * ResponseList.
		 *
		 * @throws SQLException if a database error occurs
		 */
		void processQuery(String query) throws SQLException {
			executeQuery(queryTempl, query);
		}

		/**
		 * Internal executor of queries.
		 *
		 * @param templ the template to fill in
		 * @param the query to execute
		 * @throws SQLException if a database error occurs
		 */
		@SuppressWarnings("fallthrough")
		void executeQuery(String[] templ, String query)
			throws SQLException
		{
			boolean sendThreadInUse = false;
			String error = null;

			try {
				synchronized (server) {
					// make sure we're ready to send query; read data till we
					// have the prompt it is possible (and most likely) that we
					// already have the prompt and do not have to skip any
					// lines.  Ignore errors from previous result sets.
					in.waitForPrompt();

					// {{{ set reply size
					/**
					 * Change the reply size of the server.  If the given
					 * value is the same as the current value known to use,
					 * then ignore this call.  If it is set to 0 we get a
					 * prompt after the server sent it's header.
					 */
					int size = cachesize == 0 ? DEF_FETCHSIZE : cachesize;
					size = maxrows != 0 ? Math.min(maxrows, size) : size;
					// don't do work if it's not needed
					if (lang == LANG_SQL && size != curReplySize && templ != commandTempl) {
						sendControlCommand("reply_size " + size);

						// store the reply size after a successful change
						curReplySize = size;
					}
					// }}} set reply size

					// If the query is larger than the TCP buffer size, use a
					// special send thread to avoid deadlock with the server due
					// to blocking behaviour when the buffer is full.  Because
					// the server will be writing back results to us, it will
					// eventually block as well when its TCP buffer gets full,
					// as we are blocking an not consuming from it.  The result
					// is a state where both client and server want to write,
					// but block.
					if (query.length() > MapiSocket.BLOCK) {
						// get a reference to the send thread
						if (sendThread == null)
							sendThread = new SendThread(out);
						// tell it to do some work!
						sendThread.runQuery(templ, query);
						sendThreadInUse = true;
					} else {
						// this is a simple call, which is a lot cheaper and will
						// always succeed for small queries.
						out.writeLine(
								(templ[0] == null ? "" : templ[0]) +
								query +
								(templ[1] == null ? "" : templ[1]));
					}

					// go for new results
					String tmpLine = in.readLine();
					int linetype = in.getLineType();
					Response res = null;
					while (linetype != BufferedMCLReader.PROMPT) {
						// each response should start with a start of header
						// (or error)
						switch (linetype) {
							case BufferedMCLReader.SOHEADER:
								// make the response object, and fill it
								try {
									switch (sohp.parse(tmpLine)) {
										case StartOfHeaderParser.Q_PARSE:
											throw new MCLParseException("Q_PARSE header not allowed here", 1);
										case StartOfHeaderParser.Q_TABLE:
										case StartOfHeaderParser.Q_PREPARE: {
											int id = sohp.getNextAsInt();
											int tuplecount = sohp.getNextAsInt();
											int columncount = sohp.getNextAsInt();
											int rowcount = sohp.getNextAsInt();
											// enforce the maxrows setting
											if (maxrows != 0 && tuplecount > maxrows)
												tuplecount = maxrows;
											res = new ResultSetResponse(
													id,
													tuplecount,
													columncount,
													rowcount,
													this,
													seqnr
											);
											// only add this resultset to
											// the hashmap if it can possibly
											// have an additional datablock
											if (rowcount < tuplecount) {
												if (rsresponses == null)
													rsresponses = new HashMap<Integer, ResultSetResponse>();
												rsresponses.put(
														Integer.valueOf(id),
														(ResultSetResponse) res
												);
											}
										} break;
										case StartOfHeaderParser.Q_UPDATE:
											res = new UpdateResponse(
													sohp.getNextAsInt(),   // count
													sohp.getNextAsString() // key-id
													);
										break;
										case StartOfHeaderParser.Q_SCHEMA:
											res = new SchemaResponse();
										break;
										case StartOfHeaderParser.Q_TRANS:
											boolean ac = sohp.getNextAsString().equals("t") ? true : false;
											if (autoCommit && ac) {
												addWarning("Server enabled auto commit " +
														"mode while local state " +
														"already was auto commit.", "01M11"
														);
											}
											autoCommit = ac;
											res = new AutoCommitResponse(ac);
										break;
										case StartOfHeaderParser.Q_BLOCK: {
											// a new block of results for a
											// response...
											int id = sohp.getNextAsInt();
											sohp.getNextAsInt();	// columncount
											int rowcount = sohp.getNextAsInt();
											int offset = sohp.getNextAsInt();
											ResultSetResponse t =
												rsresponses.get(Integer.valueOf(id));
											if (t == null) {
												error = "M0M12!no ResultSetResponse with id " + id + " found";
												break;
											}

											DataBlockResponse r =
												new DataBlockResponse(
													rowcount,	// rowcount
													t.getRSType() == ResultSet.TYPE_FORWARD_ONLY
												);

											t.addDataBlockResponse(offset, r);
											res = r;
										} break;
									}
								} catch (MCLParseException e) {
									error = "M0M10!error while parsing start of header:\n" +
										e.getMessage() +
										" found: '" + tmpLine.charAt(e.getErrorOffset()) + "'" +
										" in: \"" + tmpLine + "\"" +
										" at pos: " + e.getErrorOffset();
									// flush all the rest
									in.waitForPrompt();
									linetype = in.getLineType();
									break;
								}

								// immediately handle errors after parsing
								// the header (res may be null)
								if (error != null) {
									in.waitForPrompt();
									linetype = in.getLineType();
									break;
								}

								// here we have a res object, which
								// we can start filling
								while (res.wantsMore()) {
									error = res.addLine(
											in.readLine(),
											in.getLineType()
									);
									if (error != null) {
										// right, some protocol violation,
										// skip the rest of the result
										error = "M0M10!" + error;
										in.waitForPrompt();
										linetype = in.getLineType();
										break;
									}
								}
								if (error != null)
									break;
								// it is of no use to store
								// DataBlockReponses, you never want to
								// retrieve them directly anyway
								if (!(res instanceof DataBlockResponse))
									responses.add(res);

								// read the next line (can be prompt, new
								// result, error, etc.) before we start the
								// loop over
								tmpLine = in.readLine();
								linetype = in.getLineType();
							break;
							case BufferedMCLReader.INFO:
								addWarning(tmpLine.substring(1), "01000");

								// read the next line (can be prompt, new
								// result, error, etc.) before we start the
								// loop over
								tmpLine = in.readLine();
								linetype = in.getLineType();
							break;
							default:	// Yeah... in Java this is correct!
								// we have something we don't
								// expect/understand, let's make it an error
								// message
								tmpLine = "!M0M10!protocol violation, unexpected line: " + tmpLine;
								// don't break; fall through...
							case BufferedMCLReader.ERROR:
								// read everything till the prompt (should be
								// error) we don't know if we ignore some
								// garbage here... but the log should reveal
								// that
								error = in.waitForPrompt();
								linetype = in.getLineType();
								if (error != null) {
									error = tmpLine.substring(1) + "\n" + error;
								} else {
									error = tmpLine.substring(1);
								}
							break;
						}
					}
				}

				// if we used the sendThread, make sure it has finished
				if (sendThreadInUse) {
					String tmp = sendThread.getErrors();
					if (tmp != null) {
						if (error == null) {
							error = "08000!" + tmp;
						} else {
							error += "\n08000!" + tmp;
						}
					}
				}
				if (error != null) {
					SQLException ret = null;
					String[] errors = error.split("\n");
					for (int i = 0; i < errors.length; i++) {
						SQLException newErr;
						if (errors[i].length() >= 6) {
							newErr = new SQLException(errors[i].substring(6), errors[i].substring(0, 5));
						} else {
							newErr = new SQLNonTransientConnectionException(errors[i], "08000");
						}
						if (ret == null) {
							ret = newErr;
						} else {
							ret.setNextException(newErr);
						}
					}
					throw ret;
				}
			} catch (SocketTimeoutException e) {
				close(); // JDBC 4.1 semantics, abort()
				throw new SQLNonTransientConnectionException("connection timed out", "08M33");
			} catch (IOException e) {
				closed = true;
				throw new SQLNonTransientConnectionException(e.getMessage() + " (mserver5 still alive?)", "08006");
			}
		}
	}
	// }}}

	/**
	 * A thread to send a query to the server.  When sending large
	 * amounts of data to a server, the output buffer of the underlying
	 * communication socket may overflow.  In such case the sending
	 * process blocks.  In order to prevent deadlock, it might be
	 * desirable that the driver as a whole does not block.  This thread
	 * facilitates the prevention of such 'full block', because this
	 * separate thread only will block.<br />
	 * This thread is designed for reuse, as thread creation costs are
	 * high.
	 */
	// {{{ SendThread class implementation
	static class SendThread extends Thread {
		/** The state WAIT represents this thread to be waiting for
		 *  something to do */
		private final static int WAIT = 0;
		/** The state QUERY represents this thread to be executing a query */
		private final static int QUERY = 1;
		/** The state SHUTDOWN is the final state that ends this thread */
		private final static int SHUTDOWN = -1;

		private String[] templ;
		private String query;
		private BufferedMCLWriter out;
		private String error;
		private int state = WAIT;

		final Lock sendLock = new ReentrantLock();
		final Condition queryAvailable = sendLock.newCondition();
		final Condition waiting = sendLock.newCondition();

		/**
		 * Constructor which immediately starts this thread and sets it
		 * into daemon mode.
		 *
		 * @param monet the socket to write to
		 */
		public SendThread(BufferedMCLWriter out) {
			super("SendThread");
			setDaemon(true);
			this.out = out;
			start();
		}

		@Override
		public void run() {
			sendLock.lock();
			try {
				while (true) {
					while (state == WAIT) {
						try {
							queryAvailable.await();
						} catch (InterruptedException e) {
							// woken up, eh?
						}
					}
					if (state == SHUTDOWN)
						break;

					// state is QUERY here
					try {
						out.writeLine(
								(templ[0] == null ? "" : templ[0]) +
								query +
								(templ[1] == null ? "" : templ[1]));
					} catch (IOException e) {
						error = e.getMessage();
					}

					// update our state, and notify, maybe someone is waiting
					// for us in throwErrors
					state = WAIT;
					waiting.signal();
				}
			} finally {
				sendLock.unlock();
			}
		}

		/**
		 * Starts sending the given query over the given socket.  Beware
		 * that the thread should be finished (can be assured by calling
		 * throwErrors()) before this method is called!
		 *
		 * @param templ the query template
		 * @param query the query itself
		 * @throws SQLException if this SendThread is already in use
		 */
		public void runQuery(String[] templ, String query) throws SQLException {
			sendLock.lock();
			try {
				if (state != WAIT)
					throw new SQLException("SendThread already in use or shutting down!", "M0M03");

				this.templ = templ;
				this.query = query;

				// let the thread know there is some work to do
				state = QUERY;
				queryAvailable.signal();
			} finally {
				sendLock.unlock();
			}
		}

		/**
		 * Returns errors encountered during the sending process.
		 *
		 * @return the errors or null if none
		 */
		public String getErrors() {
			sendLock.lock();
			try {
				// make sure the thread is in WAIT state, not QUERY
				while (state == QUERY) {
					try {
						waiting.await();
					} catch (InterruptedException e) {
						// just try again
					}
				}
				if (state == SHUTDOWN)
					error = "SendThread is shutting down";
			} finally {
				sendLock.unlock();
			}
			return error;
		}

		/**
		 * Requests this SendThread to stop.
		 */
		public void shutdown() {
			sendLock.lock();
			state = SHUTDOWN;
			sendLock.unlock();
			this.interrupt();  // break any wait conditions
		}
	}
	// }}}
>>>>>>> e89a60af
}<|MERGE_RESOLUTION|>--- conflicted
+++ resolved
@@ -11,31 +11,10 @@
 import nl.cwi.monetdb.mcl.responses.*;
 
 import java.io.IOException;
+import java.net.SocketException;
 import java.net.SocketTimeoutException;
-<<<<<<< HEAD
 import java.sql.*;
 import java.util.*;
-=======
-import java.sql.CallableStatement;
-import java.sql.Connection;
-import java.sql.DatabaseMetaData;
-import java.sql.PreparedStatement;
-import java.sql.ResultSet;
-import java.sql.SQLException;
-import java.sql.SQLFeatureNotSupportedException;
-import java.sql.SQLNonTransientConnectionException;
-import java.sql.SQLWarning;
-import java.sql.Savepoint;
-import java.sql.Statement;
-import java.util.ArrayList;
-import java.util.Calendar;
-import java.util.HashMap;
-import java.util.List;
-import java.util.Map;
-import java.util.Map.Entry;
-import java.util.Properties;
-import java.util.WeakHashMap;
->>>>>>> e89a60af
 import java.util.concurrent.Executor;
 
 /**
@@ -63,1935 +42,215 @@
  * @author Fabian Groffen, Martin van Dinther, Pedro Ferreira
  * @version 1.3
  */
-<<<<<<< HEAD
-public abstract class MonetConnection extends MonetWrapper implements Connection {
-
-    /** The sequence counter */
-    private static int SeqCounter = 0;
-
-    /**
-     * Gets the current sequence counter.
-     *
-     * @return The current sequence counter
-     */
-    public static int getSeqCounter() {
-        return SeqCounter;
-    }
-
-    /** The successful processed input properties */
-    protected final Properties conn_props;
-    /** The language to connect with */
-    protected IMonetDBLanguage language;
-    /** Authentication hash method */
-    protected final String hash;
-    /** An optional thread that is used for sending large queries */
-    private SenderThread senderThread;
-    /** Whether this Connection is closed (and cannot be used anymore) */
-    private boolean closed;
-    /** Whether this Connection is in autocommit mode */
-    private boolean autoCommit = true;
-    /** The stack of warnings for this Connection object */
-    private SQLWarning warnings;
-    /** The Connection specific mapping of user defined types to Java types */
-    private Map<String,Class<?>> typeMap = new HashMap<String,Class<?>>() {
-        private static final long serialVersionUID = 1L; {
-            put("inet", MonetINET.class);
-            put("url", MonetURL.class);
-        }
-    };
-
-    // See javadoc for documentation about WeakHashMap if you don't know what it does !!!NOW!!!
-    // (only when you deal with it of course)
-    /** A Map containing all (active) Statements created from this Connection */
-    private Map<Statement,?> statements = new WeakHashMap<>();
-    /** The number of results we receive from the server at once */
-    private int curReplySize = -1; // the server by default uses -1 (all)
-    /** Whether or not BLOB is mapped to LONGVARBINARY within the driver */
-    private final boolean blobIsBinary;
-    /** Whether or not CLOB is mapped to LONGVARCHAR within the driver */
-    private final boolean clobIsLongChar;
-    /** The underlying proticol provided by the connection (MAPI or embedded) */
-    protected AbstractProtocol protocol;
-    /** Tells if the connection is embedded or not */
-    private final boolean isEmbedded;
-
-    /**
-     * Constructor of a Connection for MonetDB. At this moment the current implementation limits itself to storing the
-     * given host, database, username and password for later use by the createStatement() call.  This constructor is
-     * only accessible to classes from the jdbc package.
-     *
-     * @throws IOException if an error occurs
-     */
-    public MonetConnection(Properties props, String hash, IMonetDBLanguage language, boolean blobIsBinary,
-                           boolean clobIsLongChar) throws IOException {
-        this.conn_props = props;
-        this.hash = hash;
-        this.language = language;
-        this.blobIsBinary = blobIsBinary;
-        this.clobIsLongChar = clobIsLongChar;
-        //"instance of" should be cleanner, but this is faster.
-        this.isEmbedded = props.getProperty("embedded", "false").equals("true");
-    }
-
-    /**
-     * Checks if the conection is embedded or not
-     *
-     * @return If the connection is embedded
-     */
-    public boolean isEmbedded() {
-        return isEmbedded;
-    }
-
-    /**
-     * Gets the connection's language data.
-     *
-     * @return The connection's language data
-     */
-    public IMonetDBLanguage getLanguage() {
-        return language;
-    }
-
-    /**
-     * Gets the connection's protocol.
-     *
-     * @return The connection's protocol
-     */
-    public AbstractProtocol getProtocol() {
-        return this.protocol;
-    }
-
-    /**
-     * Connects to the server, authenticating the user.
-     *
-     * @param user The user name to authenticate
-     * @param pass The user's password
-     * @return A List with informational (warning) messages. If this list is empty; then there are no warnings.
-     * @throws IOException if an I/O error occurs when creating the socket
-     * @throws ProtocolException if bogus data is received
-     * @throws MCLException if an MCL related error occurs
-     */
-    public abstract List<String> connect(String user, String pass) throws IOException, ProtocolException, MCLException;
-
-    /**
-     * Gets the underlying connection block size length.
-     *
-     * @return The block size length
-     */
-    public abstract int getBlockSize();
-
-    /**
-     * Gets the underlying connection default fetch size for DataBlock responses.
-     *
-     * @return The default fetch size
-     */
-    public abstract int getDefFetchsize();
-
-    /**
-     * Gets the initial value for the StringBuilder size.
-     *
-     * @return The initial value for the StringBuilder size
-     */
-    public abstract int initialStringBuilderSize();
-
-    /**
-     * Gets the underlying connection socket timeout.
-     *
-     * @return The underlying connection socket timeout
-     */
-    public abstract int getSoTimeout();
-
-    /**
-     * Sets the underlying connection socket timeout.
-     *
-     * @param timeout The specified timeout, in milliseconds. A timeout of zero is interpreted as an infinite timeout
-     */
-    public abstract void setSoTimeout(int timeout);
-
-    /**
-     * Closes the underlying connection implementation.
-     *
-     * @throws IOException if an I/O error occurs while closing the connection
-     */
-    public abstract void closeUnderlyingConnection() throws IOException;
-
-    /**
-     * Gets the underlying connection JDBC String URL.
-     *
-     * @return The underlying connection JDBC String URL
-     */
-    public abstract String getJDBCURL();
-
-    /**
-     * Sends a control command to the server.
-     *
-     * @param commandID the command identifier according to {@link ControlCommands} listing
-     * @param data The integer to send according to the control command
-     * @throws SQLException if an IO exception or a database error occurs
-     */
-    public abstract void sendControlCommand(int commandID, int data) throws SQLException;
-
-    /**
-     * Releases this Connection object's database and JDBC resources immediately instead of waiting for them to be
-     * automatically released. All Statements created from this Connection will be closed when this method is called.
-     *
-     * Calling the method close on a Connection object that is already closed is a no-op.
-     */
-    @Override
-    public void close() {
-        for (Statement st : statements.keySet()) {
-            try {
-                st.close();
-            } catch (SQLException e) {
-                // better luck next time!
-            }
-        }
-        // close the socket or the embedded server
-        try {
-            this.closeUnderlyingConnection();
-        } catch (IOException e) {
-            // ignore it
-        }
-        // close active SendThread if any
-        if (senderThread != null) {
-            senderThread.shutdown();
-            senderThread = null;
-        }
-        // report ourselves as closed
-        closed = true;
-    }
-
-    /**
-     * Destructor called by garbage collector before destroying this object tries to disconnect the MonetDB connection
-     * if it has not been disconnected already.
-     */
-    @Override
-    protected void finalize() throws Throwable {
-        this.close();
-        super.finalize();
-    }
-
-    //== methods of interface Connection
-
-    /**
-     * Clears all warnings reported for this Connection object. After a call to this method, the method getWarnings
-     * returns null until a new warning is reported for this Connection object.
-     */
-    @Override
-    public void clearWarnings() {
-        warnings = null;
-    }
-
-    private void createResponseList(String query) throws SQLException {
-        // create a container for the result
-        ResponseList l = new ResponseList(0, 0, ResultSet.FETCH_FORWARD, ResultSet.CONCUR_READ_ONLY);
-        // send commit to the server
-        try {
-            l.processQuery(query);
-        } finally {
-            l.close();
-        }
-    }
-
-    /**
-     * Makes all changes made since the previous commit/rollback permanent and releases any database locks currently
-     * held by this Connection object. This method should be used only when auto-commit mode has been disabled.
-     *
-     * @throws SQLException if a database access error occurs or this Connection object is in auto-commit mode
-     * @see #setAutoCommit(boolean)
-     */
-    @Override
-    public void commit() throws SQLException {
-        // note: can't use sendIndependentCommand here because we need to process the auto_commit state the server gives
-        this.createResponseList("COMMIT");
-    }
-
-    /**
-     * Creates a Statement object for sending SQL statements to the database. SQL statements without parameters are
-     * normally executed using Statement objects. If the same SQL statement is executed many times, it may be more
-     * efficient to use a PreparedStatement object.
-     *
-     * Result sets created using the returned Statement object will by default be type TYPE_FORWARD_ONLY and have a
-     * concurrency level of CONCUR_READ_ONLY.
-     *
-     * @return a new default Statement object
-     * @throws SQLException if a database access error occurs
-     */
-    @Override
-    public Statement createStatement() throws SQLException {
-        return createStatement(ResultSet.TYPE_FORWARD_ONLY, ResultSet.CONCUR_READ_ONLY,
-                ResultSet.HOLD_CURSORS_OVER_COMMIT);
-    }
-
-    /**
-     * Creates a Statement object that will generate ResultSet objects with the given type and concurrency. This method
-     * is the same as the createStatement method above, but it allows the default result set type and concurrency to be
-     * overridden.
-     *
-     * @param resultSetType a result set type; one of ResultSet.TYPE_FORWARD_ONLY, ResultSet.TYPE_SCROLL_INSENSITIVE,
-     * or ResultSet.TYPE_SCROLL_SENSITIVE
-     * @param resultSetConcurrency a concurrency type; one of ResultSet.CONCUR_READ_ONLY or ResultSet.CONCUR_UPDATABLE
-     * @return a new Statement object that will generate ResultSet objects with the given type and concurrency
-     * @throws SQLException if a database access error occurs
-     */
-    @Override
-    public Statement createStatement(int resultSetType, int resultSetConcurrency) throws SQLException {
-        return createStatement(resultSetType, resultSetConcurrency, ResultSet.HOLD_CURSORS_OVER_COMMIT);
-    }
-
-    /**
-     * Creates a Statement object that will generate ResultSet objects
-     * with the given type, concurrency, and holdability.  This method
-     * is the same as the createStatement method above, but it allows
-     * the default result set type, concurrency, and holdability to be
-     * overridden.
-     *
-     * @param resultSetType one of the following ResultSet constants:
-     * ResultSet.TYPE_FORWARD_ONLY, ResultSet.TYPE_SCROLL_INSENSITIVE,
-     * or ResultSet.TYPE_SCROLL_SENSITIVE
-     * @param resultSetConcurrency one of the following ResultSet
-     * constants: ResultSet.CONCUR_READ_ONLY or
-     * ResultSet.CONCUR_UPDATABLE
-     * @param resultSetHoldability one of the following ResultSet
-     * constants: ResultSet.HOLD_CURSORS_OVER_COMMIT or
-     * ResultSet.CLOSE_CURSORS_AT_COMMIT
-     *
-     * @return a new Statement      object that will generate ResultSet
-     * objects with the given type, concurrency, and holdability
-     * @throws SQLException if a database access error occurs or the
-     * given parameters are not ResultSet constants indicating type,
-     * concurrency, and holdability
-     */
-    @Override
-    public Statement createStatement(int resultSetType, int resultSetConcurrency, int resultSetHoldability)
-            throws SQLException {
-        try {
-            Statement ret = new MonetStatement(this, resultSetType, resultSetConcurrency, resultSetHoldability);
-            // store it in the map for when we close...
-            statements.put(ret, null);
-            return ret;
-        } catch (IllegalArgumentException e) {
-            throw new SQLException(e.toString(), "M0M03");
-        }
-        // we don't have to catch SQLException because that is declared to
-        // be thrown
-    }
-
-    /**
-     * Retrieves the current auto-commit mode for this Connection object.
-     *
-     * @return the current state of this Connection object's auto-commit mode
-     * @see #setAutoCommit(boolean)
-     */
-    @Override
-    public boolean getAutoCommit() throws SQLException {
-        return autoCommit;
-    }
-
-    /**
-     * Retrieves this Connection object's current catalog name.
-     *
-     * @return the current catalog name or null if there is none
-     * @throws SQLException if a database access error occurs or the current language is not SQL
-     */
-    @Override
-    public String getCatalog() throws SQLException {
-        // MonetDB does NOT support catalogs
-        return null;
-    }
-
-    /**
-     * Retrieves the current holdability of ResultSet objects created using this Connection object.
-     *
-     * @return the holdability, one of ResultSet.HOLD_CURSORS_OVER_COMMIT or ResultSet.CLOSE_CURSORS_AT_COMMIT
-     */
-    @Override
-    public int getHoldability() {
-        // TODO: perhaps it is better to have the server implement
-        //       CLOSE_CURSORS_AT_COMMIT
-        return ResultSet.HOLD_CURSORS_OVER_COMMIT;
-    }
-
-    /**
-     * Retrieves a DatabaseMetaData object that contains metadata about
-     * the database to which this Connection object represents a
-     * connection. The metadata includes information about the
-     * database's tables, its supported SQL grammar, its stored
-     * procedures, the capabilities of this connection, and so on.
-     *
-     * @throws SQLException if the current language is not SQL
-     * @return a DatabaseMetaData object for this Connection object
-     */
-    @Override
-    public DatabaseMetaData getMetaData() throws SQLException {
-        if (!this.language.getRepresentation().equals("sql")) {
-            throw new SQLException("This method is only supported in SQL mode", "M0M04");
-        }
-        return new MonetDatabaseMetaData(this);
-    }
-
-    /**
-     * Retrieves this Connection object's current transaction isolation level.
-     *
-     * @return the current transaction isolation level, which will be Connection.TRANSACTION_SERIALIZABLE
-     */
-    @Override
-    public int getTransactionIsolation() {
-        return TRANSACTION_SERIALIZABLE;
-    }
-
-    /**
-     * Retrieves the Map object associated with this Connection object. Unless the application has added an entry,
-     * the type map returned will be empty.
-     *
-     * @return the java.util.Map object associated with this Connection object
-     */
-    @Override
-    public Map<String,Class<?>> getTypeMap() {
-        return typeMap;
-    }
-
-    /**
-     * Retrieves the first warning reported by calls on this Connection
-     * object.  If there is more than one warning, subsequent warnings
-     * will be chained to the first one and can be retrieved by calling
-     * the method SQLWarning.getNextWarning on the warning that was
-     * retrieved previously.
-     *
-     * This method may not be called on a closed connection; doing so will cause an SQLException to be thrown.
-     *
-     * Note: Subsequent warnings will be chained to this SQLWarning.
-     *
-     * @return the first SQLWarning object or null if there are none
-     * @throws SQLException if a database access error occurs or this method is called on a closed connection
-     */
-    @Override
-    public SQLWarning getWarnings() throws SQLException {
-        if (closed) {
-            throw new SQLException("Cannot call on closed Connection", "M1M20");
-        }
-        // if there are no warnings, this will be null, which fits with the specification.
-        return warnings;
-    }
-
-    /**
-     * Retrieves whether this Connection object has been closed.  A
-     * connection is closed if the method close has been called on it or
-     * if certain fatal errors have occurred.  This method is guaranteed
-     * to return true only when it is called after the method
-     * Connection.close has been called.
-     *
-     * This method generally cannot be called to determine whether a
-     * connection to a database is valid or invalid.  A typical client
-     * can determine that a connection is invalid by catching any
-     * exceptions that might be thrown when an operation is attempted.
-     *
-     * @return true if this Connection object is closed; false if it is still open
-     */
-    @Override
-    public boolean isClosed() {
-        return closed;
-    }
-
-    /**
-     * Retrieves whether this Connection object is in read-only mode.
-     * MonetDB currently doesn't support updateable result sets, but
-     * updates are possible.  Hence the Connection object is never in
-     * read-only mode.
-     *
-     * @return true if this Connection object is read-only; false otherwise
-     */
-    @Override
-    public boolean isReadOnly() {
-        return false;
-    }
-
-    @Override
-    public String nativeSQL(String sql) {return sql;}
-
-    @Override
-    public CallableStatement prepareCall(String sql) {return null;}
-
-    @Override
-    public CallableStatement prepareCall(String sql, int resultSetType, int resultSetConcurrency) {return null;}
-
-    @Override
-    public CallableStatement prepareCall(String sql, int resultSetType, int resultSetConcurrency,
-                                         int resultSetHoldability) {return null;}
-
-    /**
-     * Creates a PreparedStatement object for sending parameterized SQL
-     * statements to the database.
-     *
-     * A SQL statement with or without IN parameters can be pre-compiled
-     * and stored in a PreparedStatement object. This object can then be
-     * used to efficiently execute this statement multiple times.
-     *
-     * Note: This method is optimized for handling parametric SQL
-     * statements that benefit from precompilation. If the driver
-     * supports precompilation, the method prepareStatement will send
-     * the statement to the database for precompilation. Some drivers
-     * may not support precompilation. In this case, the statement may
-     * not be sent to the database until the PreparedStatement object is
-     * executed. This has no direct effect on users; however, it does
-     * affect which methods throw certain SQLException objects.
-     *
-     * Result sets created using the returned PreparedStatement object
-     * will by default be type TYPE_FORWARD_ONLY and have a concurrency
-     * level of CONCUR_READ_ONLY.
-     *
-     * @param sql an SQL statement that may contain one or more '?' IN
-     *        parameter placeholders
-     * @return a new default PreparedStatement object containing the
-     *         pre-compiled SQL statement
-     * @throws SQLException if a database access error occurs
-     */
-    @Override
-    public PreparedStatement prepareStatement(String sql) throws SQLException {
-        return prepareStatement(sql, ResultSet.TYPE_FORWARD_ONLY, ResultSet.CONCUR_READ_ONLY,
-                ResultSet.HOLD_CURSORS_OVER_COMMIT);
-    }
-
-    /**
-     * Creates a PreparedStatement object that will generate ResultSet
-     * objects with the given type and concurrency.  This method is the
-     * same as the prepareStatement method above, but it allows the
-     * default result set type and concurrency to be overridden.
-     *
-     * @param sql a String object that is the SQL statement to be sent to the
-     *            database; may contain one or more ? IN parameters
-     * @param resultSetType a result set type; one of
-     *        ResultSet.TYPE_FORWARD_ONLY, ResultSet.TYPE_SCROLL_INSENSITIVE,
-     *        or ResultSet.TYPE_SCROLL_SENSITIVE
-     * @param resultSetConcurrency a concurrency type; one of
-     *        ResultSet.CONCUR_READ_ONLY or ResultSet.CONCUR_UPDATABLE
-     * @return a new PreparedStatement object containing the pre-compiled SQL
-     *         statement that will produce ResultSet objects with the given
-     *         type and concurrency
-     * @throws SQLException if a database access error occurs or the given
-     *                      parameters are not ResultSet constants indicating
-     *                      type and concurrency
-     */
-    @Override
-    public PreparedStatement prepareStatement(String sql, int resultSetType, int resultSetConcurrency)
-            throws SQLException {
-        return prepareStatement(sql, resultSetType, resultSetConcurrency, ResultSet.HOLD_CURSORS_OVER_COMMIT);
-    }
-
-    /**
-     * Creates a PreparedStatement object that will generate ResultSet
-     * objects with the given type, concurrency, and holdability.
-     *
-     * This method is the same as the prepareStatement method above, but
-     * it allows the default result set type, concurrency, and
-     * holdability to be overridden.
-     *
-     * @param sql a String object that is the SQL statement to be sent
-     * to the database; may contain one or more ? IN parameters
-     * @param resultSetType one of the following ResultSet constants:
-     * ResultSet.TYPE_FORWARD_ONLY, ResultSet.TYPE_SCROLL_INSENSITIVE,
-     * or ResultSet.TYPE_SCROLL_SENSITIVE
-     * @param resultSetConcurrency one of the following ResultSet
-     * constants: ResultSet.CONCUR_READ_ONLY or
-     * ResultSet.CONCUR_UPDATABLE
-     * @param resultSetHoldability one of the following ResultSet
-     * constants: ResultSet.HOLD_CURSORS_OVER_COMMIT or
-     * ResultSet.CLOSE_CURSORS_AT_COMMIT
-     * @return a new PreparedStatement object, containing the
-     * pre-compiled SQL statement, that will generate ResultSet objects
-     * with the given type, concurrency, and holdability
-     * @throws SQLException if a database access error occurs or the
-     * given parameters are not ResultSet constants indicating type,
-     * concurrency, and holdability
-     */
-    @Override
-    public PreparedStatement prepareStatement(String sql, int resultSetType, int resultSetConcurrency,
-                                              int resultSetHoldability) throws SQLException {
-        try {
-            PreparedStatement ret = new MonetPreparedStatement(this, resultSetType, resultSetConcurrency,
-                    resultSetHoldability, sql);
-            // store it in the map for when we close...
-            statements.put(ret, null);
-            return ret;
-        } catch (IllegalArgumentException e) {
-            throw new SQLException(e.toString(), "M0M03");
-        }
-        // we don't have to catch SQLException because that is declared to
-        // be thrown
-    }
-
-    /**
-     * Creates a default PreparedStatement object that has the
-     * capability to retrieve auto-generated keys.  The given constant
-     * tells the driver whether it should make auto-generated keys
-     * available for retrieval.  This parameter is ignored if the SQL
-     * statement is not an INSERT statement.
-     *
-     * Note: This method is optimized for handling parametric SQL
-     * statements that benefit from precompilation.  If the driver
-     * supports precompilation, the method prepareStatement will send
-     * the statement to the database for precompilation. Some drivers
-     * may not support precompilation.  In this case, the statement may
-     * not be sent to the database until the PreparedStatement object is
-     * executed.  This has no direct effect on users; however, it does
-     * affect which methods throw certain SQLExceptions.
-     *
-     * Result sets created using the returned PreparedStatement object
-     * will by default be type TYPE_FORWARD_ONLY and have a concurrency
-     * level of CONCUR_READ_ONLY.
-     *
-     * @param sql an SQL statement that may contain one or more '?' IN
-     *        parameter placeholders
-     * @param autoGeneratedKeys a flag indicating whether auto-generated
-     *        keys should be returned; one of
-     *        Statement.RETURN_GENERATED_KEYS or
-     *        Statement.NO_GENERATED_KEYS
-     * @return a new PreparedStatement object, containing the
-     *         pre-compiled SQL statement, that will have the capability
-     *         of returning auto-generated keys
-     * @throws SQLException - if a database access error occurs or the
-     *         given parameter is not a Statement  constant indicating
-     *         whether auto-generated keys should be returned
-     */
-    @Override
-    public PreparedStatement prepareStatement(String sql, int autoGeneratedKeys) throws SQLException {
-        if (autoGeneratedKeys != Statement.RETURN_GENERATED_KEYS && autoGeneratedKeys != Statement.NO_GENERATED_KEYS) {
-            throw new SQLException("Invalid argument, expected RETURN_GENERATED_KEYS or NO_GENERATED_KEYS", "M1M05");
-        }
-		/* MonetDB has no way to disable this, so just do the normal thing ;) */
-        return prepareStatement(sql, ResultSet.TYPE_FORWARD_ONLY, ResultSet.CONCUR_READ_ONLY);
-    }
-
-    @Override
-    public PreparedStatement prepareStatement(String sql, int[] columnIndexes) {return null;}
-
-    @Override
-    public PreparedStatement prepareStatement(String sql, String[] columnNames) {return null;}
-
-    /**
-     * Removes the given Savepoint object from the current transaction.
-     * Any reference to the savepoint after it have been removed will
-     * cause an SQLException to be thrown.
-     *
-     * @param savepoint the Savepoint object to be removed
-     * @throws SQLException if a database access error occurs or the given
-     *         Savepoint object is not a valid savepoint in the current
-     *         transaction
-     */
-    @Override
-    public void releaseSavepoint(Savepoint savepoint) throws SQLException {
-        if (!(savepoint instanceof MonetSavepoint)) {
-            throw new SQLException("This driver can only handle savepoints it created itself", "M0M06");
-        }
-        MonetSavepoint sp = (MonetSavepoint) savepoint;
-        // note: can't use sendIndependentCommand here because we need
-        // to process the auto_commit state the server gives
-        // create a container for the result
-        this.createResponseList("RELEASE SAVEPOINT " + sp.getName());
-    }
-
-    /**
-     * Undoes all changes made in the current transaction and releases
-     * any database locks currently held by this Connection object. This
-     * method should be used only when auto-commit mode has been
-     * disabled.
-     *
-     * @throws SQLException if a database access error occurs or this
-     *         Connection object is in auto-commit mode
-     * @see #setAutoCommit(boolean)
-     */
-    @Override
-    public void rollback() throws SQLException {
-        // note: can't use sendIndependentCommand here because we need
-        // to process the auto_commit state the server gives
-        // create a container for the result
-        this.createResponseList("ROLLBACK");
-    }
-
-    /**
-     * Undoes all changes made after the given Savepoint object was set.
-     *
-     * This method should be used only when auto-commit has been
-     * disabled.
-     *
-     * @param savepoint the Savepoint object to roll back to
-     * @throws SQLException if a database access error occurs, the
-     *         Savepoint object is no longer valid, or this Connection
-     *         object is currently in auto-commit mode
-     */
-    @Override
-    public void rollback(Savepoint savepoint) throws SQLException {
-        if (!(savepoint instanceof MonetSavepoint)) {
-            throw new SQLException("This driver can only handle savepoints it created itself", "M0M06");
-        }
-
-        MonetSavepoint sp = (MonetSavepoint)savepoint;
-        // note: can't use sendIndependentCommand here because we need
-        // to process the auto_commit state the server gives
-        // create a container for the result
-        this.createResponseList("ROLLBACK TO SAVEPOINT " + sp.getName());
-    }
-
-    /**
-     * Sets this connection's auto-commit mode to the given state. If a
-     * connection is in auto-commit mode, then all its SQL statements
-     * will be executed and committed as individual transactions.
-     * Otherwise, its SQL statements are grouped into transactions that
-     * are terminated by a call to either the method commit or the
-     * method rollback. By default, new connections are in auto-commit
-     * mode.
-     *
-     * The commit occurs when the statement completes or the next
-     * execute occurs, whichever comes first. In the case of statements
-     * returning a ResultSet object, the statement completes when the
-     * last row of the ResultSet object has been retrieved or the
-     * ResultSet object has been closed. In advanced cases, a single
-     * statement may return multiple results as well as output parameter
-     * values. In these cases, the commit occurs when all results and
-     * output parameter values have been retrieved.
-     *
-     * NOTE: If this method is called during a transaction, the
-     * transaction is committed.
-     *
-     * @param autoCommit true to enable auto-commit mode; false to disable it
-     * @throws SQLException if a database access error occurs
-     * @see #getAutoCommit()
-     */
-    @Override
-    public void setAutoCommit(boolean autoCommit) throws SQLException {
-        if (this.autoCommit != autoCommit) {
-            this.sendControlCommand(ControlCommands.AUTO_COMMIT, (autoCommit ? 1 : 0));
-            this.autoCommit = autoCommit;
-        }
-    }
-
-    /**
-     * Sets the given catalog name in order to select a subspace of this
-     * Connection object's database in which to work.  If the driver
-     * does not support catalogs, it will silently ignore this request.
-     */
-    @Override
-    public void setCatalog(String catalog) throws SQLException {
-        throw new SQLFeatureNotSupportedException("setCatalog(String catalog) not supported", "0A000");
-    }
-
-    /**
-     * Changes the default holdability of ResultSet objects created using this
-     * Connection object to the given holdability. The default holdability of
-     * ResultSet objects can be be determined by invoking DatabaseMetaData.getResultSetHoldability().
-     *
-     * @param holdability - a ResultSet holdability constant; one of
-     *	ResultSet.HOLD_CURSORS_OVER_COMMIT or
-     *	ResultSet.CLOSE_CURSORS_AT_COMMIT
-     * @see #getHoldability()
-     */
-    @Override
-    public void setHoldability(int holdability) throws SQLException {
-        // we only support ResultSet.HOLD_CURSORS_OVER_COMMIT
-        if (holdability != ResultSet.HOLD_CURSORS_OVER_COMMIT)
-            throw new SQLFeatureNotSupportedException("setHoldability(CLOSE_CURSORS_AT_COMMIT) not supported", "0A000");
-    }
-
-    /**
-     * Puts this connection in read-only mode as a hint to the driver to
-     * enable database optimizations.  MonetDB doesn't support any mode
-     * here, hence an SQLWarning is generated if attempted to set
-     * to true here.
-     *
-     * @param readOnly true enables read-only mode; false disables it
-     * @throws SQLException if a database access error occurs or this
-     *         method is called during a transaction.
-     */
-    @Override
-    public void setReadOnly(boolean readOnly) throws SQLException {
-        if (readOnly) {
-            addWarning("cannot setReadOnly(true): read-only Connection mode not supported", "01M08");
-        }
-    }
-
-    /**
-     * Creates an unnamed savepoint in the current transaction and
-     * returns the new Savepoint object that represents it.
-     *
-     * @return the new Savepoint object
-     * @throws SQLException if a database access error occurs or this Connection
-     *         object is currently in auto-commit mode
-     */
-    @Override
-    public Savepoint setSavepoint() throws SQLException {
-        // create a new Savepoint object
-        MonetSavepoint sp = new MonetSavepoint();
-        // note: can't use sendIndependentCommand here because we need
-        // to process the auto_commit state the server gives
-        // create a container for the result
-        this.createResponseList("SAVEPOINT " + sp.getName());
-        return sp;
-    }
-
-    /**
-     * Creates a savepoint with the given name in the current
-     * transaction and returns the new Savepoint object that represents
-     * it.
-     *
-     * @param name a String containing the name of the savepoint
-     * @return the new Savepoint object
-     * @throws SQLException if a database access error occurs or this Connection
-     *         object is currently in auto-commit mode
-     */
-    @Override
-    public Savepoint setSavepoint(String name) throws SQLException {
-        // create a new Savepoint object
-        MonetSavepoint sp;
-        try {
-            sp = new MonetSavepoint(name);
-        } catch (IllegalArgumentException e) {
-            throw new SQLException(e.getMessage(), "M0M03");
-        }
-        // note: can't use sendIndependentCommand here because we need
-        // to process the auto_commit state the server gives
-        // create a container for the result
-        this.createResponseList("SAVEPOINT " + sp.getName());
-        return sp;
-    }
-
-    /**
-     * Attempts to change the transaction isolation level for this
-     * Connection object to the one given.  The constants defined in the
-     * interface Connection are the possible transaction isolation
-     * levels.
-     *
-     * @param level one of the following Connection constants: Connection.TRANSACTION_READ_UNCOMMITTED,
-     *        Connection.TRANSACTION_READ_COMMITTED, Connection.TRANSACTION_REPEATABLE_READ, or
-     *        Connection.TRANSACTION_SERIALIZABLE.
-     */
-    @Override
-    public void setTransactionIsolation(int level) {
-        if (level != TRANSACTION_SERIALIZABLE) {
-            addWarning("MonetDB only supports fully serializable " +
-                    "transactions, continuing with transaction level raised to TRANSACTION_SERIALIZABLE", "01M09");
-        }
-    }
-
-    /**
-     * Installs the given TypeMap object as the type map for this
-     * Connection object. The type map will be used for the custom
-     * mapping of SQL structured types and distinct types.
-     *
-     * @param map the java.util.Map object to install as the replacement for
-     *        this Connection  object's default type map
-     */
-    @Override
-    public void setTypeMap(Map<String, Class<?>> map) {
-        typeMap = map;
-    }
-
-    /**
-     * Returns a string identifying this Connection to the MonetDB server.
-     *
-     * @return a String representing this Object
-     */
-    @Override
-    public String toString() {
-        return "MonetDB Connection (" + this.getJDBCURL() + ") " + (closed ? "disconnected" : "connected");
-    }
-
-    //== Java 1.6 methods (JDBC 4.0)
-
-    /**
-     * Factory method for creating Array objects.
-     *
-     * Note: When createArrayOf is used to create an array object that
-     * maps to a primitive data type, then it is implementation-defined
-     * whether the Array object is an array of that primitive data type
-     * or an array of Object.
-     *
-     * Note: The JDBC driver is responsible for mapping the elements
-     * Object array to the default JDBC SQL type defined in
-     * java.sql.Types for the given class of Object. The default mapping
-     * is specified in Appendix B of the JDBC specification. If the
-     * resulting JDBC type is not the appropriate type for the given
-     * typeName then it is implementation defined whether an
-     * SQLException is thrown or the driver supports the resulting conversion.
-     *
-     * @param typeName the SQL name of the type the elements of the
-     *        array map to. The typeName is a database-specific name
-     *        which may be the name of a built-in type, a user-defined
-     *        type or a standard SQL type supported by this database.
-     *        This is the value returned by Array.getBaseTypeName
-     * @return an Array object whose elements map to the specified SQL type
-     * @throws SQLException if a database error occurs, the JDBC type
-     *         is not appropriate for the typeName and the conversion is
-     *         not supported, the typeName is null or this method is
-     *         called on a closed connection
-     * @throws SQLFeatureNotSupportedException the JDBC driver does
-     *         not support this data type
-     * @since 1.6
-     */
-    @Override
-    public java.sql.Array createArrayOf(String typeName, Object[] elements) throws SQLException {
-        throw new SQLFeatureNotSupportedException("createArrayOf() not supported", "0A000");
-    }
-
-    /**
-     * Constructs an object that implements the Clob interface. The
-     * object returned initially contains no data. The setAsciiStream,
-     * setCharacterStream and setString methods of the Clob interface
-     * may be used to add data to the Clob.
-     *
-     * @return a MonetClob instance
-     * @throws SQLFeatureNotSupportedException the JDBC driver does
-     *         not support MonetClob objects that can be filled in
-     * @since 1.6
-     */
-    @Override
-    public java.sql.Clob createClob() throws SQLException {
-        return new MonetClob("");
-    }
-
-    /**
-     * Constructs an object that implements the Blob interface. The
-     * object returned initially contains no data. The setBinaryStream
-     * and setBytes methods of the Blob interface may be used to add
-     * data to the Blob.
-     *
-     * @return a MonetBlob instance
-     * @throws SQLFeatureNotSupportedException the JDBC driver does
-     *         not support MonetBlob objects that can be filled in
-     * @since 1.6
-     */
-    @Override
-    public java.sql.Blob createBlob() throws SQLException {
-        return new MonetBlob(new byte[1]);
-    }
-
-    /**
-     * Constructs an object that implements the NClob interface. The
-     * object returned initially contains no data. The setAsciiStream,
-     * setCharacterStream and setString methods of the NClob interface
-     * may be used to add data to the NClob.
-     *
-     * @return an NClob instance
-     * @throws SQLFeatureNotSupportedException the JDBC driver does
-     *         not support MonetNClob objects that can be filled in
-     * @since 1.6
-     */
-    @Override
-    public java.sql.NClob createNClob() throws SQLException {
-        throw new SQLFeatureNotSupportedException("createNClob() not supported", "0A000");
-    }
-
-    /**
-     * Factory method for creating Struct objects.
-     *
-     * @param typeName the SQL type name of the SQL structured type that
-     *        this Struct object maps to. The typeName is the name of a
-     *        user-defined type that has been defined for this database.
-     *        It is the value returned by Struct.getSQLTypeName.
-     * @param attributes the attributes that populate the returned object
-     * @return a Struct object that maps to the given SQL type and is
-     *         populated with the given attributes
-     * @throws SQLException if a database error occurs, the typeName
-     *         is null or this method is called on a closed connection
-     * @throws SQLFeatureNotSupportedException the JDBC driver does
-     *         not support this data type
-     * @since 1.6
-     */
-    @Override
-    public java.sql.Struct createStruct(String typeName, Object[] attributes) throws SQLException {
-        throw new SQLFeatureNotSupportedException("createStruct() not supported", "0A000");
-    }
-
-    /**
-     * Constructs an object that implements the SQLXML interface. The
-     * object returned initially contains no data. The
-     * createXmlStreamWriter object and setString method of the SQLXML
-     * interface may be used to add data to the SQLXML object.
-     *
-     * @return An object that implements the SQLXML interface
-     * @throws SQLFeatureNotSupportedException the JDBC driver does
-     *         not support this data type
-     * @since 1.6
-     */
-    @Override
-    public java.sql.SQLXML createSQLXML() throws SQLException {
-        throw new SQLFeatureNotSupportedException("createSQLXML() not supported", "0A000");
-    }
-
-    /**
-     * Returns true if the connection has not been closed and is still
-     * valid. The driver shall submit a query on the connection or use
-     * some other mechanism that positively verifies the connection is
-     * still valid when this method is called.
-     *
-     * The query submitted by the driver to validate the connection
-     * shall be executed in the context of the current transaction.
-     *
-     * @param timeout The time in seconds to wait for the database
-     *        operation used to validate the connection to complete. If
-     *        the timeout period expires before the operation completes,
-     *        this method returns false. A value of 0 indicates a
-     *        timeout is not applied to the database operation.
-     * @return true if the connection is valid, false otherwise
-     * @throws SQLException if the value supplied for timeout is less than 0
-     * @since 1.6
-     */
-    @Override
-    public boolean isValid(int timeout) throws SQLException {
-        if (timeout < 0)
-            throw new SQLException("timeout is less than 0", "M1M05");
-        if (closed)
-            return false;
-
-        // ping db using query: select 1;
-        Statement stmt = null;
-        ResultSet rs = null;
-        try {
-            stmt = createStatement();
-            stmt.setQueryTimeout(timeout);
-            rs = stmt.executeQuery("SELECT 1");
-            rs.close();
-            rs = null;
-            stmt.close();
-            return true;
-        } catch (Exception e) {
-            if (rs != null) {
-                try {
-                    rs.close();
-                } catch (Exception ignored) {}
-            }
-            if (stmt != null) {
-                try {
-                    stmt.close();
-                } catch (Exception ignored) {}
-            }
-        }
-        return false;
-    }
-
-    /**
-     * Returns the value of the client info property specified by name.
-     * This method may return null if the specified client info property
-     * has not been set and does not have a default value.
-     * This method will also return null if the specified client info
-     * property name is not supported by the driver.
-     * Applications may use the DatabaseMetaData.getClientInfoProperties method
-     * to determine the client info properties supported by the driver.
-     *
-     * @param name - The name of the client info property to retrieve
-     * @return The value of the client info property specified or null
-     * @throws SQLException - if the database server returns an error
-     *	when fetching the client info value from the database
-     *	or this method is called on a closed connection
-     * @since 1.6
-     */
-    @Override
-    public String getClientInfo(String name) throws SQLException {
-        if (name == null || name.isEmpty())
-            return null;
-        return conn_props.getProperty(name);
-    }
-
-    /**
-     * Returns a list containing the name and current value of each client info
-     * property supported by the driver. The value of a client info property may
-     * be null if the property has not been set and does not have a default value.
-     *
-     * @return A Properties object that contains the name and current value
-     *         of each of the client info properties supported by the driver.
-     * @throws SQLException - if the database server returns an error
-     *	when fetching the client info value from the database
-     *	or this method is called on a closed connection
-     * @since 1.6
-     */
-    @Override
-    public Properties getClientInfo() throws SQLException {
-        // return a clone of the connection properties object
-        return new Properties(conn_props);
-    }
-
-    /**
-     * Sets the value of the client info property specified by name to the value specified by value.
-     * Applications may use the DatabaseMetaData.getClientInfoProperties method to determine
-     * the client info properties supported by the driver and the maximum length that may be specified
-     * for each property.
-     *
-     * The driver stores the value specified in a suitable location in the database. For example
-     * in a special register, session parameter, or system table column. For efficiency the driver
-     * may defer setting the value in the database until the next time a statement is executed
-     * or prepared. Other than storing the client information in the appropriate place in the
-     * database, these methods shall not alter the behavior of the connection in anyway.
-     * The values supplied to these methods are used for accounting, diagnostics and debugging purposes only.
-     *
-     * The driver shall generate a warning if the client info name specified is not recognized by the driver.
-     *
-     * If the value specified to this method is greater than the maximum length for the property
-     * the driver may either truncate the value and generate a warning or generate a SQLClientInfoException.
-     * If the driver generates a SQLClientInfoException, the value specified was not set on the connection.
-     *
-     * The following are standard client info properties. Drivers are not required to support these
-     * properties however if the driver supports a client info property that can be described by one
-     * of the standard properties, the standard property name should be used.
-     *
-     *	ApplicationName - The name of the application currently utilizing the connection
-     *	ClientUser - The name of the user that the application using the connection is performing work for.
-     *		This may not be the same as the user name that was used in establishing the connection.
-     *	ClientHostname - The hostname of the computer the application using the connection is running on.
-     *
-     * @param name - The name of the client info property to set
-     * @param value - The value to set the client info property to. If the
-     *        value is null, the current value of the specified property is cleared.
-     * @throws SQLClientInfoException - if the database server returns an error
-     *         while setting the clientInfo values on the database server
-     *         or this method is called on a closed connection
-     * @since 1.6
-     */
-    @Override
-    public void setClientInfo(String name, String value) throws java.sql.SQLClientInfoException {
-        if (name == null || name.isEmpty()) {
-            addWarning("setClientInfo: missing property name", "01M07");
-            return;
-        }
-        // If the value is null, the current value of the specified property is cleared.
-        if (value == null) {
-            if (conn_props.containsKey(name))
-                conn_props.remove(name);
-            return;
-        }
-        // only set value for supported property names
-        if (name.equals("host") || name.equals("port") || name.equals("user") || name.equals("password") ||
-                name.equals("database") || name.equals("language") || name.equals("so_timeout") ||
-                name.equals("hash") || name.equals("treat_blob_as_binary") || name.equals("follow_redirects") ||
-                name.equals("treat_clob_as_longvarchar") || name.equals("embedded") || name.equals("directory")) {
-            conn_props.setProperty(name, value);
-        } else {
-            addWarning("setClientInfo: " + name + "is not a recognised property", "01M07");
-        }
-    }
-
-    /**
-     * Sets the value of the connection's client info properties.
-     * The Properties object contains the names and values of the client info
-     * properties to be set. The set of client info properties contained in the
-     * properties list replaces the current set of client info properties on the connection.
-     * If a property that is currently set on the connection is not present in the
-     * properties list, that property is cleared. Specifying an empty properties list
-     * will clear all of the properties on the connection.
-     * See setClientInfo (String, String) for more information.
-     *
-     * If an error occurs in setting any of the client info properties, a
-     * SQLClientInfoException is thrown. The SQLClientInfoException contains information
-     * indicating which client info properties were not set. The state of the client
-     * information is unknown because some databases do not allow multiple client info
-     * properties to be set atomically. For those databases, one or more properties may
-     * have been set before the error occurred.
-     *
-     * @param props - The list of client info properties to set
-     * @throws SQLClientInfoException - if the database server returns an error
-     *	while setting the clientInfo values on the database server
-     *	or this method is called on a closed connection
-     * @since 1.6
-     */
-    @Override
-    public void setClientInfo(Properties props) throws java.sql.SQLClientInfoException {
-        if (props != null) {
-            for (Map.Entry<Object, Object> entry : props.entrySet()) {
-                setClientInfo(entry.getKey().toString(), entry.getValue().toString());
-            }
-        }
-    }
-
-    //== Java 1.7 methods (JDBC 4.1)
-
-    /**
-     * Sets the given schema name to access.
-     *
-     * @param schema the name of a schema in which to work
-     * @throws SQLException if a database access error occurs or this method is called on a closed connection
-     * @since 1.7
-     */
-    @Override
-    public void setSchema(String schema) throws SQLException {
-        if (closed)
-            throw new SQLException("Cannot call on closed Connection", "M1M20");
-        if (schema == null)
-            throw new SQLException("Missing schema name", "M1M05");
-
-        try (Statement st = createStatement()) {
-            st.execute("SET SCHEMA \"" + schema + "\"");
-        }
-    }
-
-    /**
-     * Retrieves this Connection object's current schema name.
-     *
-     * @return the current schema name or null if there is none
-     * @throws SQLException if a database access error occurs or this method is called on a closed connection
-     */
-    @Override
-    public String getSchema() throws SQLException {
-        if (closed) {
-            throw new SQLException("Cannot call on closed Connection", "M1M20");
-        }
-        String cur_schema;
-        Statement st = createStatement();
-        ResultSet rs = null;
-        try {
-            rs = st.executeQuery("SELECT CURRENT_SCHEMA");
-            if (!rs.next())
-                throw new SQLException("Row expected", "02000");
-            cur_schema = rs.getString(1);
-        } finally {
-            if (rs != null)
-                rs.close();
-            st.close();
-        }
-        return cur_schema;
-    }
-
-    /**
-     * Terminates an open connection. Calling abort results in:
-     *  * The connection marked as closed
-     *  * Closes any physical connection to the database
-     *  * Releases resources used by the connection
-     *  * Insures that any thread that is currently accessing the
-     *    connection will either progress to completion or throw an
-     *    SQLException.
-     * Calling abort marks the connection closed and releases any
-     * resources. Calling abort on a closed connection is a no-op.
-     *
-     * @param executor The Executor implementation which will be used by abort
-     * @throws SQLException if a database access error occurs or the executor is null
-     * @throws SecurityException if a security manager exists and its checkPermission method denies calling abort
-     */
-    @Override
-    public void abort(Executor executor) throws SQLException {
-        if (closed)
-            return;
-        if (executor == null)
-            throw new SQLException("executor is null", "M1M05");
-        // this is really the simplest thing to do, it destroys
-        // everything (in particular the server connection)
-        close();
-    }
-
-    /**
-     * Sets the maximum period a Connection or objects created from the
-     * Connection will wait for the database to reply to any one
-     * request. If any request remains unanswered, the waiting method
-     * will return with a SQLException, and the Connection or objects
-     * created from the Connection will be marked as closed. Any
-     * subsequent use of the objects, with the exception of the close,
-     * isClosed or Connection.isValid methods, will result in a
-     * SQLException.
-     *
-     * @param executor The Executor implementation which will be used by setNetworkTimeout
-     * @param millis The time in milliseconds to wait for the database operation to complete
-     * @throws SQLException if a database access error occurs, this method is called on a closed connection, the
-     * executor is null, or the value specified for seconds is less than 0.
-     */
-    @Override
-    public void setNetworkTimeout(Executor executor, int millis) throws SQLException {
-        if (closed) {
-            throw new SQLException("Cannot call on closed Connection", "M1M20");
-        }
-        if (executor == null)
-            throw new SQLException("executor is null", "M1M05");
-        if (millis < 0)
-            throw new SQLException("milliseconds is less than zero", "M1M05");
-        this.setSoTimeout(millis);
-    }
-
-    /**
-     * Retrieves the number of milliseconds the driver will wait for a database request to complete. If the limit is
-     * exceeded, a SQLException is thrown.
-     *
-     * @return the current timeout limit in milliseconds; zero means there is no limit
-     * @throws SQLException if a database access error occurs or this method is called on a closed Connection
-     */
-    @Override
-    public int getNetworkTimeout() throws SQLException {
-        if (closed) {
-            throw new SQLException("Cannot call on closed Connection", "M1M20");
-        }
-        return this.getSoTimeout();
-    }
-
-    //== end methods of interface Connection
-
-    /**
-     * Returns whether the BLOB type should be mapped to BINARY type.
-     */
-    public boolean getBlobAsBinary() {
-        return blobIsBinary;
-    }
-
-    /**
-     * Returns whether the CLOB type should be mapped to LONGVARCHAR type.
-     */
-    public boolean getClobAsLongChar() {
-        return clobIsLongChar;
-    }
-
-    /**
-     * Sends the given string to MonetDB as regular statement, making sure there is a prompt after the command is sent.
-     * All possible returned information is discarded. Encountered errors are reported.
-     *
-     * @param command the exact string to send to MonetDB
-     * @throws SQLException if an IO exception or a database error occurs
-     */
-    void sendIndependentCommand(String command) throws SQLException {
-        try {
-            protocol.writeNextQuery(language.getQueryTemplateIndex(0), command, language.getQueryTemplateIndex(1));
-            protocol.waitUntilPrompt();
-            int csrh = protocol.getCurrentServerResponse();
-            if (csrh == ServerResponses.ERROR) {
-                String error = protocol.getRemainingStringLine(0);
-                throw new SQLException(error.substring(6), error.substring(0, 5));
-            }
-        } catch (SocketTimeoutException e) {
-            close(); // JDBC 4.1 semantics: abort()
-            throw new SQLException("connection timed out", "08M33");
-        } catch (IOException e) {
-            throw new SQLException(e.getMessage(), "08000");
-        }
-    }
-
-    /**
-     * Adds a warning to the pile of warnings this Connection object has. If there were no warnings (or clearWarnings
-     * was called) this warning will be the first, otherwise this warning will get appended to the current warning.
-     *
-     * @param reason the warning message
-     */
-    protected void addWarning(String reason, String sqlstate) {
-        if (warnings == null) {
-            warnings = new SQLWarning(reason, sqlstate);
-        } else {
-            warnings.setNextWarning(new SQLWarning(reason, sqlstate));
-        }
-    }
-
-    /**
-     * A list of Response objects. Responses are added to this list. Methods of this class are not synchronized. This is
-     * left as responsibility to the caller to prevent concurrent access.
-     */
-    public class ResponseList {
-
-        /** The cache size (number of rows in a DataBlockResponse object) */
-        private final int cachesize;
-        /** The maximum number of results for this query */
-        private final int maxrows;
-        /** The ResultSet type to produce */
-        private final int rstype;
-        /** The ResultSet concurrency to produce */
-        private final int rsconcur;
-        /** The sequence number of this ResponseList */
-        private final int seqnr;
-        /** A list of the Responses associated with the query, in the right order */
-        private final List<IResponse> responses = new ArrayList<>();
-        /** A map of ResultSetResponses, used for additional DataBlockResponse mapping */
-        private Map<Integer, ResultSetResponse> rsresponses;
-        /** The current header returned by getNextResponse() */
-        private int curResponse = -1;
-
-        /**
-         * Main constructor. The query argument can either be a String or List.  An SQLException is thrown if another
-         * object instance is supplied.
-         *
-         * @param cachesize overall cachesize to use
-         * @param maxrows maximum number of rows to allow in the set
-         * @param rstype the type of result sets to produce
-         * @param rsconcur the concurrency of result sets to produce
-         */
-        ResponseList(int cachesize, int maxrows, int rstype, int rsconcur) {
-            this.cachesize = cachesize;
-            this.maxrows = maxrows;
-            this.rstype = rstype;
-            this.rsconcur = rsconcur;
-            this.seqnr = SeqCounter++;
-        }
-
-        public int getCachesize() {
-            return cachesize;
-        }
-
-        public int getRstype() {
-            return rstype;
-        }
-
-        public int getRsconcur() {
-            return rsconcur;
-        }
-
-        public int getMaxrows() {
-            return maxrows;
-        }
-
-        /**
-         * Retrieves the next available response, or null if there are no more responses.
-         *
-         * @return the next Response available or null
-         */
-        IResponse getNextResponse() throws SQLException {
-            if (rstype == ResultSet.TYPE_FORWARD_ONLY) {
-                // free resources if we're running forward only
-                if (curResponse >= 0 && curResponse < responses.size()) {
-                    IResponse tmp = responses.get(curResponse);
-                    if (tmp != null) {
-                        tmp.close();
-                    }
-                    responses.set(curResponse, null);
-                }
-            }
-            curResponse++;
-            if (curResponse >= responses.size()) {
-                // ResponseList is obviously completed so, there are no more responses
-                return null;
-            } else {
-                // return this response
-                return responses.get(curResponse);
-            }
-        }
-
-        /**
-         * Closes the Response at index i, if not null.
-         *
-         * @param i the index position of the header to close
-         */
-        void closeResponse(int i) {
-            if (i < 0 || i >= responses.size()) return;
-            IResponse tmp = responses.set(i, null);
-            if (tmp != null)
-                tmp.close();
-        }
-
-        /**
-         * Closes the current response.
-         */
-        void closeCurrentResponse() {
-            closeResponse(curResponse);
-        }
-
-        /**
-         * Closes the current and previous responses.
-         */
-        void closeCurOldResponses() {
-            for (int i = curResponse; i >= 0; i--) {
-                closeResponse(i);
-            }
-        }
-
-        /**
-         * Closes this ResponseList by closing all the Responses in this ResponseList.
-         */
-        public void close() {
-            for (int i = 0; i < responses.size(); i++) {
-                closeResponse(i);
-            }
-        }
-
-        /**
-         * Returns whether this ResponseList has still unclosed Responses.
-         */
-        boolean hasUnclosedResponses() {
-            for (IResponse r : responses) {
-                if (r != null)
-                    return true;
-            }
-            return false;
-        }
-
-        /**
-         * Executes the query contained in this ResponseList, and stores the Responses resulting from this query in this
-         * ResponseList.
-         *
-         * @throws SQLException if a database error occurs
-         */
-        void processQuery(String query) throws SQLException {
-            this.executeQuery(language.getQueryTemplates(), query);
-        }
-
-        /**
-         * Internal executor of queries.
-         *
-         * @param templ the template to fill in
-         * @param query the query to execute
-         * @throws SQLException if a database error occurs
-         */
-        @SuppressWarnings("fallthrough")
-        public void executeQuery(String[] templ, String query) throws SQLException {
-            String error = null;
-
-            try {
-                // make sure we're ready to send query; read data till we have the prompt it is possible (and most
-                // likely) that we already have the prompt and do not have to skip any lines. Ignore errors from
-                // previous result sets.
-                protocol.waitUntilPrompt();
-
-                // {{{ set reply size
-                /*
-                 * Change the reply size of the server.  If the given value is the same as the current value known
-                 * to use, then ignore this call.  If it is set to 0 we get a prompt after the server sent it's
-                 * header.
-                 *
-                 * 2017: For now, in the embedded connection, the value set cachesize will be always the default one.
-                 */
-                int size = (cachesize != 0 && !isEmbedded) ? cachesize : MonetConnection.this.getDefFetchsize();
-                size = maxrows != 0 ? Math.min(maxrows, size) : size;
-                // don't do work if it's not needed
-                if (!isEmbedded && language.getRepresentation().equals("sql") && size != curReplySize &&
-                        !Arrays.deepEquals(templ, language.getCommandTemplates())) {
-                    sendControlCommand(ControlCommands.REPLY_SIZE, size);
-                    // store the reply size after a successful change
-                    curReplySize = size;
-                }
-                // }}} set reply size
-
-                // If the query is larger than the TCP buffer size, use a special send thread to avoid deadlock with
-                // the server due to blocking behaviour when the buffer is full. Because the server will be writing
-                // back results to us, it will eventually block as well when its TCP buffer gets full, as we are
-                // blocking an not consuming from it. The result is a state where both client and server want to
-                // write, but block.
-                if (query.length() > getBlockSize()) {
-                    // get a reference to the send thread
-                    if (senderThread == null) {
-                        senderThread = new SenderThread(protocol);
-                    }
-                    // tell it to do some work!
-                    senderThread.runQuery(templ, query);
-                } else {
-                    // this is a simple call, which is a lot cheaper and will always succeed for small queries.
-                    protocol.writeNextQuery((templ[0] == null) ? "" : templ[0], query,
-                            (templ[1] == null) ? "" : templ[1]);
-                }
-
-                // go for new results
-                protocol.fetchNextResponseData();
-                int nextResponse = protocol.getCurrentServerResponse();
-                IResponse res = null;
-                while (nextResponse != ServerResponses.PROMPT) {
-                    // each response should start with a start of header (or error)
-                    switch (nextResponse) {
-                        case ServerResponses.SOHEADER:
-                            // make the response object, and fill it
-                            int nextStartHeader = protocol.getNextStarterHeader();
-                            try {
-                                switch (nextStartHeader) {
-                                    case StarterHeaders.Q_PARSE:
-                                        throw new ProtocolException("Q_PARSE header not allowed here");
-                                    case StarterHeaders.Q_TABLE:
-                                    case StarterHeaders.Q_PREPARE: {
-                                        res = protocol.getNextResultSetResponse(MonetConnection.this,
-                                                ResponseList.this, this.seqnr, this.maxrows);
-                                        ResultSetResponse rsreponse = (ResultSetResponse) res;
-                                        if (rsresponses == null) {
-                                            rsresponses = new HashMap<>();
-                                        }
-                                        rsresponses.put(rsreponse.getId(), rsreponse);
-                                    }
-                                    break;
-                                    case StarterHeaders.Q_UPDATE:
-                                        res = protocol.getNextUpdateResponse();
-                                        break;
-                                    case StarterHeaders.Q_SCHEMA:
-                                        res = protocol.getNextSchemaResponse();
-                                        break;
-                                    case StarterHeaders.Q_TRANS:
-                                        res = protocol.getNextAutoCommitResponse();
-                                        boolean isAutoCommit = ((AutoCommitResponse) res).isAutocommit();
-
-                                        if (MonetConnection.this.getAutoCommit() && isAutoCommit) {
-                                            MonetConnection.this.addWarning("Server enabled auto commit mode " +
-                                                    "while local state already was auto commit.", "01M11");
-                                        }
-                                        MonetConnection.this.autoCommit = isAutoCommit;
-                                        break;
-                                    case StarterHeaders.Q_BLOCK: {
-                                        AbstractDataBlockResponse next = protocol.getNextDatablockResponse(rsresponses);
-                                        if (next == null) {
-                                            error = "M0M12!No ResultSetResponse for a DataBlock found";
-                                            break;
-                                        }
-                                        res = next;
-                                    }
-                                    break;
-                                }
-                            } catch (ProtocolException e) {
-                                error = "M0M10!error while parsing start of header:\n" + e.getMessage() + " found: '"
-                                        + protocol.getRemainingStringLine(0).charAt(e.getErrorOffset()) + "'" +
-                                        " in: \"" + protocol.getRemainingStringLine(0) + "\"" + " at pos: "
-                                        + e.getErrorOffset();
-                                // flush all the rest
-                                protocol.waitUntilPrompt();
-                                nextResponse = protocol.getCurrentServerResponse();
-                                break;
-                            }
-
-                            // immediately handle errors after parsing the header (res may be null)
-                            if (error != null) {
-                                protocol.waitUntilPrompt();
-                                nextResponse = protocol.getCurrentServerResponse();
-                                break;
-                            }
-
-                            // here we have a res object, which we can start filling
-                            if (res instanceof IIncompleteResponse) {
-                                IIncompleteResponse iter = (IIncompleteResponse) res;
-                                while (iter.wantsMore()) {
-                                    try {
-                                        protocol.fetchNextResponseData();
-                                        iter.addLines(protocol);
-                                    } catch (ProtocolException ex) {
-                                        // right, some protocol violation, skip the rest of the result
-                                        error = "M0M10!" + ex.getMessage();
-                                        protocol.waitUntilPrompt();
-                                        nextResponse = protocol.getCurrentServerResponse();
-                                        break;
-                                    }
-                                }
-                            }
-
-                            if (error != null) {
-                                break;
-                            }
-
-                            // it is of no use to store DataBlockResponses, you never want to retrieve them directly
-                            // anyway
-                            if (!(res instanceof AbstractDataBlockResponse)) {
-                                responses.add(res);
-                            }
-                            // read the next line (can be prompt, new result, error, etc.) before we start the loop over
-                            protocol.fetchNextResponseData();
-                            nextResponse = protocol.getCurrentServerResponse();
-                            break;
-                        case ServerResponses.INFO:
-                            addWarning(protocol.getRemainingStringLine(0), "01000");
-                            // read the next line (can be prompt, new result, error, etc.) before we start the loop over
-                            protocol.fetchNextResponseData();
-                            nextResponse = protocol.getCurrentServerResponse();
-                            break;
-                        case ServerResponses.ERROR:
-                            // read everything till the prompt (should be error) we don't know if we ignore some
-                            // garbage here... but the log should reveal that
-                            error = protocol.getRemainingStringLine(0);
-                            protocol.waitUntilPrompt();
-                            nextResponse = protocol.getCurrentServerResponse();
-                            break;
-                        default:
-                            throw new SQLException("Protocol violation, unexpected line!", "M0M10");
-                    }
-                }
-
-                // if we used the senderThread, make sure it has finished
-                if (senderThread != null) {
-                    String tmp = senderThread.getErrors();
-                    if (tmp != null) {
-                        if (error == null) {
-                            error = "08000!" + tmp;
-                        } else {
-                            error += "\n08000!" + tmp;
-                        }
-                    }
-                }
-                if (error != null) {
-                    SQLException ret = null;
-                    String[] errorsList = error.split("\n");
-                    for (String singleError : errorsList) {
-                        String reason = isEmbedded() ? singleError : singleError.substring(6);
-                        String sqlState = isEmbedded() ? "M0M10" : singleError.substring(0, 5);
-                        if (ret == null) {
-                            ret = new SQLException(reason, sqlState);
-                        } else {
-                            ret.setNextException(new SQLException(reason, sqlState));
-                        }
-                    }
-                    throw ret;
-                }
-            } catch (SocketTimeoutException e) {
-                this.close(); // JDBC 4.1 semantics, abort()
-                throw new SQLException("connection timed out", "08M33");
-            } catch (IOException e) {
-                closed = true;
-                throw new SQLException(e.getMessage() + " (mserver still alive?)", "08000");
-            }
-        }
-    }
-=======
-public class MonetConnection
-	extends MonetWrapper
-	implements Connection, AutoCloseable
-{
-	/** the successful processed input properties */
-	private final Properties conn_props = new Properties();
-
-	/** The hostname to connect to */
-	private final String hostname;
-	/** The port to connect on the host to */
-	private int port = 0;
-	/** The database to use (currently not used) */
-	private final String database;
-	/** The username to use when authenticating */
-	private final String username;
-	/** The password to use when authenticating */
-	private final String password;
-
-	/** A connection to mserver5 using a TCP socket */
-	private final MapiSocket server;
-	/** The Reader from the server */
-	private final BufferedMCLReader in;
-	/** The Writer to the server */
-	private final BufferedMCLWriter out;
-
-	/** A StartOfHeaderParser  declared for reuse. */
-	private StartOfHeaderParser sohp = new StartOfHeaderParser();
-
+public abstract class MonetConnection extends MonetWrapper implements Connection, AutoCloseable {
+
+	/** The sequence counter */
+	private static int SeqCounter = 0;
+
+	/**
+	 * Gets the current sequence counter.
+	 *
+	 * @return The current sequence counter
+	 */
+	public static int getSeqCounter() {
+		return SeqCounter;
+	}
+
+	/** The successful processed input properties */
+	protected final Properties conn_props;
+	/** The language to connect with */
+	protected IMonetDBLanguage language;
+	/** Authentication hash method */
+	protected final String hash;
+	/** An optional thread that is used for sending large queries */
+	private SenderThread senderThread;
 	/** Whether this Connection is closed (and cannot be used anymore) */
 	private boolean closed;
-
 	/** Whether this Connection is in autocommit mode */
 	private boolean autoCommit = true;
-
 	/** The stack of warnings for this Connection object */
-	private SQLWarning warnings = null;
-	/** The Connection specific mapping of user defined types to Java
-	 * types */
+	private SQLWarning warnings;
+	/** The Connection specific mapping of user defined types to Java types */
 	private Map<String,Class<?>> typeMap = new HashMap<String,Class<?>>() {
-		private static final long serialVersionUID = 1L;
-		{
-			put("inet", INET.class);
-			put("url",  URL.class);
+		private static final long serialVersionUID = 1L; {
+			put("inet", MonetINET.class);
+			put("url", MonetURL.class);
 		}
 	};
 
-	// See javadoc for documentation about WeakHashMap if you don't know what
-	// it does !!!NOW!!! (only when you deal with it of course)
+	// See javadoc for documentation about WeakHashMap if you don't know what it does !!!NOW!!!
+	// (only when you deal with it of course)
 	/** A Map containing all (active) Statements created from this Connection */
-	private Map<Statement,?> statements = new WeakHashMap<Statement, Object>();
-
+	private Map<Statement,?> statements = new WeakHashMap<>();
 	/** The number of results we receive from the server at once */
-	private int curReplySize = -1;	// the server by default uses -1 (all)
-
-	/** A template to apply to each query (like pre and post fixes), filled in constructor */
-	final String[] queryTempl = new String[3]; // pre, post, sep
-
-	/** A template to apply to each command (like pre and post fixes), filled in constructor */
-	final String[] commandTempl = new String[3]; // pre, post, sep
-
-	/** the SQL language */
-	final static int LANG_SQL = 0;
-	/** the MAL language (officially *NOT* supported) */
-	final static int LANG_MAL = 3;
-	/** an unknown language */
-	final static int LANG_UNKNOWN = -1;
-	/** The language which is used */
-	final int lang;
-
-	/** Whether or not BLOB is mapped to BINARY within the driver */
+	private int curReplySize = -1; // the server by default uses -1 (all)
+	/** Whether or not BLOB is mapped to LONGVARBINARY within the driver */
 	private final boolean blobIsBinary;
-
-	/**
-	 * Constructor of a Connection for MonetDB. At this moment the
-	 * current implementation limits itself to storing the given host,
-	 * database, username and password for later use by the
-	 * createStatement() call.  This constructor is only accessible to
-	 * classes from the jdbc package.
-	 *
-	 * @param props a Property hashtable holding the properties needed for connecting
-	 * @throws SQLException if a database error occurs
-	 * @throws IllegalArgumentException is one of the arguments is null or empty
-	 */
-	MonetConnection(Properties props)
-		throws SQLException, IllegalArgumentException
-	{
-		// get supported property values from the props argument.
-		// When a value is found add it to the internal conn_props list for use by getClientInfo().
-		this.hostname = props.getProperty("host");
-		if (this.hostname != null)
-			conn_props.setProperty("host", this.hostname);
-
-		String port_prop = props.getProperty("port");
-		if (port_prop != null) {
+	/** Whether or not CLOB is mapped to LONGVARCHAR within the driver */
+	private final boolean clobIsLongChar;
+	/** The underlying proticol provided by the connection (MAPI or embedded) */
+	protected AbstractProtocol protocol;
+	/** Tells if the connection is embedded or not */
+	private final boolean isEmbedded;
+
+	/**
+	 * Constructor of a Connection for MonetDB. At this moment the current implementation limits itself to storing the
+	 * given host, database, username and password for later use by the createStatement() call.  This constructor is
+	 * only accessible to classes from the jdbc package.
+	 */
+	public MonetConnection(Properties props, String hash, IMonetDBLanguage language, boolean blobIsBinary,
+						   boolean clobIsLongChar) {
+		this.conn_props = props;
+		this.hash = hash;
+		this.language = language;
+		this.blobIsBinary = blobIsBinary;
+		this.clobIsLongChar = clobIsLongChar;
+		//"instance of" should be cleanner, but this is faster.
+		this.isEmbedded = props.getProperty("embedded", "false").equals("true");
+	}
+
+	/**
+	 * Checks if the conection is embedded or not
+	 *
+	 * @return If the connection is embedded
+	 */
+	public boolean isEmbedded() {
+		return isEmbedded;
+	}
+
+	/**
+	 * Gets the connection's language data.
+	 *
+	 * @return The connection's language data
+	 */
+	public IMonetDBLanguage getLanguage() {
+		return language;
+	}
+
+	/**
+	 * Gets the connection's protocol.
+	 *
+	 * @return The connection's protocol
+	 */
+	public AbstractProtocol getProtocol() {
+		return this.protocol;
+	}
+
+	/**
+	 * Connects to the server, authenticating the user.
+	 *
+	 * @param user The user name to authenticate
+	 * @param pass The user's password
+	 * @return A List with informational (warning) messages. If this list is empty; then there are no warnings.
+	 * @throws IOException if an I/O error occurs when creating the socket
+	 * @throws ProtocolException if bogus data is received
+	 * @throws MCLException if an MCL related error occurs
+	 */
+	public abstract List<String> connect(String user, String pass) throws IOException, ProtocolException, MCLException;
+
+	/**
+	 * Gets the underlying connection block size length.
+	 *
+	 * @return The block size length
+	 */
+	public abstract int getBlockSize();
+
+	/**
+	 * Gets the underlying connection default fetch size for DataBlock responses.
+	 *
+	 * @return The default fetch size
+	 */
+	public abstract int getDefFetchsize();
+
+	/**
+	 * Gets the initial value for the StringBuilder size.
+	 *
+	 * @return The initial value for the StringBuilder size
+	 */
+	public abstract int initialStringBuilderSize();
+
+	/**
+	 * Gets the underlying connection socket timeout.
+	 *
+	 * @return The underlying connection socket timeout
+	 */
+	public abstract int getSoTimeout() throws SocketException;
+
+	/**
+	 * Sets the underlying connection socket timeout.
+	 *
+	 * @param timeout The specified timeout, in milliseconds. A timeout of zero is interpreted as an infinite timeout
+	 */
+	public abstract void setSoTimeout(int timeout) throws SocketException;
+
+	/**
+	 * Closes the underlying connection implementation.
+	 *
+	 * @throws IOException if an I/O error occurs while closing the connection
+	 */
+	public abstract void closeUnderlyingConnection() throws IOException;
+
+	/**
+	 * Gets the underlying connection JDBC String URL.
+	 *
+	 * @return The underlying connection JDBC String URL
+	 */
+	public abstract String getJDBCURL();
+
+	/**
+	 * Sends a control command to the server.
+	 *
+	 * @param commandID the command identifier according to {@link ControlCommands} listing
+	 * @param data The integer to send according to the control command
+	 * @throws SQLException if an IO exception or a database error occurs
+	 */
+	public abstract void sendControlCommand(int commandID, int data) throws SQLException;
+
+	/**
+	 * Releases this Connection object's database and JDBC resources immediately instead of waiting for them to be
+	 * automatically released. All Statements created from this Connection will be closed when this method is called.
+	 *
+	 * Calling the method close on a Connection object that is already closed is a no-op.
+	 */
+	@Override
+	public void close() {
+		for (Statement st : statements.keySet()) {
 			try {
-				this.port = Integer.parseInt(port_prop);
-			} catch (NumberFormatException e) {
-				addWarning("Unable to parse port number from: " + port_prop, "M1M05");
+				st.close();
+			} catch (SQLException e) {
+				// better luck next time!
 			}
-			conn_props.setProperty("port", Integer.toString(this.port));
-		}
-
-		this.database = props.getProperty("database");
-		if (this.database != null)
-			conn_props.setProperty("database", this.database);
-
-		this.username = props.getProperty("user");
-		if (this.username != null)
-			conn_props.setProperty("user", this.username);
-
-		this.password = props.getProperty("password");
-		if (this.password != null)
-			conn_props.setProperty("password", this.password);
-
-		String language = props.getProperty("language");
-		if (language != null)
-			conn_props.setProperty("language", language);
-
-		boolean debug = false;
-		String debug_prop = props.getProperty("debug");
-		if (debug_prop != null) {
-			debug = Boolean.parseBoolean(debug_prop);
-			conn_props.setProperty("debug", Boolean.toString(debug));
-		}
-
-		String hash = props.getProperty("hash");
-		if (hash != null)
-			conn_props.setProperty("hash", hash);
-
-		String blobIsBinary_prop = props.getProperty("treat_blob_as_binary");
-		if (blobIsBinary_prop != null) {
-			blobIsBinary = Boolean.parseBoolean(blobIsBinary_prop);
-			conn_props.setProperty("treat_blob_as_binary", Boolean.toString(blobIsBinary));
-		} else {
-			blobIsBinary = false;
-		}
-
-		int sockTimeout = 0;
-		String so_timeout_prop = props.getProperty("so_timeout");
-		if (so_timeout_prop != null) {
-			try {
-				sockTimeout = Integer.parseInt(so_timeout_prop);
-				if (sockTimeout < 0) {
-					addWarning("Negative socket timeout not allowed. Value ignored", "M1M05");
-					sockTimeout = 0;
-				}
-			} catch (NumberFormatException e) {
-				addWarning("Unable to parse socket timeout number from: " + so_timeout_prop, "M1M05");
-			}
-			conn_props.setProperty("so_timeout", Integer.toString(sockTimeout));
-		}
-
-		// check mandatory input arguments
-		if (hostname == null || hostname.isEmpty())
-			throw new IllegalArgumentException("Missing or empty host name");
-		if (port <= 0)
-			throw new IllegalArgumentException("Invalid port number. It should not be " + (port < 0 ? "negative" : "0"));
-		if (username == null || username.isEmpty())
-			throw new IllegalArgumentException("Missing or empty user name");
-		if (password == null || password.isEmpty())
-			throw new IllegalArgumentException("Missing or empty password");
-		if (language == null || language.isEmpty()) {
-			// fallback to default language: sql
-			language = "sql";
-			addWarning("No language specified, defaulting to 'sql'", "M1M05");
-		}
-
-		server = new MapiSocket();
-		if (hash != null)
-			server.setHash(hash);
-		if (database != null)
-			server.setDatabase(database);
-		server.setLanguage(language);
-
-		// we're debugging here... uhm, should be off in real life
-		if (debug) {
-			try {
-				String fname = props.getProperty("logfile", "monet_" +
-					System.currentTimeMillis() + ".log");
-				File f = new File(fname);
-				int ext = fname.lastIndexOf('.');
-				if (ext < 0)
-					ext = fname.length();
-				String pre = fname.substring(0, ext);
-				String suf = fname.substring(ext);
-
-				for (int i = 1; f.exists(); i++) {
-					f = new File(pre + "-" + i + suf);
-				}
-
-				server.debug(f.getAbsolutePath());
-			} catch (IOException ex) {
-				throw new SQLNonTransientConnectionException("Opening logfile failed: " + ex.getMessage(), "08M01");
-			}
-		}
-
+		}
+		// close the socket or the embedded server
 		try {
-			List<String> warnings = server.connect(hostname, port, username, password);
-			for (String warning : warnings) {
-				addWarning(warning, "01M02");
-			}
-
-			// apply NetworkTimeout value from legacy (pre 4.1) driver
-			// so_timeout calls
-			server.setSoTimeout(sockTimeout);
-
-			in = server.getReader();
-			out = server.getWriter();
-
-			String error = in.waitForPrompt();
-			if (error != null)
-				throw new SQLNonTransientConnectionException((error.length() > 6) ? error.substring(6) : error, "08001");
+			this.closeUnderlyingConnection();
 		} catch (IOException e) {
-			throw new SQLNonTransientConnectionException("Unable to connect (" + hostname + ":" + port + "): " + e.getMessage(), "08006");
-		} catch (MCLParseException e) {
-			throw new SQLNonTransientConnectionException(e.getMessage(), "08001");
-		} catch (MCLException e) {
-			String[] connex = e.getMessage().split("\n");
-			SQLException sqle = new SQLNonTransientConnectionException(connex[0], "08001", e);
-			for (int i = 1; i < connex.length; i++) {
-				sqle.setNextException(new SQLNonTransientConnectionException(connex[1], "08001"));
-			}
-			throw sqle;
-		}
-
-		// we seem to have managed to log in, let's store the
-		// language used and language specific query templates
-		if ("sql".equals(language)) {
-			lang = LANG_SQL;
-
-			queryTempl[0] = "s";		// pre
-			queryTempl[1] = "\n;";		// post
-			queryTempl[2] = "\n;\n";	// separator
-
-			commandTempl[0] = "X";		// pre
-			commandTempl[1] = null;		// post
-			commandTempl[2] = "\nX";	// separator
-		} else if ("mal".equals(language)) {
-			lang = LANG_MAL;
-
-			queryTempl[0] = null;
-			queryTempl[1] = ";\n";
-			queryTempl[2] = ";\n";
-
-			commandTempl[0] = null;		// pre
-			commandTempl[1] = null;		// post
-			commandTempl[2] = null;		// separator
-		} else {
-			lang = LANG_UNKNOWN;
-		}
-
-		// the following initialisers are only valid when the language is SQL...
-		if (lang == LANG_SQL) {
-			// enable auto commit
-			setAutoCommit(true);
-
-			// set our time zone on the server
-			Calendar cal = Calendar.getInstance();
-			int offset = cal.get(Calendar.ZONE_OFFSET) + cal.get(Calendar.DST_OFFSET);
-			offset /= (60 * 1000); // milliseconds to minutes
-			String tz = offset < 0 ? "-" : "+";
-			tz += (Math.abs(offset) / 60 < 10 ? "0" : "") + (Math.abs(offset) / 60) + ":";
-			offset -= (offset / 60) * 60;
-			tz += (offset < 10 ? "0" : "") + offset;
-			sendIndependentCommand("SET TIME ZONE INTERVAL '" + tz + "' HOUR TO MINUTE");
-		}
-
-		// we're absolutely not closed, since we're brand new
-		closed = false;
+			// ignore it
+		}
+		// close active SendThread if any
+		if (senderThread != null) {
+			senderThread.shutdown();
+			senderThread = null;
+		}
+		// report ourselves as closed
+		closed = true;
+	}
+
+	/**
+	 * Destructor called by garbage collector before destroying this object tries to disconnect the MonetDB connection
+	 * if it has not been disconnected already.
+	 */
+	@Override
+	protected void finalize() throws Throwable {
+		this.close();
+		super.finalize();
 	}
 
 	//== methods of interface Connection
 
 	/**
-	 * Clears all warnings reported for this Connection object. After a
-	 * call to this method, the method getWarnings returns null until a
-	 * new warning is reported for this Connection object.
+	 * Clears all warnings reported for this Connection object. After a call to this method, the method getWarnings
+	 * returns null until a new warning is reported for this Connection object.
 	 */
 	@Override
 	public void clearWarnings() {
@@ -1999,51 +258,16 @@
 	}
 
 	/**
-	 * Releases this Connection object's database and JDBC resources
-	 * immediately instead of waiting for them to be automatically
-	 * released. All Statements created from this Connection will be
-	 * closed when this method is called.
-	 *
-	 * Calling the method close on a Connection object that is already
-	 * closed is a no-op.
-	 */
-	@Override
-	public void close() {
-		synchronized (server) {
-			for (Statement st : statements.keySet()) {
-				try {
-					st.close();
-				} catch (SQLException e) {
-					// better luck next time!
-				}
-			}
-			// close the socket
-			server.close();
-			// close active SendThread if any
-			if (sendThread != null) {
-				sendThread.shutdown();
-				sendThread = null;
-			}
-			// report ourselves as closed
-			closed = true;
-		}
-	}
-
-	/**
-	 * Makes all changes made since the previous commit/rollback
-	 * permanent and releases any database locks currently held by this
-	 * Connection object.  This method should be used only when
-	 * auto-commit mode has been disabled.
-	 *
-	 * @throws SQLException if a database access error occurs or this
-	 *         Connection object is in auto-commit mode
+	 * Makes all changes made since the previous commit/rollback permanent and releases any database locks currently
+	 * held by this Connection object. This method should be used only when auto-commit mode has been disabled.
+	 *
+	 * @throws SQLException if a database access error occurs or this Connection object is in auto-commit mode
 	 * @see #setAutoCommit(boolean)
 	 */
 	@Override
 	public void commit() throws SQLException {
-		// note: can't use sendIndependentCommand here because we need
-		// to process the auto_commit state the server gives
-		sendTransactionCommand("COMMIT");
+		// note: can't use sendIndependentCommand here because we need to process the auto_commit state the server gives
+		this.sendTransactionCommand("COMMIT");
 	}
 
 	/**
@@ -2137,8 +361,7 @@
 	 * Retrieves this Connection object's current catalog name.
 	 *
 	 * @return the current catalog name or null if there is none
-	 * @throws SQLException if a database access error occurs or the
-	 *         current language is not SQL
+	 * @throws SQLException if a database access error occurs or the current language is not SQL
 	 */
 	@Override
 	public String getCatalog() throws SQLException {
@@ -2147,13 +370,9 @@
 	}
 
 	/**
-	 * Retrieves the current holdability of ResultSet objects created
-	 * using this Connection object.
-	 *
-	 * @return the holdability, one of
-	 *         ResultSet.HOLD_CURSORS_OVER_COMMIT or
-	 *         ResultSet.CLOSE_CURSORS_AT_COMMIT
-	 * @see #setHoldability()
+	 * Retrieves the current holdability of ResultSet objects created using this Connection object.
+	 *
+	 * @return the holdability, one of ResultSet.HOLD_CURSORS_OVER_COMMIT or ResultSet.CLOSE_CURSORS_AT_COMMIT
 	 */
 	@Override
 	public int getHoldability() {
@@ -2174,18 +393,16 @@
 	 */
 	@Override
 	public DatabaseMetaData getMetaData() throws SQLException {
-		if (lang != LANG_SQL)
+		if (!this.language.getRepresentation().equals("sql")) {
 			throw new SQLException("This method is only supported in SQL mode", "M0M04");
-
+		}
 		return new MonetDatabaseMetaData(this);
 	}
 
 	/**
-	 * Retrieves this Connection object's current transaction isolation
-	 * level.
-	 *
-	 * @return the current transaction isolation level, which will be
-	 *         Connection.TRANSACTION_SERIALIZABLE
+	 * Retrieves this Connection object's current transaction isolation level.
+	 *
+	 * @return the current transaction isolation level, which will be Connection.TRANSACTION_SERIALIZABLE
 	 */
 	@Override
 	public int getTransactionIsolation() {
@@ -2193,12 +410,10 @@
 	}
 
 	/**
-	 * Retrieves the Map object associated with this Connection object.
-	 * Unless the application has added an entry, the type map returned
-	 * will be empty.
-	 *
-	 * @return the java.util.Map object associated with this Connection
-	 *         object
+	 * Retrieves the Map object associated with this Connection object. Unless the application has added an entry,
+	 * the type map returned will be empty.
+	 *
+	 * @return the java.util.Map object associated with this Connection object
 	 */
 	@Override
 	public Map<String,Class<?>> getTypeMap() {
@@ -2212,22 +427,19 @@
 	 * the method SQLWarning.getNextWarning on the warning that was
 	 * retrieved previously.
 	 *
-	 * This method may not be called on a closed connection; doing so
-	 * will cause an SQLException to be thrown.
+	 * This method may not be called on a closed connection; doing so will cause an SQLException to be thrown.
 	 *
 	 * Note: Subsequent warnings will be chained to this SQLWarning.
 	 *
 	 * @return the first SQLWarning object or null if there are none
-	 * @throws SQLException if a database access error occurs or this method is
-	 *         called on a closed connection
+	 * @throws SQLException if a database access error occurs or this method is called on a closed connection
 	 */
 	@Override
 	public SQLWarning getWarnings() throws SQLException {
-		if (closed)
+		if (closed) {
 			throw new SQLException("Cannot call on closed Connection", "M1M20");
-
-		// if there are no warnings, this will be null, which fits with the
-		// specification.
+		}
+		// if there are no warnings, this will be null, which fits with the specification.
 		return warnings;
 	}
 
@@ -2243,8 +455,7 @@
 	 * can determine that a connection is invalid by catching any
 	 * exceptions that might be thrown when an operation is attempted.
 	 *
-	 * @return true if this Connection object is closed; false if it is
-	 *         still open
+	 * @return true if this Connection object is closed; false if it is still open
 	 */
 	@Override
 	public boolean isClosed() {
@@ -2374,16 +585,10 @@
 	 */
 	@Override
 	public PreparedStatement prepareStatement(String sql, int resultSetType, int resultSetConcurrency, int resultSetHoldability)
-		throws SQLException
-	{
+			throws SQLException {
 		try {
-			PreparedStatement ret = new MonetPreparedStatement(
-				this,
-				resultSetType,
-				resultSetConcurrency,
-				resultSetHoldability,
-				sql
-			);
+			PreparedStatement ret = new MonetPreparedStatement(this, resultSetType, resultSetConcurrency,
+					resultSetHoldability, sql);
 			// store it in the map for when we close...
 			statements.put(ret, null);
 			return ret;
@@ -2430,7 +635,7 @@
 	@Override
 	public PreparedStatement prepareStatement(String sql, int autoGeneratedKeys) throws SQLException {
 		if (autoGeneratedKeys != Statement.RETURN_GENERATED_KEYS &&
-			autoGeneratedKeys != Statement.NO_GENERATED_KEYS)
+				autoGeneratedKeys != Statement.NO_GENERATED_KEYS)
 			throw new SQLException("Invalid argument, expected RETURN_GENERATED_KEYS or NO_GENERATED_KEYS", "M1M05");
 
 		/* MonetDB has no way to disable this, so just do the normal
@@ -2514,20 +719,20 @@
 	 */
 	@Override
 	public void releaseSavepoint(Savepoint savepoint) throws SQLException {
-		if (!(savepoint instanceof MonetSavepoint))
+		if (!(savepoint instanceof MonetSavepoint)) {
 			throw new SQLException("This driver can only handle savepoints it created itself", "M0M06");
-
-		MonetSavepoint sp = (MonetSavepoint)savepoint;
-
+		}
+		MonetSavepoint sp = (MonetSavepoint) savepoint;
 		// note: can't use sendIndependentCommand here because we need
 		// to process the auto_commit state the server gives
-		sendTransactionCommand("RELEASE SAVEPOINT " + sp.getName());
+		this.sendTransactionCommand("RELEASE SAVEPOINT " + sp.getName());
 	}
 
 	/**
 	 * Undoes all changes made in the current transaction and releases
-	 * any database locks currently held by this Connection object.
-	 * This method should be used only when auto-commit mode has been disabled.
+	 * any database locks currently held by this Connection object. This
+	 * method should be used only when auto-commit mode has been
+	 * disabled.
 	 *
 	 * @throws SQLException if a database access error occurs or this
 	 *         Connection object is in auto-commit mode
@@ -2537,13 +742,15 @@
 	public void rollback() throws SQLException {
 		// note: can't use sendIndependentCommand here because we need
 		// to process the auto_commit state the server gives
-		sendTransactionCommand("ROLLBACK");
+		// create a container for the result
+		this.sendTransactionCommand("ROLLBACK");
 	}
 
 	/**
 	 * Undoes all changes made after the given Savepoint object was set.
 	 *
-	 * This method should be used only when auto-commit has been disabled.
+	 * This method should be used only when auto-commit has been
+	 * disabled.
 	 *
 	 * @param savepoint the Savepoint object to roll back to
 	 * @throws SQLException if a database access error occurs, the
@@ -2552,14 +759,15 @@
 	 */
 	@Override
 	public void rollback(Savepoint savepoint) throws SQLException {
-		if (!(savepoint instanceof MonetSavepoint))
+		if (!(savepoint instanceof MonetSavepoint)) {
 			throw new SQLException("This driver can only handle savepoints it created itself", "M0M06");
+		}
 
 		MonetSavepoint sp = (MonetSavepoint)savepoint;
-
 		// note: can't use sendIndependentCommand here because we need
 		// to process the auto_commit state the server gives
-		sendTransactionCommand("ROLLBACK TO SAVEPOINT " + sp.getName());
+		// create a container for the result
+		this.sendTransactionCommand("ROLLBACK TO SAVEPOINT " + sp.getName());
 	}
 
 	/**
@@ -2568,7 +776,8 @@
 	 * will be executed and committed as individual transactions.
 	 * Otherwise, its SQL statements are grouped into transactions that
 	 * are terminated by a call to either the method commit or the
-	 * method rollback. By default, new connections are in auto-commit mode.
+	 * method rollback. By default, new connections are in auto-commit
+	 * mode.
 	 *
 	 * The commit occurs when the statement completes or the next
 	 * execute occurs, whichever comes first. In the case of statements
@@ -2589,7 +798,7 @@
 	@Override
 	public void setAutoCommit(boolean autoCommit) throws SQLException {
 		if (this.autoCommit != autoCommit) {
-			sendControlCommand("auto_commit " + (autoCommit ? "1" : "0"));
+			this.sendControlCommand(ControlCommands.AUTO_COMMIT, (autoCommit ? 1 : 0));
 			this.autoCommit = autoCommit;
 		}
 	}
@@ -2601,7 +810,7 @@
 	 */
 	@Override
 	public void setCatalog(String catalog) throws SQLException {
-		// silently ignore this request as MonetDB does not support catalogs
+		throw new SQLFeatureNotSupportedException("setCatalog(String catalog) not supported", "0A000");
 	}
 
 	/**
@@ -2633,8 +842,9 @@
 	 */
 	@Override
 	public void setReadOnly(boolean readOnly) throws SQLException {
-		if (readOnly == true)
+		if (readOnly) {
 			addWarning("cannot setReadOnly(true): read-only Connection mode not supported", "01M08");
+		}
 	}
 
 	/**
@@ -2649,16 +859,17 @@
 	public Savepoint setSavepoint() throws SQLException {
 		// create a new Savepoint object
 		MonetSavepoint sp = new MonetSavepoint();
-
 		// note: can't use sendIndependentCommand here because we need
 		// to process the auto_commit state the server gives
-		sendTransactionCommand("SAVEPOINT " + sp.getName());
+		// create a container for the result
+		this.sendTransactionCommand("SAVEPOINT " + sp.getName());
 		return sp;
 	}
 
 	/**
-	 * Creates a savepoint with the given name in the current transaction
-	 * and returns the new Savepoint object that represents it.
+	 * Creates a savepoint with the given name in the current
+	 * transaction and returns the new Savepoint object that represents
+	 * it.
 	 *
 	 * @param name a String containing the name of the savepoint
 	 * @return the new Savepoint object
@@ -2674,30 +885,28 @@
 		} catch (IllegalArgumentException e) {
 			throw new SQLException(e.getMessage(), "M0M03");
 		}
-
 		// note: can't use sendIndependentCommand here because we need
 		// to process the auto_commit state the server gives
-		sendTransactionCommand("SAVEPOINT " + sp.getName());
+		// create a container for the result
+		this.sendTransactionCommand("SAVEPOINT " + sp.getName());
 		return sp;
 	}
 
 	/**
 	 * Attempts to change the transaction isolation level for this
 	 * Connection object to the one given.  The constants defined in the
-	 * interface Connection are the possible transaction isolation levels.
-	 *
-	 * @param level one of the following Connection constants:
-	 *        Connection.TRANSACTION_READ_UNCOMMITTED,
-	 *        Connection.TRANSACTION_READ_COMMITTED,
-	 *        Connection.TRANSACTION_REPEATABLE_READ, or
+	 * interface Connection are the possible transaction isolation
+	 * levels.
+	 *
+	 * @param level one of the following Connection constants: Connection.TRANSACTION_READ_UNCOMMITTED,
+	 *        Connection.TRANSACTION_READ_COMMITTED, Connection.TRANSACTION_REPEATABLE_READ, or
 	 *        Connection.TRANSACTION_SERIALIZABLE.
 	 */
 	@Override
 	public void setTransactionIsolation(int level) {
 		if (level != TRANSACTION_SERIALIZABLE) {
 			addWarning("MonetDB only supports fully serializable " +
-				"transactions, continuing with transaction level " +
-				"raised to TRANSACTION_SERIALIZABLE", "01M09");
+					"transactions, continuing with transaction level raised to TRANSACTION_SERIALIZABLE", "01M09");
 		}
 	}
 
@@ -2721,11 +930,8 @@
 	 */
 	@Override
 	public String toString() {
-		return "MonetDB Connection (" + getJDBCURL() + ") " +
-				(closed ? "connected" : "disconnected");
-	}
-
-	//== Java 1.6 methods (JDBC 4.0)
+		return "MonetDB Connection (" + this.getJDBCURL() + ") " + (closed ? "disconnected" : "connected");
+	}
 
 	/**
 	 * Factory method for creating Array objects.
@@ -2749,9 +955,12 @@
 	 *        type or a standard SQL type supported by this database.
 	 *        This is the value returned by Array.getBaseTypeName
 	 * @return an Array object whose elements map to the specified SQL type
-	 * @throws SQLException - if a database error occurs, the JDBC type is not appropriate for the typeName and
-	 *         the conversion is not supported, the typeName is null or this method is called on a closed connection
-	 * @throws SQLFeatureNotSupportedException - if the JDBC driver does not support this data type
+	 * @throws SQLException if a database error occurs, the JDBC type
+	 *         is not appropriate for the typeName and the conversion is
+	 *         not supported, the typeName is null or this method is
+	 *         called on a closed connection
+	 * @throws SQLFeatureNotSupportedException the JDBC driver does
+	 *         not support this data type
 	 * @since 1.6
 	 */
 	@Override
@@ -2759,6 +968,8 @@
 		throw new SQLFeatureNotSupportedException("createArrayOf() not supported", "0A000");
 	}
 
+
+	//== end methods of interface java.sql.Connection
 
 	/**
 	 * Constructs an object that implements the Clob interface. The
@@ -2767,8 +978,8 @@
 	 * may be used to add data to the Clob.
 	 *
 	 * @return a MonetClob instance
-	 * @throws SQLException - if an object that implements the Clob interface can not be constructed,
-	 *         this method is called on a closed connection or a database access error occurs.
+	 * @throws SQLFeatureNotSupportedException the JDBC driver does
+	 *         not support MonetClob objects that can be filled in
 	 * @since 1.6
 	 */
 	@Override
@@ -2783,14 +994,13 @@
 	 * data to the Blob.
 	 *
 	 * @return a MonetBlob instance
-	 * @throws SQLException - if an object that implements the Blob interface can not be constructed,
-	 *         this method is called on a closed connection or a database access error occurs.
+	 * @throws SQLFeatureNotSupportedException the JDBC driver does
+	 *         not support MonetBlob objects that can be filled in
 	 * @since 1.6
 	 */
 	@Override
 	public java.sql.Blob createBlob() throws SQLException {
-		byte[] buf = new byte[1];
-		return new MonetBlob(buf);
+		return new MonetBlob(new byte[1]);
 	}
 
 	/**
@@ -2800,9 +1010,8 @@
 	 * may be used to add data to the NClob.
 	 *
 	 * @return an NClob instance
-	 * @throws SQLException - if an object that implements the NClob interface can not be constructed,
-	 *         this method is called on a closed connection or a database access error occurs.
-	 * @throws SQLFeatureNotSupportedException - if the JDBC driver does not support this data type
+	 * @throws SQLFeatureNotSupportedException the JDBC driver does
+	 *         not support MonetNClob objects that can be filled in
 	 * @since 1.6
 	 */
 	@Override
@@ -2820,9 +1029,10 @@
 	 * @param attributes the attributes that populate the returned object
 	 * @return a Struct object that maps to the given SQL type and is
 	 *         populated with the given attributes
-	 * @throws SQLException - if an object that implements the Struct interface can not be constructed,
-	 *         this method is called on a closed connection or a database access error occurs.
-	 * @throws SQLFeatureNotSupportedException - if the JDBC driver does not support this data type
+	 * @throws SQLException if a database error occurs, the typeName
+	 *         is null or this method is called on a closed connection
+	 * @throws SQLFeatureNotSupportedException the JDBC driver does
+	 *         not support this data type
 	 * @since 1.6
 	 */
 	@Override
@@ -2837,9 +1047,8 @@
 	 * interface may be used to add data to the SQLXML object.
 	 *
 	 * @return An object that implements the SQLXML interface
-	 * @throws SQLException - if an object that implements the SQLXML interface can not be constructed,
-	 *         this method is called on a closed connection or a database access error occurs.
-	 * @throws SQLFeatureNotSupportedException - if the JDBC driver does not support this data type
+	 * @throws SQLFeatureNotSupportedException the JDBC driver does
+	 *         not support this data type
 	 * @since 1.6
 	 */
 	@Override
@@ -2895,7 +1104,6 @@
 			}
 		} catch (SQLException se) {
 			String msg = se.getMessage();
-			// System.out.println("Con.isValid(): " + msg);
 			if (msg != null && msg.equals("Current transaction is aborted (please ROLLBACK)")) {
 				isValid = true;
 			}
@@ -3005,21 +1213,14 @@
 			return;
 		}
 		// only set value for supported property names
-		if (name.equals("host") ||
-		    name.equals("port") ||
-		    name.equals("user") ||
-		    name.equals("password") ||
-		    name.equals("database") ||
-		    name.equals("language") ||
-		    name.equals("so_timeout") ||
-		    name.equals("debug") ||
-		    name.equals("hash") ||
-		    name.equals("treat_blob_as_binary")) {
+		if (name.equals("host") || name.equals("port") || name.equals("user") || name.equals("password") ||
+				name.equals("database") || name.equals("language") || name.equals("so_timeout") ||
+				name.equals("hash") || name.equals("treat_blob_as_binary") || name.equals("follow_redirects") ||
+				name.equals("treat_clob_as_longvarchar") || name.equals("embedded") || name.equals("directory")) {
 			conn_props.setProperty(name, value);
 		} else {
 			addWarning("setClientInfo: " + name + "is not a recognised property", "01M07");
 		}
-		return;
 	}
 
 	/**
@@ -3048,22 +1249,17 @@
 	@Override
 	public void setClientInfo(Properties props) throws java.sql.SQLClientInfoException {
 		if (props != null) {
-			for (Entry<Object, Object> entry : props.entrySet()) {
-				setClientInfo(entry.getKey().toString(),
-						entry.getValue().toString());
+			for (Map.Entry<Object, Object> entry : props.entrySet()) {
+				setClientInfo(entry.getKey().toString(), entry.getValue().toString());
 			}
 		}
 	}
 
-
-	//== Java 1.7 methods (JDBC 4.1)
-
 	/**
 	 * Sets the given schema name to access.
 	 *
 	 * @param schema the name of a schema in which to work
-	 * @throws SQLException if a database access error occurs or this
-	 *         method is called on a closed connection
+	 * @throws SQLException if a database access error occurs or this method is called on a closed connection
 	 * @since 1.7
 	 */
 	@Override
@@ -3074,6 +1270,7 @@
 			throw new SQLException("Missing schema name", "M1M05");
 
 		Statement st = createStatement();
+		schema = schema.replaceAll("\\\\", "\\\\\\\\").replaceAll("'", "\\\\'");
 		try {
 			st.execute("SET SCHEMA \"" + schema + "\"");
 		} finally {
@@ -3085,15 +1282,13 @@
 	 * Retrieves this Connection object's current schema name.
 	 *
 	 * @return the current schema name or null if there is none
-	 * @throws SQLException if a database access error occurs or this
-	 *         method is called on a closed connection
-	 * @since 1.7
+	 * @throws SQLException if a database access error occurs or this method is called on a closed connection
 	 */
 	@Override
 	public String getSchema() throws SQLException {
-		if (closed)
+		if (closed) {
 			throw new SQLException("Cannot call on closed Connection", "M1M20");
-
+		}
 		String cur_schema;
 		Statement st = createStatement();
 		ResultSet rs = null;
@@ -3121,13 +1316,9 @@
 	 * Calling abort marks the connection closed and releases any
 	 * resources. Calling abort on a closed connection is a no-op.
 	 *
-	 * @param executor The Executor implementation which will be used by
-	 *        abort
-	 * @throws SQLException if a database access error occurs or the
-	 *         executor is null
-	 * @throws SecurityException if a security manager exists and
-	 *         its checkPermission method denies calling abort
-	 * @since 1.7
+	 * @param executor The Executor implementation which will be used by abort
+	 * @throws SQLException if a database access error occurs or the executor is null
+	 * @throws SecurityException if a security manager exists and its checkPermission method denies calling abort
 	 */
 	@Override
 	public void abort(Executor executor) throws SQLException {
@@ -3150,14 +1341,10 @@
 	 * isClosed or Connection.isValid methods, will result in a
 	 * SQLException.
 	 *
-	 * @param executor The Executor implementation which will be used by
-	 *        setNetworkTimeout
-	 * @param millis The time in milliseconds to wait for the
-	 *        database operation to complete
-	 * @throws SQLException if a database access error occurs, this
-	 *         method is called on a closed connection, the executor is
-	 *         null, or the value specified for seconds is less than 0.
-	 * @since 1.7
+	 * @param executor The Executor implementation which will be used by setNetworkTimeout
+	 * @param millis The time in milliseconds to wait for the database operation to complete
+	 * @throws SQLException if a database access error occurs, this method is called on a closed connection, the
+	 * executor is null, or the value specified for seconds is less than 0.
 	 */
 	@Override
 	public void setNetworkTimeout(Executor executor, int millis) throws SQLException {
@@ -3169,7 +1356,7 @@
 			throw new SQLException("milliseconds is less than zero", "M1M05");
 
 		try {
-			server.setSoTimeout(millis);
+			this.setSoTimeout(millis);
 		} catch (SocketException e) {
 			throw new SQLNonTransientConnectionException(e.getMessage(), "08000");
 		}
@@ -3192,34 +1379,27 @@
 			throw new SQLException("Cannot call on closed Connection", "M1M20");
 
 		try {
-			return server.getSoTimeout();
+			return this.getSoTimeout();
 		} catch (SocketException e) {
 			throw new SQLNonTransientConnectionException(e.getMessage(), "08000");
 		}
 	}
 
-
-	//== end methods of interface java.sql.Connection
-
-
-	/**
-	 * Returns the MonetDB JDBC Connection URL (without user name and password).
-	 * Defined as public because it is called from: MonetDatabaseMetaData.java getURL()
-	 */
-	public String getJDBCURL() {
-		String language = "";
-		if (lang == LANG_MAL)
-			language = "?language=mal";
-		return "jdbc:monetdb://" + hostname + ":" + port + "/" + database + language;
-	}
+	//== end methods of interface Connection
 
 	/**
 	 * Returns whether the BLOB type should be mapped to BINARY type.
 	 */
-	boolean getBlobAsBinary() {
+	public boolean getBlobAsBinary() {
 		return blobIsBinary;
 	}
 
+	/**
+	 * Returns whether the CLOB type should be mapped to LONGVARCHAR type.
+	 */
+	public boolean getClobAsLongChar() {
+		return clobIsLongChar;
+	}
 
 	/**
 	 * Sends the given string to MonetDB as special transaction command.
@@ -3241,67 +1421,32 @@
 	}
 
 	/**
-	 * Sends the given string to MonetDB as regular statement, making
-	 * sure there is a prompt after the command is sent.  All possible
-	 * returned information is discarded.  Encountered errors are
-	 * reported.
+	 * Sends the given string to MonetDB as regular statement, making sure there is a prompt after the command is sent.
+	 * All possible returned information is discarded. Encountered errors are reported.
 	 *
 	 * @param command the exact string to send to MonetDB
 	 * @throws SQLException if an IO exception or a database error occurs
 	 */
 	void sendIndependentCommand(String command) throws SQLException {
-		synchronized (server) {
-			try {
-				out.writeLine(
-						(queryTempl[0] == null ? "" : queryTempl[0]) +
-						command +
-						(queryTempl[1] == null ? "" : queryTempl[1]));
-				String error = in.waitForPrompt();
-				if (error != null)
-					throw new SQLException(error.substring(6), error.substring(0, 5));
-			} catch (SocketTimeoutException e) {
-				close(); // JDBC 4.1 semantics: abort()
-				throw new SQLNonTransientConnectionException("connection timed out", "08M33");
-			} catch (IOException e) {
-				throw new SQLNonTransientConnectionException(e.getMessage(), "08000");
+		try {
+			protocol.writeNextQuery(language.getQueryTemplateIndex(0), command, language.getQueryTemplateIndex(1));
+			protocol.waitUntilPrompt();
+			int csrh = protocol.getCurrentServerResponse();
+			if (csrh == ServerResponses.ERROR) {
+				String error = protocol.getRemainingStringLine(0);
+				throw new SQLException(error.substring(6), error.substring(0, 5));
 			}
-		}
-	}
-
-	/**
-	 * Sends the given string to MonetDB as control statement, making
-	 * sure there is a prompt after the command is sent.  All possible
-	 * returned information is discarded.  Encountered errors are
-	 * reported.
-	 *
-	 * @param command the exact string to send to MonetDB
-	 * @throws SQLException if an IO exception or a database error occurs
-	 */
-	void sendControlCommand(String command) throws SQLException {
-		// send X command
-		synchronized (server) {
-			try {
-				out.writeLine(
-						(commandTempl[0] == null ? "" : commandTempl[0]) +
-						command +
-						(commandTempl[1] == null ? "" : commandTempl[1]));
-				String error = in.waitForPrompt();
-				if (error != null)
-					throw new SQLException(error.substring(6), error.substring(0, 5));
-			} catch (SocketTimeoutException e) {
-				close(); // JDBC 4.1 semantics, abort()
-				throw new SQLNonTransientConnectionException("connection timed out", "08M33");
-			} catch (IOException e) {
-				throw new SQLNonTransientConnectionException(e.getMessage(), "08000");
-			}
-		}
-	}
-
-	/**
-	 * Adds a warning to the pile of warnings this Connection object
-	 * has.  If there were no warnings (or clearWarnings was called)
-	 * this warning will be the first, otherwise this warning will get
-	 * appended to the current warning.
+		} catch (SocketTimeoutException e) {
+			close(); // JDBC 4.1 semantics: abort()
+			throw new SQLNonTransientConnectionException("connection timed out", "08M33");
+		} catch (IOException e) {
+			throw new SQLNonTransientConnectionException(e.getMessage(), "08000");
+		}
+	}
+
+	/**
+	 * Adds a warning to the pile of warnings this Connection object has. If there were no warnings (or clearWarnings
+	 * was called) this warning will be the first, otherwise this warning will get appended to the current warning.
 	 *
 	 * @param reason the warning message
 	 */
@@ -3313,765 +1458,81 @@
 		}
 	}
 
-	/** the default number of rows that are (attempted to) read at once */
-	private final static int DEF_FETCHSIZE = 250;
-	/** The sequence counter */
-	private static int seqCounter = 0;
-
-	/** An optional thread that is used for sending large queries */
-	private SendThread sendThread = null;
-
-	/**
-	 * A Response is a message sent by the server to indicate some
-	 * action has taken place, and possible results of that action.
-	 */
-	// {{{ interface Response
-	interface Response {
+	/**
+	 * A list of Response objects. Responses are added to this list. Methods of this class are not synchronized. This is
+	 * left as responsibility to the caller to prevent concurrent access.
+	 */
+	public class ResponseList {
+
+		/** The cache size (number of rows in a DataBlockResponse object) */
+		private final int cachesize;
+		/** The maximum number of results for this query */
+		private final int maxrows;
+		/** The ResultSet type to produce */
+		private final int rstype;
+		/** The ResultSet concurrency to produce */
+		private final int rsconcur;
+		/** The sequence number of this ResponseList */
+		private final int seqnr;
+		/** A list of the Responses associated with the query, in the right order */
+		private final List<IResponse> responses = new ArrayList<>();
+		/** A map of ResultSetResponses, used for additional DataBlockResponse mapping */
+		private Map<Integer, ResultSetResponse> rsresponses;
+		/** The current header returned by getNextResponse() */
+		private int curResponse = -1;
+
 		/**
-		 * Adds a line to the underlying Response implementation.
-		 *
-		 * @param line the header line as String
-		 * @param linetype the line type according to the MAPI protocol
-		 * @return a non-null String if the line is invalid,
-		 *         or additional lines are not allowed.
-		 */
-		public abstract String addLine(String line, int linetype);
-
-		/**
-		 * Returns whether this Reponse expects more lines to be added
-		 * to it.
-		 *
-		 * @return true if a next line should be added, false otherwise
-		 */
-		public abstract boolean wantsMore();
-
-		/**
-		 * Indicates that no more header lines will be added to this
-		 * Response implementation.
-		 *
-		 * @throws SQLException if the contents of the Response is not
-		 *         consistent or sufficient.
-		 */
-		public abstract void complete() throws SQLException;
-
-		/**
-		 * Instructs the Response implementation to close and do the
-		 * necessary clean up procedures.
-		 *
-		 * @throws SQLException
-		 */
-		public abstract void close();
-	}
-	// }}}
-
-	/**
-	 * The ResultSetResponse represents a tabular result sent by the
-	 * server.  This is typically an SQL table.  The MAPI headers of the
-	 * Response look like:
-	 * <pre>
-	 * &amp;1 1 28 2 10
-	 * # name,     value # name
-	 * # varchar,  varchar # type
-	 * </pre>
-	 * there the first line consists out of<br />
-	 * <tt>&amp;"qt" "id" "tc" "cc" "rc"</tt>.
-	 */
-	// {{{ ResultSetResponse class implementation
-	class ResultSetResponse implements Response {
-		/** The number of columns in this result */
-		public final int columncount;
-		/** The total number of rows this result set has */
-		public final int tuplecount;
-		/** The numbers of rows to retrieve per DataBlockResponse */
-		private int cacheSize;
-		/** The table ID of this result */
-		public final int id;
-		/** The names of the columns in this result */
-		private String[] name;
-		/** The types of the columns in this result */
-		private String[] type;
-		/** The max string length for each column in this result */
-		private int[] columnLengths;
-		/** The table for each column in this result */
-		private String[] tableNames;
-		/** The query sequence number */
-		private final int seqnr;
-		/** A List of result blocks (chunks of size fetchSize/cacheSize) */
-		private DataBlockResponse[] resultBlocks;
-
-		/** A bitmap telling whether the headers are set or not */
-		private boolean[] isSet;
-		/** Whether this Response is closed */
-		private boolean closed;
-
-		/** The Connection that we should use when requesting a new block */
-		private MonetConnection.ResponseList parent;
-		/** Whether the fetchSize was explitly set by the user */
-		private boolean cacheSizeSetExplicitly = false;
-		/** Whether we should send an Xclose command to the server
-		 *  if we close this Response */
-		private boolean destroyOnClose;
-		/** the offset to be used on Xexport queries */
-		private int blockOffset = 0;
-
-		/** A parser for header lines */
-		HeaderLineParser hlp;
-
-		private final static int NAMES	= 0;
-		private final static int TYPES	= 1;
-		private final static int TABLES	= 2;
-		private final static int LENS	= 3;
-
-
-		/**
-		 * Sole constructor, which requires a MonetConnection parent to
-		 * be given.
-		 *
-		 * @param id the ID of the result set
-		 * @param tuplecount the total number of tuples in the result set
-		 * @param columncount the number of columns in the result set
-		 * @param rowcount the number of rows in the current block
-		 * @param parent the parent that created this Response and will
-		 *        supply new result blocks when necessary
-		 * @param seq the query sequence number
-		 */
-		ResultSetResponse(
-				int id,
-				int tuplecount,
-				int columncount,
-				int rowcount,
-				MonetConnection.ResponseList parent,
-				int seq)
-			throws SQLException
-		{
-			isSet = new boolean[7];
-			this.parent = parent;
-			if (parent.cachesize == 0) {
-				/* Below we have to calculate how many "chunks" we need
-				 * to allocate to store the entire result.  However, if
-				 * the user didn't set a cache size, as in this case, we
-				 * need to stick to our defaults. */
-				cacheSize = MonetConnection.DEF_FETCHSIZE;
-				cacheSizeSetExplicitly = false;
-			} else {
-				cacheSize = parent.cachesize;
-				cacheSizeSetExplicitly = true;
-			}
-			/* So far, so good.  Now the problem with EXPLAIN, DOT, etc
-			 * queries is, that they don't support any block fetching,
-			 * so we need to always fetch everything at once.  For that
-			 * reason, the cache size is here set to the rowcount if
-			 * it's larger, such that we do a full fetch at once.
-			 * (Because we always set a reply_size, we can only get a
-			 * larger rowcount from the server if it doesn't paginate,
-			 * because it's a pseudo SQL result.) */
-			if (rowcount > cacheSize)
-				cacheSize = rowcount;
-			seqnr = seq;
-			closed = false;
-			destroyOnClose = id > 0 && tuplecount > rowcount;
-
-			this.id = id;
-			this.tuplecount = tuplecount;
-			this.columncount = columncount;
-			this.resultBlocks =
-				new DataBlockResponse[(tuplecount / cacheSize) + 1];
-
-			hlp = new HeaderLineParser(columncount);
-
-			resultBlocks[0] = new DataBlockResponse(
-				rowcount,
-				parent.rstype == ResultSet.TYPE_FORWARD_ONLY
-			);
-		}
-
-		/**
-		 * Parses the given string and changes the value of the matching
-		 * header appropriately, or passes it on to the underlying
-		 * DataResponse.
-		 *
-		 * @param tmpLine the string that contains the header
-		 * @return a non-null String if the header cannot be parsed or
-		 *         is unknown
-		 */
-		// {{{ addLine
-		@Override
-		public String addLine(String tmpLine, int linetype) {
-			if (isSet[LENS] && isSet[TYPES] && isSet[TABLES] && isSet[NAMES]) {
-				return resultBlocks[0].addLine(tmpLine, linetype);
-			}
-
-			if (linetype != BufferedMCLReader.HEADER)
-				return "header expected, got: " + tmpLine;
-
-			// depending on the name of the header, we continue
-			try {
-				switch (hlp.parse(tmpLine)) {
-					case HeaderLineParser.NAME:
-						name = hlp.values.clone();
-						isSet[NAMES] = true;
-					break;
-					case HeaderLineParser.LENGTH:
-						columnLengths = hlp.intValues.clone();
-						isSet[LENS] = true;
-					break;
-					case HeaderLineParser.TYPE:
-						type = hlp.values.clone();
-						isSet[TYPES] = true;
-					break;
-					case HeaderLineParser.TABLE:
-						tableNames = hlp.values.clone();
-						isSet[TABLES] = true;
-					break;
-				}
-			} catch (MCLParseException e) {
-				return e.getMessage();
-			}
-
-			// all is well
-			return null;
-		}
-		// }}}
-
-		/**
-		 * Returns whether this ResultSetResponse needs more lines.
-		 * This method returns true if not all headers are set, or the
-		 * first DataBlockResponse reports to want more.
-		 */
-		@Override
-		public boolean wantsMore() {
-			if (isSet[LENS] && isSet[TYPES] && isSet[TABLES] && isSet[NAMES]) {
-				return resultBlocks[0].wantsMore();
-			} else {
-				return true;
-			}
-		}
-
-		/**
-		 * Returns an array of Strings containing the values between
-		 * ',\t' separators.
-		 *
-		 * @param chrLine a character array holding the input data
-		 * @param start where the relevant data starts
-		 * @param stop where the relevant data stops
-		 * @return an array of Strings
-		 */
-		final private String[] getValues(char[] chrLine, int start, int stop) {
-			int elem = 0;
-			String[] values = new String[columncount];
-
-			for (int i = start; i < stop; i++) {
-				if (chrLine[i] == '\t' && chrLine[i - 1] == ',') {
-					values[elem++] =
-						new String(chrLine, start, i - 1 - start);
-					start = i + 1;
-				}
-			}
-			// at the left over part
-			values[elem++] = new String(chrLine, start, stop - start);
-
-			return values;
-		}
-
-		/**
-		 * Adds the given DataBlockResponse to this ResultSetResponse at
-		 * the given block position.
-		 *
-		 * @param offset the offset number of rows for this block
-		 * @param rr the DataBlockResponse to add
-		 */
-		void addDataBlockResponse(int offset, DataBlockResponse rr) {
-			int block = (offset - blockOffset) / cacheSize;
-			resultBlocks[block] = rr;
-		}
-
-		/**
-		 * Marks this Response as being completed.  A complete Response
-		 * needs to be consistent with regard to its internal data.
-		 *
-		 * @throws SQLException if the data currently in this Response is not
-		 *         sufficient to be consistant
-		 */
-		@Override
-		public void complete() throws SQLException {
-			String error = "";
-			if (!isSet[NAMES])  error = "name header missing\n";
-			if (!isSet[TYPES])  error += "type header missing\n";
-			if (!isSet[TABLES]) error += "table name header missing\n";
-			if (!isSet[LENS])   error += "column width header missing\n";
-			if (!error.isEmpty())
-				throw new SQLException(error, "M0M10");
-		}
-
-		/**
-		 * Returns the names of the columns
-		 *
-		 * @return the names of the columns
-		 */
-		String[] getNames() {
-			return name;
-		}
-
-		/**
-		 * Returns the types of the columns
-		 *
-		 * @return the types of the columns
-		 */
-		String[] getTypes() {
-			return type;
-		}
-
-		/**
-		 * Returns the tables of the columns
-		 *
-		 * @return the tables of the columns
-		 */
-		String[] getTableNames() {
-			return tableNames;
-		}
-
-		/**
-		 * Returns the lengths of the columns
-		 *
-		 * @return the lengths of the columns
-		 */
-		int[] getColumnLengths() {
-			return columnLengths;
-		}
-
-		/**
-		 * Returns the cache size used within this Response
-		 *
-		 * @return the cache size
-		 */
-		int getCacheSize() {
-			return cacheSize;
-		}
-
-		/**
-		 * Returns the current block offset
-		 *
-		 * @return the current block offset
-		 */
-		int getBlockOffset() {
-			return blockOffset;
-		}
-
-		/**
-		 * Returns the ResultSet type, FORWARD_ONLY or not.
-		 *
-		 * @return the ResultSet type
-		 */
-		int getRSType() {
-			return parent.rstype;
-		}
-
-		/**
-		 * Returns the concurrency of the ResultSet.
-		 *
-		 * @return the ResultSet concurrency
-		 */
-		int getRSConcur() {
-			return parent.rsconcur;
-		}
-
-		/**
-		 * Returns a line from the cache. If the line is already present in the
-		 * cache, it is returned, if not appropriate actions are taken to make
-		 * sure the right block is being fetched and as soon as the requested
-		 * line is fetched it is returned.
-		 *
-		 * @param row the row in the result set to return
-		 * @return the exact row read as requested or null if the requested row
-		 *         is out of the scope of the result set
-		 * @throws SQLException if an database error occurs
-		 */
-		String getLine(int row) throws SQLException {
-			if (row >= tuplecount || row < 0)
-				return null;
-
-			int block = (row - blockOffset) / cacheSize;
-			int blockLine = (row - blockOffset) % cacheSize;
-
-			// do we have the right block loaded? (optimistic try)
-			DataBlockResponse rawr;
-			// load block if appropriate
-			if ((rawr = resultBlocks[block]) == null) {
-				/// TODO: ponder about a maximum number of blocks to keep
-				///       in memory when dealing with random access to
-				///       reduce memory blow-up
-
-				// if we're running forward only, we can discard the old
-				// block loaded
-				if (parent.rstype == ResultSet.TYPE_FORWARD_ONLY) {
-					for (int i = 0; i < block; i++)
-						resultBlocks[i] = null;
-
-					if (MonetConnection.seqCounter - 1 == seqnr &&
-							!cacheSizeSetExplicitly &&
-							tuplecount - row > cacheSize &&
-							cacheSize < MonetConnection.DEF_FETCHSIZE * 10)
-					{
-						// there has no query been issued after this
-						// one, so we can consider this an uninterrupted
-						// continuation request.  Let's once increase
-						// the cacheSize as it was not explicitly set,
-						// since the chances are high that we won't
-						// bother anyone else by doing so, and just
-						// gaining some performance.
-
-						// store the previous position in the
-						// blockOffset variable
-						blockOffset += cacheSize;
-
-						// increase the cache size (a lot)
-						cacheSize *= 10;
-
-						// by changing the cacheSize, we also
-						// change the block measures.  Luckily
-						// we don't care about previous blocks
-						// because we have a forward running
-						// pointer only.  However, we do have
-						// to recalculate the block number, to
-						// ensure the next call to find this
-						// new block.
-						block = (row - blockOffset) / cacheSize;
-						blockLine = (row - blockOffset) % cacheSize;
-					}
-				}
-
-				// ok, need to fetch cache block first
-				parent.executeQuery(commandTempl,
-						"export " + id + " " + ((block * cacheSize) + blockOffset) + " " + cacheSize);
-				rawr = resultBlocks[block];
-				if (rawr == null)
-					throw new SQLException("resultBlocks[" + block + "] should have been fetched by now", "M0M10");
-			}
-
-			return rawr.getRow(blockLine);
-		}
-
-		/**
-		 * Closes this Response by sending an Xclose to the server indicating
-		 * that the result can be closed at the server side as well.
-		 */
-		@Override
-		public void close() {
-			if (closed) return;
-
-			// send command to server indicating we're done with this
-			// result only if we had an ID in the header and this result
-			// was larger than the reply size
-			try {
-				if (destroyOnClose)
-					sendControlCommand("close " + id);
-			} catch (SQLException e) {
-				// probably a connection error...
-			}
-
-			// close the data block associated with us
-			for (int i = 1; i < resultBlocks.length; i++) {
-				DataBlockResponse r = resultBlocks[i];
-				if (r != null)
-					r.close();
-			}
-
-			closed = true;
-		}
-
-		/**
-		 * Returns whether this Response is closed
-		 *
-		 * @return whether this Response is closed
-		 */
-		boolean isClosed() {
-			return closed;
-		}
-	}
-	// }}}
-
-	/**
-	 * The DataBlockResponse is tabular data belonging to a
-	 * ResultSetResponse.  Tabular data from the server typically looks
-	 * like:
-	 * <pre>
-	 * [ "value",	56	]
-	 * </pre>
-	 * where each column is separated by ",\t" and each tuple surrounded
-	 * by brackets ("[" and "]").  A DataBlockResponse object holds the
-	 * raw data as read from the server, in a parsed manner, ready for
-	 * easy retrieval.
-	 *
-	 * This object is not intended to be queried by multiple threads
-	 * synchronously. It is designed to work for one thread retrieving
-	 * rows from it.  When multiple threads will retrieve rows from this
-	 * object, it is possible for threads to get the same data.
-	 */
-	// {{{ DataBlockResponse class implementation
-	static class DataBlockResponse implements Response {
-		/** The String array to keep the data in */
-		private final String[] data;
-
-		/** The counter which keeps the current position in the data array */
-		private int pos;
-		/** Whether we can discard lines as soon as we have read them */
-		private boolean forwardOnly;
-
-		/**
-		 * Constructs a DataBlockResponse object
-		 * @param size the size of the data array to create
-		 * @param forward whether this is a forward only result
-		 */
-		DataBlockResponse(int size, boolean forward) {
-			pos = -1;
-			data = new String[size];
-			forwardOnly = forward;
-		}
-
-		/**
-		 * addLine adds a String of data to this object's data array.
-		 * Note that an IndexOutOfBoundsException can be thrown when an
-		 * attempt is made to add more than the original construction size
-		 * specified.
-		 *
-		 * @param line the header line as String
-		 * @param linetype the line type according to the MAPI protocol
-		 * @return a non-null String if the line is invalid,
-		 *         or additional lines are not allowed.
-		 */
-		@Override
-		public String addLine(String line, int linetype) {
-			if (linetype != BufferedMCLReader.RESULT)
-				return "protocol violation: unexpected line in data block: " + line;
-			// add to the backing array
-			data[++pos] = line;
-
-			// all is well
-			return null;
-		}
-
-		/**
-		 * Returns whether this Reponse expects more lines to be added
-		 * to it.
-		 *
-		 * @return true if a next line should be added, false otherwise
-		 */
-		@Override
-		public boolean wantsMore() {
-			// remember: pos is the value already stored
-			return pos + 1 < data.length;
-		}
-
-		/**
-		 * Indicates that no more header lines will be added to this
-		 * Response implementation.  In most cases this is a redundant
-		 * operation because the data array is full.  However... it can
-		 * happen that this is NOT the case!
-		 *
-		 * @throws SQLException if not all rows are filled
-		 */
-		@Override
-		public void complete() throws SQLException {
-			if ((pos + 1) != data.length)
-				throw new SQLException("Inconsistent state detected!  Current block capacity: "
-					+ data.length + ", block usage: " + (pos + 1) + ".  Did MonetDB send what it promised to?", "M0M10");
-		}
-
-		/**
-		 * Instructs the Response implementation to close and do the
-		 * necessary clean up procedures.
-		 *
-		 * @throws SQLException
-		 */
-		@Override
-		public void close() {
-			// feed all rows to the garbage collector
-			for (int i = 0; i < data.length; i++) data[i] = null;
-		}
-
-		/**
-		 * Retrieves the required row.  Warning: if the requested rows
-		 * is out of bounds, an IndexOutOfBoundsException will be
-		 * thrown.
-		 *
-		 * @param line the row to retrieve
-		 * @return the requested row as String
-		 */
-		String getRow(int line) {
-			if (forwardOnly) {
-				String ret = data[line];
-				data[line] = null;
-				return ret;
-			} else {
-				return data[line];
-			}
-		}
-	}
-	// }}}
-
-	/**
-	 * The UpdateResponse represents an update statement response.  It
-	 * is issued on an UPDATE, INSERT or DELETE SQL statement.  This
-	 * response keeps a count field that represents the affected rows
-	 * and a field that contains the last inserted auto-generated ID, or
-	 * -1 if not applicable.<br />
-	 * <tt>&amp;2 0 -1</tt>
-	 */
-	// {{{ UpdateResponse class implementation
-	static class UpdateResponse implements Response {
-		public final int count;
-		public final String lastid;
-
-		public UpdateResponse(int cnt, String id) {
-			// fill the blank finals
-			this.count = cnt;
-			this.lastid = id;
-		}
-
-		@Override
-		public String addLine(String line, int linetype) {
-			return "Header lines are not supported for an UpdateResponse";
-		}
-
-		@Override
-		public boolean wantsMore() {
-			return false;
-		}
-
-		@Override
-		public void complete() {
-			// empty, because there is nothing to check
-		}
-
-		@Override
-		public void close() {
-			// nothing to do here...
-		}
-	}
-	// }}}
-
-	/**
-	 * The SchemaResponse represents an schema modification response.
-	 * It is issued on statements like CREATE, DROP or ALTER TABLE.
-	 * This response keeps a field that represents the success state, as
-	 * defined by JDBC, which is currently in MonetDB's case alwats
-	 * SUCCESS_NO_INFO.  Note that this state is not sent by the
-	 * server.<br />
-	 * <tt>&amp;3</tt>
-	 */
-	// {{{ SchemaResponse class implementation
-	class SchemaResponse implements Response {
-		public final int state = Statement.SUCCESS_NO_INFO;
-
-		@Override
-		public String addLine(String line, int linetype) {
-			return "Header lines are not supported for a SchemaResponse";
-		}
-
-		@Override
-		public boolean wantsMore() {
-			return false;
-		}
-
-		@Override
-		public void complete() {
-			// empty, because there is nothing to check
-		}
-
-		@Override
-		public void close() {
-			// nothing to do here...
-		}
-	}
-	// }}}
-
-	/**
-	 * The AutoCommitResponse represents a transaction message.  It
-	 * stores (a change in) the server side auto commit mode.<br />
-	 * <tt>&amp;4 (t|f)</tt>
-	 */
-	// {{{ AutoCommitResponse class implementation
-	class AutoCommitResponse extends SchemaResponse {
-		public final boolean autocommit;
-
-		public AutoCommitResponse(boolean ac) {
-			// fill the blank final
-			this.autocommit = ac;
-		}
-	}
-	// }}}
-
-	/**
-	 * A list of Response objects.  Responses are added to this list.
-	 * Methods of this class are not synchronized.  This is left as
-	 * responsibility to the caller to prevent concurrent access.
-	 */
-	// {{{ ResponseList class implementation
-	class ResponseList {
-		/** The cache size (number of rows in a DataBlockResponse object) */
-		final int cachesize;
-		/** The maximum number of results for this query */
-		final int maxrows;
-		/** The ResultSet type to produce */
-		final int rstype;
-		/** The ResultSet concurrency to produce */
-		final int rsconcur;
-		/** The sequence number of this ResponseList */
-		final int seqnr;
-		/** A list of the Responses associated with the query,
-		 *  in the right order */
-		private List<Response> responses;
-		/** A map of ResultSetResponses, used for additional
-		 *  DataBlockResponse mapping */
-		private Map<Integer, ResultSetResponse> rsresponses;
-
-		/** The current header returned by getNextResponse() */
-		private int curResponse;
-
-		/**
-		 * Main constructor.  The query argument can either be a String
-		 * or List.  An SQLException is thrown if another object
-		 * instance is supplied.
+		 * Main constructor. The query argument can either be a String or List.  An SQLException is thrown if another
+		 * object instance is supplied.
 		 *
 		 * @param cachesize overall cachesize to use
 		 * @param maxrows maximum number of rows to allow in the set
 		 * @param rstype the type of result sets to produce
 		 * @param rsconcur the concurrency of result sets to produce
 		 */
-		ResponseList(
-				int cachesize,
-				int maxrows,
-				int rstype,
-				int rsconcur
-		) throws SQLException {
+		ResponseList(int cachesize, int maxrows, int rstype, int rsconcur) {
 			this.cachesize = cachesize;
 			this.maxrows = maxrows;
 			this.rstype = rstype;
 			this.rsconcur = rsconcur;
-			responses = new ArrayList<Response>();
-			curResponse = -1;
-			seqnr = MonetConnection.seqCounter++;
+			this.seqnr = SeqCounter++;
+		}
+
+		public int getCachesize() {
+			return cachesize;
+		}
+
+		public int getRstype() {
+			return rstype;
+		}
+
+		public int getRsconcur() {
+			return rsconcur;
+		}
+
+		public int getMaxrows() {
+			return maxrows;
 		}
 
 		/**
-		 * Retrieves the next available response, or null if there are
-		 * no more responses.
+		 * Retrieves the next available response, or null if there are no more responses.
 		 *
 		 * @return the next Response available or null
 		 */
-		Response getNextResponse() throws SQLException {
+		IResponse getNextResponse() throws SQLException {
 			if (rstype == ResultSet.TYPE_FORWARD_ONLY) {
 				// free resources if we're running forward only
 				if (curResponse >= 0 && curResponse < responses.size()) {
-					Response tmp = responses.get(curResponse);
-					if (tmp != null) tmp.close();
+					IResponse tmp = responses.get(curResponse);
+					if (tmp != null) {
+						tmp.close();
+					}
 					responses.set(curResponse, null);
 				}
 			}
 			curResponse++;
 			if (curResponse >= responses.size()) {
-				// ResponseList is obviously completed so, there are no
-				// more responses
+				// ResponseList is obviously completed so, there are no more responses
 				return null;
 			} else {
 				// return this response
@@ -4080,13 +1541,13 @@
 		}
 
 		/**
-		 * Closes the Reponse at index i, if not null.
+		 * Closes the Response at index i, if not null.
 		 *
 		 * @param i the index position of the header to close
 		 */
 		void closeResponse(int i) {
 			if (i < 0 || i >= responses.size()) return;
-			Response tmp = responses.set(i, null);
+			IResponse tmp = responses.set(i, null);
 			if (tmp != null)
 				tmp.close();
 		}
@@ -4108,21 +1569,19 @@
 		}
 
 		/**
-		 * Closes this ResponseList by closing all the Responses in this
-		 * ResponseList.
+		 * Closes this ResponseList by closing all the Responses in this ResponseList.
 		 */
-		void close() {
+		public void close() {
 			for (int i = 0; i < responses.size(); i++) {
 				closeResponse(i);
 			}
 		}
 
 		/**
-		 * Returns whether this ResponseList has still unclosed
-		 * Responses.
+		 * Returns whether this ResponseList has still unclosed Responses.
 		 */
 		boolean hasUnclosedResponses() {
-			for (Response r : responses) {
+			for (IResponse r : responses) {
 				if (r != null)
 					return true;
 			}
@@ -4130,252 +1589,187 @@
 		}
 
 		/**
-		 * Executes the query contained in this ResponseList, and
-		 * stores the Responses resulting from this query in this
+		 * Executes the query contained in this ResponseList, and stores the Responses resulting from this query in this
 		 * ResponseList.
 		 *
 		 * @throws SQLException if a database error occurs
 		 */
 		void processQuery(String query) throws SQLException {
-			executeQuery(queryTempl, query);
+			this.executeQuery(language.getQueryTemplates(), query);
 		}
 
 		/**
 		 * Internal executor of queries.
 		 *
 		 * @param templ the template to fill in
-		 * @param the query to execute
+		 * @param query the query to execute
 		 * @throws SQLException if a database error occurs
 		 */
 		@SuppressWarnings("fallthrough")
-		void executeQuery(String[] templ, String query)
-			throws SQLException
-		{
-			boolean sendThreadInUse = false;
+		public void executeQuery(String[] templ, String query) throws SQLException {
 			String error = null;
 
 			try {
-				synchronized (server) {
-					// make sure we're ready to send query; read data till we
-					// have the prompt it is possible (and most likely) that we
-					// already have the prompt and do not have to skip any
-					// lines.  Ignore errors from previous result sets.
-					in.waitForPrompt();
-
-					// {{{ set reply size
-					/**
-					 * Change the reply size of the server.  If the given
-					 * value is the same as the current value known to use,
-					 * then ignore this call.  If it is set to 0 we get a
-					 * prompt after the server sent it's header.
-					 */
-					int size = cachesize == 0 ? DEF_FETCHSIZE : cachesize;
-					size = maxrows != 0 ? Math.min(maxrows, size) : size;
-					// don't do work if it's not needed
-					if (lang == LANG_SQL && size != curReplySize && templ != commandTempl) {
-						sendControlCommand("reply_size " + size);
-
-						// store the reply size after a successful change
-						curReplySize = size;
+				// make sure we're ready to send query; read data till we have the prompt it is possible (and most
+				// likely) that we already have the prompt and do not have to skip any lines. Ignore errors from
+				// previous result sets.
+				protocol.waitUntilPrompt();
+
+				// {{{ set reply size
+				/*
+				 * Change the reply size of the server.  If the given value is the same as the current value known
+				 * to use, then ignore this call.  If it is set to 0 we get a prompt after the server sent it's
+				 * header.
+				 *
+				 * 2017: For now, in the embedded connection, the value set cachesize will be always the default one.
+				 */
+				int size = (cachesize != 0 && !isEmbedded) ? cachesize : MonetConnection.this.getDefFetchsize();
+				size = maxrows != 0 ? Math.min(maxrows, size) : size;
+				// don't do work if it's not needed
+				if (!isEmbedded && language.getRepresentation().equals("sql") && size != curReplySize &&
+						!Arrays.deepEquals(templ, language.getCommandTemplates())) {
+					sendControlCommand(ControlCommands.REPLY_SIZE, size);
+					// store the reply size after a successful change
+					curReplySize = size;
+				}
+				// }}} set reply size
+
+				// If the query is larger than the TCP buffer size, use a special send thread to avoid deadlock with
+				// the server due to blocking behaviour when the buffer is full. Because the server will be writing
+				// back results to us, it will eventually block as well when its TCP buffer gets full, as we are
+				// blocking an not consuming from it. The result is a state where both client and server want to
+				// write, but block.
+				if (query.length() > getBlockSize()) {
+					// get a reference to the send thread
+					if (senderThread == null) {
+						senderThread = new SenderThread(protocol);
 					}
-					// }}} set reply size
-
-					// If the query is larger than the TCP buffer size, use a
-					// special send thread to avoid deadlock with the server due
-					// to blocking behaviour when the buffer is full.  Because
-					// the server will be writing back results to us, it will
-					// eventually block as well when its TCP buffer gets full,
-					// as we are blocking an not consuming from it.  The result
-					// is a state where both client and server want to write,
-					// but block.
-					if (query.length() > MapiSocket.BLOCK) {
-						// get a reference to the send thread
-						if (sendThread == null)
-							sendThread = new SendThread(out);
-						// tell it to do some work!
-						sendThread.runQuery(templ, query);
-						sendThreadInUse = true;
-					} else {
-						// this is a simple call, which is a lot cheaper and will
-						// always succeed for small queries.
-						out.writeLine(
-								(templ[0] == null ? "" : templ[0]) +
-								query +
-								(templ[1] == null ? "" : templ[1]));
-					}
-
-					// go for new results
-					String tmpLine = in.readLine();
-					int linetype = in.getLineType();
-					Response res = null;
-					while (linetype != BufferedMCLReader.PROMPT) {
-						// each response should start with a start of header
-						// (or error)
-						switch (linetype) {
-							case BufferedMCLReader.SOHEADER:
-								// make the response object, and fill it
-								try {
-									switch (sohp.parse(tmpLine)) {
-										case StartOfHeaderParser.Q_PARSE:
-											throw new MCLParseException("Q_PARSE header not allowed here", 1);
-										case StartOfHeaderParser.Q_TABLE:
-										case StartOfHeaderParser.Q_PREPARE: {
-											int id = sohp.getNextAsInt();
-											int tuplecount = sohp.getNextAsInt();
-											int columncount = sohp.getNextAsInt();
-											int rowcount = sohp.getNextAsInt();
-											// enforce the maxrows setting
-											if (maxrows != 0 && tuplecount > maxrows)
-												tuplecount = maxrows;
-											res = new ResultSetResponse(
-													id,
-													tuplecount,
-													columncount,
-													rowcount,
-													this,
-													seqnr
-											);
-											// only add this resultset to
-											// the hashmap if it can possibly
-											// have an additional datablock
-											if (rowcount < tuplecount) {
-												if (rsresponses == null)
-													rsresponses = new HashMap<Integer, ResultSetResponse>();
-												rsresponses.put(
-														Integer.valueOf(id),
-														(ResultSetResponse) res
-												);
-											}
-										} break;
-										case StartOfHeaderParser.Q_UPDATE:
-											res = new UpdateResponse(
-													sohp.getNextAsInt(),   // count
-													sohp.getNextAsString() // key-id
-													);
+					// tell it to do some work!
+					senderThread.runQuery(templ, query);
+				} else {
+					// this is a simple call, which is a lot cheaper and will always succeed for small queries.
+					protocol.writeNextQuery((templ[0] == null) ? "" : templ[0], query,
+							(templ[1] == null) ? "" : templ[1]);
+				}
+
+				// go for new results
+				protocol.fetchNextResponseData();
+				int nextResponse = protocol.getCurrentServerResponse();
+				IResponse res = null;
+				while (nextResponse != ServerResponses.PROMPT) {
+					// each response should start with a start of header (or error)
+					switch (nextResponse) {
+						case ServerResponses.SOHEADER:
+							// make the response object, and fill it
+							int nextStartHeader = protocol.getNextStarterHeader();
+							try {
+								switch (nextStartHeader) {
+									case StarterHeaders.Q_PARSE:
+										throw new ProtocolException("Q_PARSE header not allowed here");
+									case StarterHeaders.Q_TABLE:
+									case StarterHeaders.Q_PREPARE: {
+										res = protocol.getNextResultSetResponse(MonetConnection.this,
+												ResponseList.this, this.seqnr, this.maxrows);
+										ResultSetResponse rsreponse = (ResultSetResponse) res;
+										if (rsresponses == null) {
+											rsresponses = new HashMap<>();
+										}
+										rsresponses.put(rsreponse.getId(), rsreponse);
+									}
+									break;
+									case StarterHeaders.Q_UPDATE:
+										res = protocol.getNextUpdateResponse();
 										break;
-										case StartOfHeaderParser.Q_SCHEMA:
-											res = new SchemaResponse();
+									case StarterHeaders.Q_SCHEMA:
+										res = protocol.getNextSchemaResponse();
 										break;
-										case StartOfHeaderParser.Q_TRANS:
-											boolean ac = sohp.getNextAsString().equals("t") ? true : false;
-											if (autoCommit && ac) {
-												addWarning("Server enabled auto commit " +
-														"mode while local state " +
-														"already was auto commit.", "01M11"
-														);
-											}
-											autoCommit = ac;
-											res = new AutoCommitResponse(ac);
+									case StarterHeaders.Q_TRANS:
+										res = protocol.getNextAutoCommitResponse();
+										boolean isAutoCommit = ((AutoCommitResponse) res).isAutocommit();
+
+										if (MonetConnection.this.getAutoCommit() && isAutoCommit) {
+											MonetConnection.this.addWarning("Server enabled auto commit mode " +
+													"while local state already was auto commit.", "01M11");
+										}
+										MonetConnection.this.autoCommit = isAutoCommit;
 										break;
-										case StartOfHeaderParser.Q_BLOCK: {
-											// a new block of results for a
-											// response...
-											int id = sohp.getNextAsInt();
-											sohp.getNextAsInt();	// columncount
-											int rowcount = sohp.getNextAsInt();
-											int offset = sohp.getNextAsInt();
-											ResultSetResponse t =
-												rsresponses.get(Integer.valueOf(id));
-											if (t == null) {
-												error = "M0M12!no ResultSetResponse with id " + id + " found";
-												break;
-											}
-
-											DataBlockResponse r =
-												new DataBlockResponse(
-													rowcount,	// rowcount
-													t.getRSType() == ResultSet.TYPE_FORWARD_ONLY
-												);
-
-											t.addDataBlockResponse(offset, r);
-											res = r;
-										} break;
+									case StarterHeaders.Q_BLOCK: {
+										AbstractDataBlockResponse next = protocol.getNextDatablockResponse(rsresponses);
+										if (next == null) {
+											error = "M0M12!No ResultSetResponse for a DataBlock found";
+											break;
+										}
+										res = next;
 									}
-								} catch (MCLParseException e) {
-									error = "M0M10!error while parsing start of header:\n" +
-										e.getMessage() +
-										" found: '" + tmpLine.charAt(e.getErrorOffset()) + "'" +
-										" in: \"" + tmpLine + "\"" +
-										" at pos: " + e.getErrorOffset();
-									// flush all the rest
-									in.waitForPrompt();
-									linetype = in.getLineType();
 									break;
 								}
-
-								// immediately handle errors after parsing
-								// the header (res may be null)
-								if (error != null) {
-									in.waitForPrompt();
-									linetype = in.getLineType();
-									break;
-								}
-
-								// here we have a res object, which
-								// we can start filling
-								while (res.wantsMore()) {
-									error = res.addLine(
-											in.readLine(),
-											in.getLineType()
-									);
-									if (error != null) {
-										// right, some protocol violation,
-										// skip the rest of the result
-										error = "M0M10!" + error;
-										in.waitForPrompt();
-										linetype = in.getLineType();
+							} catch (ProtocolException e) {
+								error = "M0M10!error while parsing start of header:\n" + e.getMessage() + " found: '"
+										+ protocol.getRemainingStringLine(0).charAt(e.getErrorOffset()) + "'" +
+										" in: \"" + protocol.getRemainingStringLine(0) + "\"" + " at pos: "
+										+ e.getErrorOffset();
+								// flush all the rest
+								protocol.waitUntilPrompt();
+								nextResponse = protocol.getCurrentServerResponse();
+								break;
+							}
+							// immediately handle errors after parsing the header (res may be null)
+							if (error != null) {
+								protocol.waitUntilPrompt();
+								nextResponse = protocol.getCurrentServerResponse();
+								break;
+							}
+							// here we have a res object, which we can start filling
+							if (res instanceof IIncompleteResponse) {
+								IIncompleteResponse iter = (IIncompleteResponse) res;
+								while (iter.wantsMore()) {
+									try {
+										protocol.fetchNextResponseData();
+										iter.addLines(protocol);
+									} catch (ProtocolException ex) {
+										// right, some protocol violation, skip the rest of the result
+										error = "M0M10!" + ex.getMessage();
+										protocol.waitUntilPrompt();
+										nextResponse = protocol.getCurrentServerResponse();
 										break;
 									}
 								}
-								if (error != null)
-									break;
-								// it is of no use to store
-								// DataBlockReponses, you never want to
-								// retrieve them directly anyway
-								if (!(res instanceof DataBlockResponse))
-									responses.add(res);
-
-								// read the next line (can be prompt, new
-								// result, error, etc.) before we start the
-								// loop over
-								tmpLine = in.readLine();
-								linetype = in.getLineType();
+							}
+
+							if (error != null) {
+								break;
+							}
+
+							// it is of no use to store DataBlockResponses, you never want to retrieve them directly
+							// anyway
+							if (!(res instanceof AbstractDataBlockResponse)) {
+								responses.add(res);
+							}
+							// read the next line (can be prompt, new result, error, etc.) before we start the loop over
+							protocol.fetchNextResponseData();
+							nextResponse = protocol.getCurrentServerResponse();
 							break;
-							case BufferedMCLReader.INFO:
-								addWarning(tmpLine.substring(1), "01000");
-
-								// read the next line (can be prompt, new
-								// result, error, etc.) before we start the
-								// loop over
-								tmpLine = in.readLine();
-								linetype = in.getLineType();
+						case ServerResponses.INFO:
+							addWarning(protocol.getRemainingStringLine(0), "01000");
+							// read the next line (can be prompt, new result, error, etc.) before we start the loop over
+							protocol.fetchNextResponseData();
+							nextResponse = protocol.getCurrentServerResponse();
 							break;
-							default:	// Yeah... in Java this is correct!
-								// we have something we don't
-								// expect/understand, let's make it an error
-								// message
-								tmpLine = "!M0M10!protocol violation, unexpected line: " + tmpLine;
-								// don't break; fall through...
-							case BufferedMCLReader.ERROR:
-								// read everything till the prompt (should be
-								// error) we don't know if we ignore some
-								// garbage here... but the log should reveal
-								// that
-								error = in.waitForPrompt();
-								linetype = in.getLineType();
-								if (error != null) {
-									error = tmpLine.substring(1) + "\n" + error;
-								} else {
-									error = tmpLine.substring(1);
-								}
+						case ServerResponses.ERROR:
+							// read everything till the prompt (should be error) we don't know if we ignore some
+							// garbage here... but the log should reveal that
+							error = protocol.getRemainingStringLine(0);
+							protocol.waitUntilPrompt();
+							nextResponse = protocol.getCurrentServerResponse();
 							break;
-						}
+						default:
+							throw new SQLException("Protocol violation, unexpected line!", "M0M10");
 					}
 				}
 
-				// if we used the sendThread, make sure it has finished
-				if (sendThreadInUse) {
-					String tmp = sendThread.getErrors();
+				// if we used the senderThread, make sure it has finished
+				if (senderThread != null) {
+					String tmp = senderThread.getErrors();
 					if (tmp != null) {
 						if (error == null) {
 							error = "08000!" + tmp;
@@ -4386,13 +1780,15 @@
 				}
 				if (error != null) {
 					SQLException ret = null;
-					String[] errors = error.split("\n");
-					for (int i = 0; i < errors.length; i++) {
+					String[] errorsList = error.split("\n");
+					for (String singleError : errorsList) {
 						SQLException newErr;
-						if (errors[i].length() >= 6) {
-							newErr = new SQLException(errors[i].substring(6), errors[i].substring(0, 5));
+						String reason = isEmbedded() ? singleError : singleError.substring(6);
+						String sqlState = isEmbedded() ? "M0M10" : singleError.substring(0, 5);
+						if (singleError.length() >= 6) {
+							newErr = new SQLException(reason, sqlState);
 						} else {
-							newErr = new SQLNonTransientConnectionException(errors[i], "08000");
+							newErr = new SQLNonTransientConnectionException(singleError, "08000");
 						}
 						if (ret == null) {
 							ret = newErr;
@@ -4403,7 +1799,7 @@
 					throw ret;
 				}
 			} catch (SocketTimeoutException e) {
-				close(); // JDBC 4.1 semantics, abort()
+				this.close(); // JDBC 4.1 semantics, abort()
 				throw new SQLNonTransientConnectionException("connection timed out", "08M33");
 			} catch (IOException e) {
 				closed = true;
@@ -4411,147 +1807,4 @@
 			}
 		}
 	}
-	// }}}
-
-	/**
-	 * A thread to send a query to the server.  When sending large
-	 * amounts of data to a server, the output buffer of the underlying
-	 * communication socket may overflow.  In such case the sending
-	 * process blocks.  In order to prevent deadlock, it might be
-	 * desirable that the driver as a whole does not block.  This thread
-	 * facilitates the prevention of such 'full block', because this
-	 * separate thread only will block.<br />
-	 * This thread is designed for reuse, as thread creation costs are
-	 * high.
-	 */
-	// {{{ SendThread class implementation
-	static class SendThread extends Thread {
-		/** The state WAIT represents this thread to be waiting for
-		 *  something to do */
-		private final static int WAIT = 0;
-		/** The state QUERY represents this thread to be executing a query */
-		private final static int QUERY = 1;
-		/** The state SHUTDOWN is the final state that ends this thread */
-		private final static int SHUTDOWN = -1;
-
-		private String[] templ;
-		private String query;
-		private BufferedMCLWriter out;
-		private String error;
-		private int state = WAIT;
-
-		final Lock sendLock = new ReentrantLock();
-		final Condition queryAvailable = sendLock.newCondition();
-		final Condition waiting = sendLock.newCondition();
-
-		/**
-		 * Constructor which immediately starts this thread and sets it
-		 * into daemon mode.
-		 *
-		 * @param monet the socket to write to
-		 */
-		public SendThread(BufferedMCLWriter out) {
-			super("SendThread");
-			setDaemon(true);
-			this.out = out;
-			start();
-		}
-
-		@Override
-		public void run() {
-			sendLock.lock();
-			try {
-				while (true) {
-					while (state == WAIT) {
-						try {
-							queryAvailable.await();
-						} catch (InterruptedException e) {
-							// woken up, eh?
-						}
-					}
-					if (state == SHUTDOWN)
-						break;
-
-					// state is QUERY here
-					try {
-						out.writeLine(
-								(templ[0] == null ? "" : templ[0]) +
-								query +
-								(templ[1] == null ? "" : templ[1]));
-					} catch (IOException e) {
-						error = e.getMessage();
-					}
-
-					// update our state, and notify, maybe someone is waiting
-					// for us in throwErrors
-					state = WAIT;
-					waiting.signal();
-				}
-			} finally {
-				sendLock.unlock();
-			}
-		}
-
-		/**
-		 * Starts sending the given query over the given socket.  Beware
-		 * that the thread should be finished (can be assured by calling
-		 * throwErrors()) before this method is called!
-		 *
-		 * @param templ the query template
-		 * @param query the query itself
-		 * @throws SQLException if this SendThread is already in use
-		 */
-		public void runQuery(String[] templ, String query) throws SQLException {
-			sendLock.lock();
-			try {
-				if (state != WAIT)
-					throw new SQLException("SendThread already in use or shutting down!", "M0M03");
-
-				this.templ = templ;
-				this.query = query;
-
-				// let the thread know there is some work to do
-				state = QUERY;
-				queryAvailable.signal();
-			} finally {
-				sendLock.unlock();
-			}
-		}
-
-		/**
-		 * Returns errors encountered during the sending process.
-		 *
-		 * @return the errors or null if none
-		 */
-		public String getErrors() {
-			sendLock.lock();
-			try {
-				// make sure the thread is in WAIT state, not QUERY
-				while (state == QUERY) {
-					try {
-						waiting.await();
-					} catch (InterruptedException e) {
-						// just try again
-					}
-				}
-				if (state == SHUTDOWN)
-					error = "SendThread is shutting down";
-			} finally {
-				sendLock.unlock();
-			}
-			return error;
-		}
-
-		/**
-		 * Requests this SendThread to stop.
-		 */
-		public void shutdown() {
-			sendLock.lock();
-			state = SHUTDOWN;
-			sendLock.unlock();
-			this.interrupt();  // break any wait conditions
-		}
-	}
-	// }}}
->>>>>>> e89a60af
 }