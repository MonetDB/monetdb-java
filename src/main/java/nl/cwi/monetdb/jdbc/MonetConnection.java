<<<<<<< HEAD
=======
/*
 * This Source Code Form is subject to the terms of the Mozilla Public
 * License, v. 2.0.  If a copy of the MPL was not distributed with this
 * file, You can obtain one at http://mozilla.org/MPL/2.0/.
 *
 * Copyright 1997 - July 2008 CWI, August 2008 - 2018 MonetDB B.V.
 */

>>>>>>> 28b9dce7
package nl.cwi.monetdb.jdbc;

import nl.cwi.monetdb.mcl.connection.ControlCommands;
import nl.cwi.monetdb.mcl.connection.IMonetDBLanguage;
import nl.cwi.monetdb.mcl.connection.MCLException;
import nl.cwi.monetdb.mcl.connection.SenderThread;
import nl.cwi.monetdb.mcl.protocol.AbstractProtocol;
import nl.cwi.monetdb.mcl.protocol.ProtocolException;
import nl.cwi.monetdb.mcl.protocol.ServerResponses;
import nl.cwi.monetdb.mcl.protocol.StarterHeaders;
import nl.cwi.monetdb.mcl.responses.*;

import java.io.IOException;
import java.net.SocketException;
import java.net.SocketTimeoutException;
import java.sql.*;
import java.util.*;
import java.util.concurrent.Executor;

/**
 * A {@link Connection} suitable for the MonetDB database.
 *
 * This connection represents a connection (session) to a MonetDB
 * database. SQL statements are executed and results are returned within
 * the context of a connection. This Connection object holds a physical
 * connection to the MonetDB database.
 *
 * A Connection object's database should able to provide information
 * describing its tables, its supported SQL grammar, its stored
 * procedures, the capabilities of this connection, and so on. This
 * information is obtained with the getMetaData method.
 *
 * Note: By default a Connection object is in auto-commit mode, which
 * means that it automatically commits changes after executing each
 * statement. If auto-commit mode has been disabled, the method commit
 * must be called explicitly in order to commit changes; otherwise,
 * database changes will not be saved.
 *
 * The current state of this connection is that it nearly implements the
 * whole Connection interface.
 *
 * @author Fabian Groffen, Martin van Dinther, Pedro Ferreira
 * @version 1.3
 */
public abstract class MonetConnection extends MonetWrapper implements Connection, AutoCloseable {

	/** The sequence counter */
	private static int SeqCounter = 0;

	/**
	 * Gets the current sequence counter.
	 *
	 * @return The current sequence counter
	 */
	public static int getSeqCounter() {
		return SeqCounter;
	}

	/** The successful processed input properties */
	protected final Properties conn_props;
	/** The language to connect with */
	protected IMonetDBLanguage language;
	/** Authentication hash method */
	protected final String hash;
	/** An optional thread that is used for sending large queries */
	private SenderThread senderThread;
	/** Whether this Connection is closed (and cannot be used anymore) */
	private boolean closed;
	/** Whether this Connection is in autocommit mode */
	private boolean autoCommit = true;
	/** The stack of warnings for this Connection object */
	private SQLWarning warnings;
	/** The Connection specific mapping of user defined types to Java types */
	private Map<String,Class<?>> typeMap = new HashMap<String,Class<?>>() {
		private static final long serialVersionUID = 1L; {
			put("inet", MonetINET.class);
			put("url", MonetURL.class);
		}
	};

	// See javadoc for documentation about WeakHashMap if you don't know what it does !!!NOW!!!
	// (only when you deal with it of course)
	/** A Map containing all (active) Statements created from this Connection */
	private Map<Statement,?> statements = new WeakHashMap<>();
	/** The number of results we receive from the server at once */
	private int curReplySize = -1; // the server by default uses -1 (all)
	/** Whether or not BLOB is mapped to Types.VARBINARY instead of Types.BLOB within this connection */
	private final boolean treatBlobAsVarBinary;
	/** Whether or not CLOB is mapped to Types.VARCHAR instead of Types.CLOB within this connection */
	private final boolean treatClobAsVarChar;
	/** The underlying proticol provided by the connection (MAPI or embedded) */
	protected AbstractProtocol protocol;
	/** Tells if the connection is embedded or not */
	private final boolean isEmbedded;

	/**
	 * Constructor of a Connection for MonetDB. At this moment the current implementation limits itself to storing the
	 * given host, database, username and password for later use by the createStatement() call.  This constructor is
	 * only accessible to classes from the jdbc package.
	 */
	public MonetConnection(Properties props, String hash, IMonetDBLanguage language, boolean blobIsBinary,
						   boolean clobIsLongChar) {
		this.conn_props = props;
		this.hash = hash;
		this.language = language;
		this.treatBlobAsVarBinary = blobIsBinary;
		this.treatClobAsVarChar = clobIsLongChar;
		//"instance of" should be cleanner, but this is faster.
		this.isEmbedded = props.getProperty("embedded", "false").equals("true");
	}

	/**
	 * Checks if the conection is embedded or not
	 *
	 * @return If the connection is embedded
	 */
	public boolean isEmbedded() {
		return isEmbedded;
	}

	/**
	 * Gets the connection's language data.
	 *
	 * @return The connection's language data
	 */
	public IMonetDBLanguage getLanguage() {
		return language;
	}

	/**
	 * Gets the connection's protocol.
	 *
	 * @return The connection's protocol
	 */
	public AbstractProtocol getProtocol() {
		return this.protocol;
	}

	/**
	 * Connects to the server, authenticating the user.
	 *
	 * @param user The user name to authenticate
	 * @param pass The user's password
	 * @return A List with informational (warning) messages. If this list is empty; then there are no warnings.
	 * @throws IOException if an I/O error occurs when creating the socket
	 * @throws ProtocolException if bogus data is received
	 * @throws MCLException if an MCL related error occurs
	 */
	public abstract List<String> connect(String user, String pass) throws IOException, ProtocolException, MCLException;

	/**
	 * Gets the underlying connection block size length.
	 *
	 * @return The block size length
	 */
	public abstract int getBlockSize();

	/**
	 * Gets the underlying connection default fetch size for DataBlock responses.
	 *
	 * @return The default fetch size
	 */
	public abstract int getDefFetchsize();

	/**
	 * Gets the initial value for the StringBuilder size.
	 *
	 * @return The initial value for the StringBuilder size
	 */
	public abstract int initialStringBuilderSize();

	/**
	 * Gets the underlying connection socket timeout.
	 *
	 * @return The underlying connection socket timeout
	 */
	public abstract int getSoTimeout() throws SocketException;

	/**
	 * Sets the underlying connection socket timeout.
	 *
	 * @param timeout The specified timeout, in milliseconds. A timeout of zero is interpreted as an infinite timeout
	 */
	public abstract void setSoTimeout(int timeout) throws SocketException;

	/**
	 * Closes the underlying connection implementation.
	 *
	 * @throws IOException if an I/O error occurs while closing the connection
	 */
	public abstract void closeUnderlyingConnection() throws IOException;

	/**
	 * Gets the underlying connection JDBC String URL.
	 *
	 * @return The underlying connection JDBC String URL
	 */
	public abstract String getJDBCURL();

	/**
	 * Sends a control command to the server.
	 *
	 * @param commandID The command identifier according to {@link ControlCommands} listing
	 * @param data The integer to send according to the control command
	 * @throws SQLException if an IO exception or a database error occurs
	 */
	public abstract void sendControlCommand(int commandID, int data) throws SQLException;

	/**
	 * Execute a batch of SQL query statements.
	 *
	 * @param statement The original MonetStatement where the batch comes from
	 * @param batch The list of queries to execute
	 * @param counts The return of the update statement of each input query
	 * @param e An exception to be thrown if an error occurs
	 * @return If all queries in the batch executed successfully or not
	 * @throws SQLException if an IO exception or a database error occurs
	 */
	protected abstract boolean executeNextQueryBatch(MonetStatement statement, List<String> batch, int[] counts,
													 BatchUpdateException e) throws SQLException;

	/**
	 * Releases this Connection object's database and JDBC resources immediately instead of waiting for them to be
	 * automatically released. All Statements created from this Connection will be closed when this method is called.
	 *
	 * Calling the method close on a Connection object that is already closed is a no-op.
	 */
	@Override
	public void close() {
		for (Statement st : statements.keySet()) {
			try {
				st.close();
			} catch (SQLException e) {
				// better luck next time!
			}
		}
		// close the socket or the embedded server
		try {
			this.closeUnderlyingConnection();
		} catch (IOException e) {
			// ignore it
		}
		// close active SendThread if any
		if (senderThread != null) {
			senderThread.shutdown();
			senderThread = null;
		}
		// report ourselves as closed
		closed = true;
	}

	/**
	 * Destructor called by garbage collector before destroying this object tries to disconnect the MonetDB connection
	 * if it has not been disconnected already.
	 */
	@Override
	protected void finalize() throws Throwable {
		this.close();
		super.finalize();
	}

	//== methods of interface Connection

	/**
	 * Clears all warnings reported for this Connection object. After a call to this method, the method getWarnings
	 * returns null until a new warning is reported for this Connection object.
	 */
	@Override
	public void clearWarnings() {
		warnings = null;
	}

	/**
	 * Makes all changes made since the previous commit/rollback permanent and releases any database locks currently
	 * held by this Connection object. This method should be used only when auto-commit mode has been disabled.
	 *
	 * @throws SQLException if a database access error occurs or this Connection object is in auto-commit mode
	 * @see #setAutoCommit(boolean)
	 */
	@Override
	public void commit() throws SQLException {
		// note: can't use sendIndependentCommand here because we need to process the auto_commit state the server gives
		this.sendTransactionCommand("COMMIT");
	}

	/**
	 * Creates a Statement object for sending SQL statements to the
	 * database.  SQL statements without parameters are normally
	 * executed using Statement objects. If the same SQL statement is
	 * executed many times, it may be more efficient to use a
	 * PreparedStatement object.
	 *
	 * Result sets created using the returned Statement object will by
	 * default be type TYPE_FORWARD_ONLY and have a concurrency level of
	 * CONCUR_READ_ONLY.
	 *
	 * @return a new default Statement object
	 * @throws SQLException if a database access error occurs
	 */
	@Override
	public Statement createStatement() throws SQLException {
		return createStatement(ResultSet.TYPE_FORWARD_ONLY, ResultSet.CONCUR_READ_ONLY, ResultSet.HOLD_CURSORS_OVER_COMMIT);
	}

	/**
	 * Creates a Statement object that will generate ResultSet objects
	 * with the given type and concurrency. This method is the same as
	 * the createStatement method above, but it allows the default
	 * result set type and concurrency to be overridden.
	 *
	 * @param resultSetType a result set type; one of
	 *        ResultSet.TYPE_FORWARD_ONLY, ResultSet.TYPE_SCROLL_INSENSITIVE,
	 *        or ResultSet.TYPE_SCROLL_SENSITIVE
	 * @param resultSetConcurrency a concurrency type; one of
	 *        ResultSet.CONCUR_READ_ONLY or ResultSet.CONCUR_UPDATABLE
	 * @return a new Statement object that will generate ResultSet objects with
	 *         the given type and concurrency
	 * @throws SQLException if a database access error occurs
	 */
	@Override
	public Statement createStatement(int resultSetType, int resultSetConcurrency) throws SQLException {
		return createStatement(resultSetType, resultSetConcurrency, ResultSet.HOLD_CURSORS_OVER_COMMIT);
	}

	/**
	 * Creates a Statement object that will generate ResultSet objects
	 * with the given type, concurrency, and holdability.  This method
	 * is the same as the createStatement method above, but it allows
	 * the default result set type, concurrency, and holdability to be
	 * overridden.
	 *
	 * @param resultSetType one of the following ResultSet constants:
	 * ResultSet.TYPE_FORWARD_ONLY, ResultSet.TYPE_SCROLL_INSENSITIVE,
	 * or ResultSet.TYPE_SCROLL_SENSITIVE
	 * @param resultSetConcurrency one of the following ResultSet
	 * constants: ResultSet.CONCUR_READ_ONLY or
	 * ResultSet.CONCUR_UPDATABLE
	 * @param resultSetHoldability one of the following ResultSet
	 * constants: ResultSet.HOLD_CURSORS_OVER_COMMIT or
	 * ResultSet.CLOSE_CURSORS_AT_COMMIT
	 *
	 * @return a new Statement      object that will generate ResultSet
	 * objects with the given type, concurrency, and holdability
	 * @throws SQLException if a database access error occurs or the
	 * given parameters are not ResultSet constants indicating type,
	 * concurrency, and holdability
	 */
	@Override
	public Statement createStatement(int resultSetType, int resultSetConcurrency, int resultSetHoldability) throws SQLException {
		try {
			Statement ret = new MonetStatement(this, resultSetType, resultSetConcurrency, resultSetHoldability);
			// store it in the map for when we close...
			statements.put(ret, null);
			return ret;
		} catch (IllegalArgumentException e) {
			throw new SQLException(e.toString(), "M0M03");
		}
		// we don't have to catch SQLException because that is declared to
		// be thrown
	}

	/**
	 * Retrieves the current auto-commit mode for this Connection object.
	 *
	 * @return the current state of this Connection object's auto-commit mode
	 * @see #setAutoCommit(boolean)
	 */
	@Override
	public boolean getAutoCommit() throws SQLException {
		return autoCommit;
	}

	/**
	 * Retrieves this Connection object's current catalog name.
	 *
	 * @return the current catalog name or null if there is none
	 * @throws SQLException if a database access error occurs or the current language is not SQL
	 */
	@Override
	public String getCatalog() throws SQLException {
		// MonetDB does NOT support catalogs
		return null;
	}

	/**
	 * Retrieves the current holdability of ResultSet objects created using this Connection object.
	 *
	 * @return the holdability, one of ResultSet.HOLD_CURSORS_OVER_COMMIT or ResultSet.CLOSE_CURSORS_AT_COMMIT
	 * @see #setHoldability(int)
	 */
	@Override
	public int getHoldability() {
		// TODO: perhaps it is better to have the server implement
		//       CLOSE_CURSORS_AT_COMMIT
		return ResultSet.HOLD_CURSORS_OVER_COMMIT;
	}

	/**
	 * Retrieves a DatabaseMetaData object that contains metadata about
	 * the database to which this Connection object represents a
	 * connection. The metadata includes information about the
	 * database's tables, its supported SQL grammar, its stored
	 * procedures, the capabilities of this connection, and so on.
	 *
	 * @throws SQLException if the current language is not SQL
	 * @return a DatabaseMetaData object for this Connection object
	 */
	@Override
	public DatabaseMetaData getMetaData() throws SQLException {
		if (!this.language.getRepresentation().equals("sql")) {
			throw new SQLException("This method is only supported in SQL mode", "M0M04");
		}
		return new MonetDatabaseMetaData(this);
	}

	/**
	 * Retrieves this Connection object's current transaction isolation level.
	 *
	 * @return the current transaction isolation level, which will be Connection.TRANSACTION_SERIALIZABLE
	 */
	@Override
	public int getTransactionIsolation() {
		return TRANSACTION_SERIALIZABLE;
	}

	/**
	 * Retrieves the Map object associated with this Connection object. Unless the application has added an entry,
	 * the type map returned will be empty.
	 *
	 * @return the java.util.Map object associated with this Connection object
	 */
	@Override
	public Map<String,Class<?>> getTypeMap() {
		return typeMap;
	}

	/**
	 * Retrieves the first warning reported by calls on this Connection
	 * object.  If there is more than one warning, subsequent warnings
	 * will be chained to the first one and can be retrieved by calling
	 * the method SQLWarning.getNextWarning on the warning that was
	 * retrieved previously.
	 *
	 * This method may not be called on a closed connection; doing so will cause an SQLException to be thrown.
	 *
	 * Note: Subsequent warnings will be chained to this SQLWarning.
	 *
	 * @return the first SQLWarning object or null if there are none
	 * @throws SQLException if a database access error occurs or this method is called on a closed connection
	 */
	@Override
	public SQLWarning getWarnings() throws SQLException {
		if (closed) {
			throw new SQLException("Cannot call on closed Connection", "M1M20");
		}
		// if there are no warnings, this will be null, which fits with the specification.
		return warnings;
	}

	/**
	 * Retrieves whether this Connection object has been closed.  A
	 * connection is closed if the method close has been called on it or
	 * if certain fatal errors have occurred.  This method is guaranteed
	 * to return true only when it is called after the method
	 * Connection.close has been called.
	 *
	 * This method generally cannot be called to determine whether a
	 * connection to a database is valid or invalid.  A typical client
	 * can determine that a connection is invalid by catching any
	 * exceptions that might be thrown when an operation is attempted.
	 *
	 * @return true if this Connection object is closed; false if it is still open
	 */
	@Override
	public boolean isClosed() {
		return closed;
	}

	/**
	 * Retrieves whether this Connection object is in read-only mode.
	 * MonetDB currently doesn't support updateable result sets, but
	 * updates are possible.  Hence the Connection object is never in
	 * read-only mode.
	 *
	 * @return true if this Connection object is read-only; false otherwise
	 */
	@Override
	public boolean isReadOnly() {
		return false;
	}

	/**
	 * Converts the given SQL statement into the system's native SQL grammar.
	 * A driver may convert the JDBC SQL grammar into its system's native SQL grammar prior to sending it.
	 * This method returns the native form of the statement that the driver would have sent.
	 *
	 * Parameters:
	 *   sql - an SQL statement that may contain one or more '?' parameter placeholders.
	 * Returns: the native form of this statement
	 * Throws: SQLException - if a database access error occurs or this method is called on a closed connection
	 */
	@Override
	public String nativeSQL(String sql) {
		/* there is currently no way to get the native MonetDB rewritten SQL string back, so just return the original string */
		/* in future we may replace/remove the escape sequences { <escape-type> ...} before sending it to the server */
		return sql;
	}

	/**
	 * Creates a CallableStatement object for calling database stored procedures.
	 * The CallableStatement object provides methods for setting up its IN and OUT parameters,
	 * and methods for executing the call to a stored procedure.
	 *
	 * Note: This method is optimized for handling stored procedure call statements.
	 *       Some drivers may send the call statement to the database when the method prepareCall is done;
	 *       others may wait until the CallableStatement object is executed. This has no direct effect
	 *       on users; however, it does affect which method throws certain SQLExceptions.
	 *
	 * Result sets created using the returned CallableStatement object will by default be type TYPE_FORWARD_ONLY
	 * and have a concurrency level of CONCUR_READ_ONLY.
	 * The holdability of the created result sets can be determined by calling getHoldability().
	 *
	 * Parameters:
	 *   sql - an SQL statement that may contain one or more '?' parameter placeholders.
	 *	Typically this statement is specified using JDBC call escape syntax.
	 * Returns: a new default CallableStatement object containing the pre-compiled SQL statement
	 * Throws: SQLException - if a database access error occurs or this method is called on a closed connection
	 */
	@Override
	public CallableStatement prepareCall(String sql) throws SQLException {
		return prepareCall(sql, ResultSet.TYPE_FORWARD_ONLY, ResultSet.CONCUR_READ_ONLY, ResultSet.HOLD_CURSORS_OVER_COMMIT);
	}

	/**
	 * Creates a CallableStatement object that will generate ResultSet objects with the given type and concurrency.
	 * This method is the same as the prepareCall method above, but it allows the default result set type and concurrency to be overridden.
	 * The holdability of the created result sets can be determined by calling getHoldability().
	 *
	 * Parameters:
	 *   sql - a String object that is the SQL statement to be sent to the database; may contain on or more '?' parameters
	 *	Typically this statement is specified using JDBC call escape syntax.
	 *   resultSetType - a result set type; one of ResultSet.TYPE_FORWARD_ONLY, ResultSet.TYPE_SCROLL_INSENSITIVE, or ResultSet.TYPE_SCROLL_SENSITIVE
	 *   resultSetConcurrency - a concurrency type; one of ResultSet.CONCUR_READ_ONLY or ResultSet.CONCUR_UPDATABLE
	 * Returns: a new CallableStatement object containing the pre-compiled SQL statement that
	 *	will produce ResultSet objects with the given type and concurrency
	 * Throws:
	 *   SQLException - if a database access error occurs, this method is called on a closed connection or
	 *		the given parameters are not ResultSet constants indicating type and concurrency
	 *   SQLFeatureNotSupportedException - if the JDBC driver does not support this method or
	 *		this method is not supported for the specified result set type and result set concurrency.
	 */
	@Override
	public CallableStatement prepareCall(String sql, int resultSetType, int resultSetConcurrency) throws SQLException {
		return prepareCall(sql, resultSetType, resultSetConcurrency, ResultSet.HOLD_CURSORS_OVER_COMMIT);
	}

	/**
	 * Creates a CallableStatement object that will generate ResultSet objects with the given type and concurrency.
	 * This method is the same as the prepareCall method above, but it allows the default result set type, result set concurrency type and holdability to be overridden.
	 *
	 * Parameters:
	 *   sql - a String object that is the SQL statement to be sent to the database; may contain on or more '?' parameters
	 *	Typically this statement is specified using JDBC call escape syntax.
	 *   resultSetType - a result set type; one of ResultSet.TYPE_FORWARD_ONLY, ResultSet.TYPE_SCROLL_INSENSITIVE, or ResultSet.TYPE_SCROLL_SENSITIVE
	 *   resultSetConcurrency - a concurrency type; one of ResultSet.CONCUR_READ_ONLY or ResultSet.CONCUR_UPDATABLE
	 *   resultSetHoldability - one of the following ResultSet constants: ResultSet.HOLD_CURSORS_OVER_COMMIT or ResultSet.CLOSE_CURSORS_AT_COMMIT
	 * Returns: a new CallableStatement object, containing the pre-compiled SQL statement, that will generate ResultSet objects with the given type, concurrency, and holdability
	 * Throws:
	 *   SQLException - if a database access error occurs, this method is called on a closed connection or
	 *		the given parameters are not ResultSet constants indicating type, concurrency, and holdability
	 *   SQLFeatureNotSupportedException - if the JDBC driver does not support this method or
	 *		this method is not supported for the specified result set type, result set holdability and result set concurrency.
	 */
	@Override
	public CallableStatement prepareCall(String sql, int resultSetType, int resultSetConcurrency, int resultSetHoldability)
		throws SQLException
	{
		throw new SQLFeatureNotSupportedException("prepareCall() not yet supported", "0A000");
		/* a request to implement prepareCall() has already been logged, see https://www.monetdb.org/bugzilla/show_bug.cgi?id=6402 */
	}

	/**
	 * Creates a PreparedStatement object for sending parameterized SQL
	 * statements to the database.
	 *
	 * A SQL statement with or without IN parameters can be pre-compiled
	 * and stored in a PreparedStatement object. This object can then be
	 * used to efficiently execute this statement multiple times.
	 *
	 * Note: This method is optimized for handling parametric SQL
	 * statements that benefit from precompilation. If the driver
	 * supports precompilation, the method prepareStatement will send
	 * the statement to the database for precompilation. Some drivers
	 * may not support precompilation. In this case, the statement may
	 * not be sent to the database until the PreparedStatement object is
	 * executed. This has no direct effect on users; however, it does
	 * affect which methods throw certain SQLException objects.
	 *
	 * Result sets created using the returned PreparedStatement object
	 * will by default be type TYPE_FORWARD_ONLY and have a concurrency
	 * level of CONCUR_READ_ONLY.
	 *
	 * @param sql an SQL statement that may contain one or more '?' IN
	 *        parameter placeholders
	 * @return a new default PreparedStatement object containing the
	 *         pre-compiled SQL statement
	 * @throws SQLException if a database access error occurs
	 */
	@Override
	public PreparedStatement prepareStatement(String sql) throws SQLException {
		return prepareStatement(sql, ResultSet.TYPE_FORWARD_ONLY, ResultSet.CONCUR_READ_ONLY, ResultSet.HOLD_CURSORS_OVER_COMMIT);
	}

	/**
	 * Creates a PreparedStatement object that will generate ResultSet
	 * objects with the given type and concurrency.  This method is the
	 * same as the prepareStatement method above, but it allows the
	 * default result set type and concurrency to be overridden.
	 *
	 * @param sql a String object that is the SQL statement to be sent to the
	 *        database; may contain one or more ? IN parameters
	 * @param resultSetType a result set type; one of
	 *        ResultSet.TYPE_FORWARD_ONLY, ResultSet.TYPE_SCROLL_INSENSITIVE,
	 *        or ResultSet.TYPE_SCROLL_SENSITIVE
	 * @param resultSetConcurrency a concurrency type; one of
	 *        ResultSet.CONCUR_READ_ONLY or ResultSet.CONCUR_UPDATABLE
	 * @return a new PreparedStatement object containing the pre-compiled SQL
	 *         statement that will produce ResultSet objects with the given
	 *         type and concurrency
	 * @throws SQLException if a database access error occurs or the given
	 *         parameters are not ResultSet constants indicating
	 *         type and concurrency
	 */
	@Override
	public PreparedStatement prepareStatement(String sql, int resultSetType, int resultSetConcurrency) throws SQLException {
		return prepareStatement(sql, resultSetType, resultSetConcurrency, ResultSet.HOLD_CURSORS_OVER_COMMIT);
	}

	/**
	 * Creates a PreparedStatement object that will generate ResultSet
	 * objects with the given type, concurrency, and holdability.
	 *
	 * This method is the same as the prepareStatement method above, but
	 * it allows the default result set type, concurrency, and
	 * holdability to be overridden.
	 *
	 * @param sql a String object that is the SQL statement to be sent
	 * to the database; may contain one or more ? IN parameters
	 * @param resultSetType one of the following ResultSet constants:
	 * ResultSet.TYPE_FORWARD_ONLY, ResultSet.TYPE_SCROLL_INSENSITIVE,
	 * or ResultSet.TYPE_SCROLL_SENSITIVE
	 * @param resultSetConcurrency one of the following ResultSet
	 * constants: ResultSet.CONCUR_READ_ONLY or
	 * ResultSet.CONCUR_UPDATABLE
	 * @param resultSetHoldability one of the following ResultSet
	 * constants: ResultSet.HOLD_CURSORS_OVER_COMMIT or
	 * ResultSet.CLOSE_CURSORS_AT_COMMIT
	 * @return a new PreparedStatement object, containing the
	 * pre-compiled SQL statement, that will generate ResultSet objects
	 * with the given type, concurrency, and holdability
	 * @throws SQLException if a database access error occurs or the
	 * given parameters are not ResultSet constants indicating type,
	 * concurrency, and holdability
	 */
	@Override
	public PreparedStatement prepareStatement(String sql, int resultSetType, int resultSetConcurrency, int resultSetHoldability)
			throws SQLException {
		try {
			PreparedStatement ret = new MonetPreparedStatement(this, resultSetType, resultSetConcurrency,
					resultSetHoldability, sql);
			// store it in the map for when we close...
			statements.put(ret, null);
			return ret;
		} catch (IllegalArgumentException e) {
			throw new SQLException(e.toString(), "M0M03");
		}
		// we don't have to catch SQLException because that is declared to
		// be thrown
	}

	/**
	 * Creates a default PreparedStatement object that has the
	 * capability to retrieve auto-generated keys.  The given constant
	 * tells the driver whether it should make auto-generated keys
	 * available for retrieval.  This parameter is ignored if the SQL
	 * statement is not an INSERT statement.
	 *
	 * Note: This method is optimized for handling parametric SQL
	 * statements that benefit from precompilation.  If the driver
	 * supports precompilation, the method prepareStatement will send
	 * the statement to the database for precompilation. Some drivers
	 * may not support precompilation.  In this case, the statement may
	 * not be sent to the database until the PreparedStatement object is
	 * executed.  This has no direct effect on users; however, it does
	 * affect which methods throw certain SQLExceptions.
	 *
	 * Result sets created using the returned PreparedStatement object
	 * will by default be type TYPE_FORWARD_ONLY and have a concurrency
	 * level of CONCUR_READ_ONLY.
	 *
	 * @param sql an SQL statement that may contain one or more '?' IN
	 *        parameter placeholders
	 * @param autoGeneratedKeys a flag indicating whether auto-generated
	 *        keys should be returned; one of
	 *        Statement.RETURN_GENERATED_KEYS or
	 *        Statement.NO_GENERATED_KEYS
	 * @return a new PreparedStatement object, containing the
	 *         pre-compiled SQL statement, that will have the capability
	 *         of returning auto-generated keys
	 * @throws SQLException - if a database access error occurs or the
	 *         given parameter is not a Statement  constant indicating
	 *         whether auto-generated keys should be returned
	 */
	@Override
	public PreparedStatement prepareStatement(String sql, int autoGeneratedKeys) throws SQLException {
		if (autoGeneratedKeys != Statement.RETURN_GENERATED_KEYS &&
				autoGeneratedKeys != Statement.NO_GENERATED_KEYS)
			throw new SQLException("Invalid argument, expected RETURN_GENERATED_KEYS or NO_GENERATED_KEYS", "M1M05");

		/* MonetDB has no way to disable this, so just do the normal
		 * thing ;) */
		return prepareStatement(sql, ResultSet.TYPE_FORWARD_ONLY, ResultSet.CONCUR_READ_ONLY);
	}

	/**
	 * Creates a default PreparedStatement object capable of returning the auto-generated keys designated by the given array.
	 * This array contains the indexes of the columns in the target table that contain the auto-generated keys that should be made available.
	 * The driver will ignore the array if the SQL statement is not an INSERT statement, or an SQL statement able to
	 * return auto-generated keys (the list of such statements is vendor-specific).
	 *
	 * An SQL statement with or without IN parameters can be pre-compiled and stored in a PreparedStatement object.
	 * This object can then be used to efficiently execute this statement multiple times.
	 *
	 * Note: This method is optimized for handling parametric SQL statements that benefit from precompilation.
	 * If the driver supports precompilation, the method prepareStatement will send the statement to the database for precompilation.
	 * Some drivers may not support precompilation. In this case, the statement may not be sent to the database until the PreparedStatement
	 * object is executed. This has no direct effect on users; however, it does affect which methods throw certain SQLExceptions.
	 *
	 * Result sets created using the returned PreparedStatement object will by default be type TYPE_FORWARD_ONLY and have
	 * a concurrency level of CONCUR_READ_ONLY. The holdability of the created result sets can be determined by calling getHoldability().
	 *
	 * Parameters:
	 *     sql - an SQL statement that may contain one or more '?' IN parameter placeholders
	 *     columnIndexes - an array of column indexes indicating the columns that should be returned from the inserted row or rows
	 * Returns:
	 *     a new PreparedStatement object, containing the pre-compiled statement, that is capable of
	 *     returning the auto-generated keys designated by the given array of column indexes
	 * Throws:
	 *     SQLException - if a database access error occurs or this method is called on a closed connection
	 *     SQLFeatureNotSupportedException - if the JDBC driver does not support this method
	 */
	@Override
	public PreparedStatement prepareStatement(String sql, int[] columnIndexes) throws SQLException {
		throw new SQLFeatureNotSupportedException("prepareStatement(String sql, int[] columnIndexes) not supported", "0A000");
	}

	/**
	 * Creates a default PreparedStatement object capable of returning the auto-generated keys designated by the given array.
	 * This array contains the names of the columns in the target table that contain the auto-generated keys that should be returned.
	 * The driver will ignore the array if the SQL statement is not an INSERT statement, or an SQL statement able to
	 * return auto-generated keys (the list of such statements is vendor-specific).
	 *
	 * An SQL statement with or without IN parameters can be pre-compiled and stored in a PreparedStatement object.
	 * This object can then be used to efficiently execute this statement multiple times.
	 *
	 * Note: This method is optimized for handling parametric SQL statements that benefit from precompilation.
	 * If the driver supports precompilation, the method prepareStatement will send the statement to the database for precompilation.
	 * Some drivers may not support precompilation. In this case, the statement may not be sent to the database until the PreparedStatement
	 * object is executed. This has no direct effect on users; however, it does affect which methods throw certain SQLExceptions.
	 *
	 * Result sets created using the returned PreparedStatement object will by default be type TYPE_FORWARD_ONLY and have
	 * a concurrency level of CONCUR_READ_ONLY. The holdability of the created result sets can be determined by calling getHoldability().
	 *
	 * Parameters:
	 *     sql - an SQL statement that may contain one or more '?' IN parameter placeholders
	 *     columnNames - an array of column names indicating the columns that should be returned from the inserted row or rows
	 * Returns:
	 *     a new PreparedStatement object, containing the pre-compiled statement, that is capable of
	 *     returning the auto-generated keys designated by the given array of column names
	 * Throws:
	 *     SQLException - if a database access error occurs or this method is called on a closed connection
	 *     SQLFeatureNotSupportedException - if the JDBC driver does not support this method
	 */
	@Override
	public PreparedStatement prepareStatement(String sql, String[] columnNames) throws SQLException {
		throw new SQLFeatureNotSupportedException("prepareStatement(String sql, String[] columnNames) not supported", "0A000");
	}

	/**
	 * Removes the given Savepoint object from the current transaction.
	 * Any reference to the savepoint after it have been removed will
	 * cause an SQLException to be thrown.
	 *
	 * @param savepoint the Savepoint object to be removed
	 * @throws SQLException if a database access error occurs or the given
	 *         Savepoint object is not a valid savepoint in the current
	 *         transaction
	 */
	@Override
	public void releaseSavepoint(Savepoint savepoint) throws SQLException {
		if (!(savepoint instanceof MonetSavepoint)) {
			throw new SQLException("This driver can only handle savepoints it created itself", "M0M06");
		}
		MonetSavepoint sp = (MonetSavepoint) savepoint;
		// note: can't use sendIndependentCommand here because we need
		// to process the auto_commit state the server gives
		this.sendTransactionCommand("RELEASE SAVEPOINT " + sp.getName());
	}

	/**
	 * Undoes all changes made in the current transaction and releases
	 * any database locks currently held by this Connection object. This
	 * method should be used only when auto-commit mode has been
	 * disabled.
	 *
	 * @throws SQLException if a database access error occurs or this
	 *         Connection object is in auto-commit mode
	 * @see #setAutoCommit(boolean)
	 */
	@Override
	public void rollback() throws SQLException {
		// note: can't use sendIndependentCommand here because we need
		// to process the auto_commit state the server gives
		// create a container for the result
		this.sendTransactionCommand("ROLLBACK");
	}

	/**
	 * Undoes all changes made after the given Savepoint object was set.
	 *
	 * This method should be used only when auto-commit has been
	 * disabled.
	 *
	 * @param savepoint the Savepoint object to roll back to
	 * @throws SQLException if a database access error occurs, the
	 *         Savepoint object is no longer valid, or this Connection
	 *         object is currently in auto-commit mode
	 */
	@Override
	public void rollback(Savepoint savepoint) throws SQLException {
		if (!(savepoint instanceof MonetSavepoint)) {
			throw new SQLException("This driver can only handle savepoints it created itself", "M0M06");
		}

		MonetSavepoint sp = (MonetSavepoint)savepoint;
		// note: can't use sendIndependentCommand here because we need
		// to process the auto_commit state the server gives
		// create a container for the result
		this.sendTransactionCommand("ROLLBACK TO SAVEPOINT " + sp.getName());
	}

	/**
	 * Sets this connection's auto-commit mode to the given state. If a
	 * connection is in auto-commit mode, then all its SQL statements
	 * will be executed and committed as individual transactions.
	 * Otherwise, its SQL statements are grouped into transactions that
	 * are terminated by a call to either the method commit or the
	 * method rollback. By default, new connections are in auto-commit
	 * mode.
	 *
	 * The commit occurs when the statement completes or the next
	 * execute occurs, whichever comes first. In the case of statements
	 * returning a ResultSet object, the statement completes when the
	 * last row of the ResultSet object has been retrieved or the
	 * ResultSet object has been closed. In advanced cases, a single
	 * statement may return multiple results as well as output parameter
	 * values. In these cases, the commit occurs when all results and
	 * output parameter values have been retrieved.
	 *
	 * NOTE: If this method is called during a transaction, the
	 * transaction is committed.
	 *
	 * @param autoCommit true to enable auto-commit mode; false to disable it
	 * @throws SQLException if a database access error occurs
	 * @see #getAutoCommit()
	 */
	@Override
	public void setAutoCommit(boolean autoCommit) throws SQLException {
		if (this.autoCommit != autoCommit) {
			this.sendControlCommand(ControlCommands.AUTO_COMMIT, (autoCommit ? 1 : 0));
			this.autoCommit = autoCommit;
		}
	}

	/**
	 * Sets the given catalog name in order to select a subspace of this
	 * Connection object's database in which to work.  If the driver
	 * does not support catalogs, it will silently ignore this request.
	 */
	@Override
	public void setCatalog(String catalog) throws SQLException {
		throw new SQLFeatureNotSupportedException("setCatalog(String catalog) not supported", "0A000");
	}

	/**
	 * Changes the default holdability of ResultSet objects created using this
	 * Connection object to the given holdability. The default holdability of
	 * ResultSet objects can be be determined by invoking DatabaseMetaData.getResultSetHoldability().
	 *
	 * @param holdability - a ResultSet holdability constant; one of
	 *	ResultSet.HOLD_CURSORS_OVER_COMMIT or
	 *	ResultSet.CLOSE_CURSORS_AT_COMMIT
	 * @see #getHoldability()
	 */
	@Override
	public void setHoldability(int holdability) throws SQLException {
		// we only support ResultSet.HOLD_CURSORS_OVER_COMMIT
		if (holdability != ResultSet.HOLD_CURSORS_OVER_COMMIT)
			throw new SQLFeatureNotSupportedException("setHoldability(CLOSE_CURSORS_AT_COMMIT) not supported", "0A000");
	}

	/**
	 * Puts this connection in read-only mode as a hint to the driver to
	 * enable database optimizations.  MonetDB doesn't support any mode
	 * here, hence an SQLWarning is generated if attempted to set
	 * to true here.
	 *
	 * @param readOnly true enables read-only mode; false disables it
	 * @throws SQLException if a database access error occurs or this
	 *         method is called during a transaction.
	 */
	@Override
	public void setReadOnly(boolean readOnly) throws SQLException {
		if (readOnly) {
			addWarning("cannot setReadOnly(true): read-only Connection mode not supported", "01M08");
		}
	}

	/**
	 * Creates an unnamed savepoint in the current transaction and
	 * returns the new Savepoint object that represents it.
	 *
	 * @return the new Savepoint object
	 * @throws SQLException if a database access error occurs or this Connection
	 *         object is currently in auto-commit mode
	 */
	@Override
	public Savepoint setSavepoint() throws SQLException {
		// create a new Savepoint object
		MonetSavepoint sp = new MonetSavepoint();
		// note: can't use sendIndependentCommand here because we need
		// to process the auto_commit state the server gives
		// create a container for the result
		this.sendTransactionCommand("SAVEPOINT " + sp.getName());
		return sp;
	}

	/**
	 * Creates a savepoint with the given name in the current
	 * transaction and returns the new Savepoint object that represents
	 * it.
	 *
	 * @param name a String containing the name of the savepoint
	 * @return the new Savepoint object
	 * @throws SQLException if a database access error occurs or this Connection
	 *         object is currently in auto-commit mode
	 */
	@Override
	public Savepoint setSavepoint(String name) throws SQLException {
		// create a new Savepoint object
		MonetSavepoint sp;
		try {
			sp = new MonetSavepoint(name);
		} catch (IllegalArgumentException e) {
			throw new SQLException(e.getMessage(), "M0M03");
		}
		// note: can't use sendIndependentCommand here because we need
		// to process the auto_commit state the server gives
		// create a container for the result
		this.sendTransactionCommand("SAVEPOINT " + sp.getName());
		return sp;
	}

	/**
	 * Attempts to change the transaction isolation level for this
	 * Connection object to the one given.  The constants defined in the
	 * interface Connection are the possible transaction isolation
	 * levels.
	 *
	 * @param level one of the following Connection constants: Connection.TRANSACTION_READ_UNCOMMITTED,
	 *        Connection.TRANSACTION_READ_COMMITTED, Connection.TRANSACTION_REPEATABLE_READ, or
	 *        Connection.TRANSACTION_SERIALIZABLE.
	 */
	@Override
	public void setTransactionIsolation(int level) {
		if (level != TRANSACTION_SERIALIZABLE) {
			addWarning("MonetDB only supports fully serializable " +
					"transactions, continuing with transaction level raised to TRANSACTION_SERIALIZABLE", "01M09");
		}
	}

	/**
	 * Installs the given TypeMap object as the type map for this
	 * Connection object. The type map will be used for the custom
	 * mapping of SQL structured types and distinct types.
	 *
	 * @param map the java.util.Map object to install as the replacement for
	 *        this Connection  object's default type map
	 */
	@Override
	public void setTypeMap(Map<String, Class<?>> map) {
		typeMap = map;
	}

	/**
	 * Returns a string identifying this Connection to the MonetDB server.
	 *
	 * @return a String representing this Object
	 */
	@Override
	public String toString() {
		return "MonetDB Connection (" + this.getJDBCURL() + ") " + (closed ? "disconnected" : "connected");
	}

	/**
	 * Factory method for creating Array objects.
	 *
	 * Note: When createArrayOf is used to create an array object that
	 * maps to a primitive data type, then it is implementation-defined
	 * whether the Array object is an array of that primitive data type
	 * or an array of Object.
	 *
	 * Note: The JDBC driver is responsible for mapping the elements
	 * Object array to the default JDBC SQL type defined in
	 * java.sql.Types for the given class of Object. The default mapping
	 * is specified in Appendix B of the JDBC specification. If the
	 * resulting JDBC type is not the appropriate type for the given
	 * typeName then it is implementation defined whether an
	 * SQLException is thrown or the driver supports the resulting conversion.
	 *
	 * @param typeName the SQL name of the type the elements of the
	 *        array map to. The typeName is a database-specific name
	 *        which may be the name of a built-in type, a user-defined
	 *        type or a standard SQL type supported by this database.
	 *        This is the value returned by Array.getBaseTypeName
	 * @return an Array object whose elements map to the specified SQL type
	 * @throws SQLException if a database error occurs, the JDBC type
	 *         is not appropriate for the typeName and the conversion is
	 *         not supported, the typeName is null or this method is
	 *         called on a closed connection
	 * @throws SQLFeatureNotSupportedException the JDBC driver does
	 *         not support this data type
	 * @since 1.6
	 */
	@Override
	public java.sql.Array createArrayOf(String typeName, Object[] elements) throws SQLException {
		throw new SQLFeatureNotSupportedException("createArrayOf() not supported", "0A000");
	}


	//== end methods of interface java.sql.Connection

	/**
	 * Constructs an object that implements the Clob interface. The
	 * object returned initially contains no data. The setAsciiStream,
	 * setCharacterStream and setString methods of the Clob interface
	 * may be used to add data to the Clob.
	 *
	 * @return a MonetClob instance
	 * @throws SQLFeatureNotSupportedException the JDBC driver does
	 *         not support MonetClob objects that can be filled in
	 * @since 1.6
	 */
	@Override
	public java.sql.Clob createClob() throws SQLException {
		return new MonetClob("");
	}

	/**
	 * Constructs an object that implements the Blob interface. The
	 * object returned initially contains no data. The setBinaryStream
	 * and setBytes methods of the Blob interface may be used to add
	 * data to the Blob.
	 *
	 * @return a MonetBlob instance
	 * @throws SQLFeatureNotSupportedException the JDBC driver does
	 *         not support MonetBlob objects that can be filled in
	 * @since 1.6
	 */
	@Override
	public java.sql.Blob createBlob() throws SQLException {
		return new MonetBlob(new byte[1]);
	}

	/**
	 * Constructs an object that implements the NClob interface. The
	 * object returned initially contains no data. The setAsciiStream,
	 * setCharacterStream and setString methods of the NClob interface
	 * may be used to add data to the NClob.
	 *
	 * @return an NClob instance
	 * @throws SQLFeatureNotSupportedException the JDBC driver does
	 *         not support MonetNClob objects that can be filled in
	 * @since 1.6
	 */
	@Override
	public java.sql.NClob createNClob() throws SQLException {
		throw new SQLFeatureNotSupportedException("createNClob() not supported", "0A000");
	}

	/**
	 * Factory method for creating Struct objects.
	 *
	 * @param typeName the SQL type name of the SQL structured type that
	 *        this Struct object maps to. The typeName is the name of a
	 *        user-defined type that has been defined for this database.
	 *        It is the value returned by Struct.getSQLTypeName.
	 * @param attributes the attributes that populate the returned object
	 * @return a Struct object that maps to the given SQL type and is
	 *         populated with the given attributes
	 * @throws SQLException if a database error occurs, the typeName
	 *         is null or this method is called on a closed connection
	 * @throws SQLFeatureNotSupportedException the JDBC driver does
	 *         not support this data type
	 * @since 1.6
	 */
	@Override
	public java.sql.Struct createStruct(String typeName, Object[] attributes) throws SQLException {
		throw new SQLFeatureNotSupportedException("createStruct() not supported", "0A000");
	}

	/**
	 * Constructs an object that implements the SQLXML interface. The
	 * object returned initially contains no data. The
	 * createXmlStreamWriter object and setString method of the SQLXML
	 * interface may be used to add data to the SQLXML object.
	 *
	 * @return An object that implements the SQLXML interface
	 * @throws SQLFeatureNotSupportedException the JDBC driver does
	 *         not support this data type
	 * @since 1.6
	 */
	@Override
	public java.sql.SQLXML createSQLXML() throws SQLException {
		throw new SQLFeatureNotSupportedException("createSQLXML() not supported", "0A000");
	}

	/**
	 * Returns true if the connection has not been closed and is still
	 * valid. The driver shall submit a query on the connection or use
	 * some other mechanism that positively verifies the connection is
	 * still valid when this method is called.
	 *
	 * The query submitted by the driver to validate the connection
	 * shall be executed in the context of the current transaction.
	 *
	 * @param timeout The time in seconds to wait for the database
	 *        operation used to validate the connection to complete. If
	 *        the timeout period expires before the operation completes,
	 *        this method returns false. A value of 0 indicates a
	 *        timeout is not applied to the database operation.
	 * @return true if the connection is valid, false otherwise
	 * @throws SQLException if the value supplied for timeout is less than 0
	 * @since 1.6
	 */
	@Override
	public boolean isValid(int timeout) throws SQLException {
		if (timeout < 0)
			throw new SQLException("timeout is less than 0", "M1M05");
		if (closed)
			return false;

		// ping db using query: select 1;
		Statement stmt = null;
		ResultSet rs = null;
		boolean isValid = false;
		try {
			stmt = createStatement();
			if (stmt != null) {
				int original_timeout = stmt.getQueryTimeout();
				if (timeout > 0 && original_timeout != timeout) {
					// we need to change the requested timeout for this test query
					stmt.setQueryTimeout(timeout);
				}
				rs = stmt.executeQuery("SELECT 1");
				if (rs != null && rs.next()) {
					isValid = true;
				}
				if (timeout > 0 && original_timeout != timeout) {
					// restore the original server timeout value
					stmt.setQueryTimeout(original_timeout);
				}
			}
		} catch (SQLException se) {
			String msg = se.getMessage();
			// System.out.println(se.getSQLState() + " Con.isValid(): " + msg);
			if (msg != null && msg.equalsIgnoreCase("Current transaction is aborted (please ROLLBACK)")) {
				// Must use equalsIgnoreCase() here because up to Jul2017 release 'Current' was 'current' so with lowercase c.
				// It changed to 'Current' after Jul2017 release. We need to support all server versions.
				// SQLState = 25005
				isValid = true;
			}
			/* ignore stmt errors/exceptions, we are only testing if the connection is still alive and usable */
		} finally {
			if (rs != null) {
				try {
					rs.close();
				} catch (Exception e2) { /* ignore error */ }
			}
			if (stmt != null) {
				try {
					stmt.close();
				} catch (Exception e2) { /* ignore error */ }
			}
		}
		return isValid;
	}

	/**
	 * Returns the value of the client info property specified by name.
	 * This method may return null if the specified client info property
	 * has not been set and does not have a default value.
	 * This method will also return null if the specified client info
	 * property name is not supported by the driver.
	 * Applications may use the DatabaseMetaData.getClientInfoProperties method
	 * to determine the client info properties supported by the driver.
	 *
	 * @param name - The name of the client info property to retrieve
	 * @return The value of the client info property specified or null
	 * @throws SQLException - if the database server returns an error
	 *	when fetching the client info value from the database
	 *	or this method is called on a closed connection
	 * @since 1.6
	 */
	@Override
	public String getClientInfo(String name) throws SQLException {
		if (name == null || name.isEmpty())
			return null;
		return conn_props.getProperty(name);
	}

	/**
	 * Returns a list containing the name and current value of each client info
	 * property supported by the driver. The value of a client info property may
	 * be null if the property has not been set and does not have a default value.
	 *
	 * @return A Properties object that contains the name and current value
	 *         of each of the client info properties supported by the driver.
	 * @throws SQLException - if the database server returns an error
	 *	when fetching the client info value from the database
	 *	or this method is called on a closed connection
	 * @since 1.6
	 */
	@Override
	public Properties getClientInfo() throws SQLException {
		// return a clone of the connection properties object
		return new Properties(conn_props);
	}

	/**
	 * Sets the value of the client info property specified by name to the value specified by value.
	 * Applications may use the DatabaseMetaData.getClientInfoProperties method to determine
	 * the client info properties supported by the driver and the maximum length that may be specified
	 * for each property.
	 *
	 * The driver stores the value specified in a suitable location in the database. For example
	 * in a special register, session parameter, or system table column. For efficiency the driver
	 * may defer setting the value in the database until the next time a statement is executed
	 * or prepared. Other than storing the client information in the appropriate place in the
	 * database, these methods shall not alter the behavior of the connection in anyway.
	 * The values supplied to these methods are used for accounting, diagnostics and debugging purposes only.
	 *
	 * The driver shall generate a warning if the client info name specified is not recognized by the driver.
	 *
	 * If the value specified to this method is greater than the maximum length for the property
	 * the driver may either truncate the value and generate a warning or generate a SQLClientInfoException.
	 * If the driver generates a SQLClientInfoException, the value specified was not set on the connection.
	 *
	 * The following are standard client info properties. Drivers are not required to support these
	 * properties however if the driver supports a client info property that can be described by one
	 * of the standard properties, the standard property name should be used.
	 *
	 *	ApplicationName - The name of the application currently utilizing the connection
	 *	ClientUser - The name of the user that the application using the connection is performing work for.
	 *		This may not be the same as the user name that was used in establishing the connection.
	 *	ClientHostname - The hostname of the computer the application using the connection is running on.
	 *
	 * @param name - The name of the client info property to set
	 * @param value - The value to set the client info property to. If the
	 *        value is null, the current value of the specified property is cleared.
	 * @throws SQLClientInfoException - if the database server returns an error
	 *         while setting the clientInfo values on the database server
	 *         or this method is called on a closed connection
	 * @since 1.6
	 */
	@Override
	public void setClientInfo(String name, String value) throws SQLClientInfoException {
		if (name == null || name.isEmpty()) {
			addWarning("setClientInfo: missing property name", "01M07");
			return;
		}
		// If the value is null, the current value of the specified property is cleared.
		if (value == null) {
			if (conn_props.containsKey(name))
				conn_props.remove(name);
			return;
		}
		// only set value for supported property names
		if (name.equals("host") ||
		    name.equals("port") ||
		    name.equals("user") ||
		    name.equals("password") ||
		    name.equals("database") ||
		    name.equals("language") ||
		    name.equals("so_timeout") ||
		    name.equals("hash") ||
		    name.equals("treat_blob_as_binary") ||
		    name.equals("treat_clob_as_varchar") ||
		    name.equals("embedded") ||
		    name.equals("directory"))
		{
			conn_props.setProperty(name, value);
		} else {
			addWarning("setClientInfo: " + name + "is not a recognised property", "01M07");
		}
	}

	/**
	 * Sets the value of the connection's client info properties.
	 * The Properties object contains the names and values of the client info
	 * properties to be set. The set of client info properties contained in the
	 * properties list replaces the current set of client info properties on the connection.
	 * If a property that is currently set on the connection is not present in the
	 * properties list, that property is cleared. Specifying an empty properties list
	 * will clear all of the properties on the connection.
	 * See setClientInfo (String, String) for more information.
	 *
	 * If an error occurs in setting any of the client info properties, a
	 * SQLClientInfoException is thrown. The SQLClientInfoException contains information
	 * indicating which client info properties were not set. The state of the client
	 * information is unknown because some databases do not allow multiple client info
	 * properties to be set atomically. For those databases, one or more properties may
	 * have been set before the error occurred.
	 *
	 * @param props - The list of client info properties to set
	 * @throws SQLClientInfoException - if the database server returns an error
	 *	while setting the clientInfo values on the database server
	 *	or this method is called on a closed connection
	 * @since 1.6
	 */
	@Override
	public void setClientInfo(Properties props) throws SQLClientInfoException {
		if (props != null) {
			for (Map.Entry<Object, Object> entry : props.entrySet()) {
				setClientInfo(entry.getKey().toString(), entry.getValue().toString());
			}
		}
	}

	/**
	 * Sets the given schema name to access.
	 *
	 * @param schema the name of a schema in which to work
	 * @throws SQLException if a database access error occurs or this method is called on a closed connection
	 * @since 1.7
	 */
	@Override
	public void setSchema(String schema) throws SQLException {
		if (closed)
			throw new SQLException("Cannot call on closed Connection", "M1M20");
		if (schema == null)
			throw new SQLException("Missing schema name", "M1M05");

		Statement st = createStatement();
		schema = schema.replaceAll("\\\\", "\\\\\\\\").replaceAll("'", "\\\\'");
		try {
			st.execute("SET SCHEMA \"" + schema + "\"");
		} finally {
			st.close();
		}
	}

	/**
	 * Retrieves this Connection object's current schema name.
	 *
	 * @return the current schema name or null if there is none
	 * @throws SQLException if a database access error occurs or this method is called on a closed connection
	 */
	@Override
	public String getSchema() throws SQLException {
		if (closed) {
			throw new SQLException("Cannot call on closed Connection", "M1M20");
		}
		String cur_schema;
		Statement st = createStatement();
		ResultSet rs = null;
		try {
			rs = st.executeQuery("SELECT CURRENT_SCHEMA");
			if (!rs.next())
				throw new SQLException("Row expected", "02000");
			cur_schema = rs.getString(1);
		} finally {
			if (rs != null)
				rs.close();
			st.close();
		}
		return cur_schema;
	}

	/**
	 * Terminates an open connection. Calling abort results in:
	 *  * The connection marked as closed
	 *  * Closes any physical connection to the database
	 *  * Releases resources used by the connection
	 *  * Insures that any thread that is currently accessing the
	 *    connection will either progress to completion or throw an
	 *    SQLException.
	 * Calling abort marks the connection closed and releases any
	 * resources. Calling abort on a closed connection is a no-op.
	 *
	 * @param executor The Executor implementation which will be used by abort
	 * @throws SQLException if a database access error occurs or the executor is null
	 * @throws SecurityException if a security manager exists and its checkPermission method denies calling abort
	 */
	@Override
	public void abort(Executor executor) throws SQLException {
		if (closed)
			return;
		if (executor == null)
			throw new SQLException("executor is null", "M1M05");
		// this is really the simplest thing to do, it destroys
		// everything (in particular the server connection)
		close();
	}

	/**
	 * Sets the maximum period a Connection or objects created from the
	 * Connection will wait for the database to reply to any one
	 * request. If any request remains unanswered, the waiting method
	 * will return with a SQLException, and the Connection or objects
	 * created from the Connection will be marked as closed. Any
	 * subsequent use of the objects, with the exception of the close,
	 * isClosed or Connection.isValid methods, will result in a
	 * SQLException.
	 *
	 * @param executor The Executor implementation which will be used by setNetworkTimeout
	 * @param millis The time in milliseconds to wait for the database operation to complete
	 * @throws SQLException if a database access error occurs, this method is called on a closed connection, the
	 * executor is null, or the value specified for seconds is less than 0.
	 */
	@Override
	public void setNetworkTimeout(Executor executor, int millis) throws SQLException {
		if (closed)
			throw new SQLException("Cannot call on closed Connection", "M1M20");
		if (executor == null)
			throw new SQLException("executor is null", "M1M05");
		if (millis < 0)
			throw new SQLException("milliseconds is less than zero", "M1M05");

		try {
			this.setSoTimeout(millis);
		} catch (SocketException e) {
			throw new SQLNonTransientConnectionException(e.getMessage(), "08000");
		}
	}

	/**
	 * Retrieves the number of milliseconds the driver will wait for a
	 * database request to complete. If the limit is exceeded, a
	 * SQLException is thrown.
	 *
	 * @return the current timeout limit in milliseconds; zero means
	 *         there is no limit
	 * @throws SQLException if a database access error occurs or
	 *         this method is called on a closed Connection
	 * @since 1.7
	 */
	@Override
	public int getNetworkTimeout() throws SQLException {
		if (closed)
			throw new SQLException("Cannot call on closed Connection", "M1M20");

		try {
			return this.getSoTimeout();
		} catch (SocketException e) {
			throw new SQLNonTransientConnectionException(e.getMessage(), "08000");
		}
	}

	//== end methods of interface java.sql.Connection

<<<<<<< HEAD
=======

	/**
	 * @return the MonetDB JDBC Connection URL (without user name and password).
	 * Defined as public because it is called from: MonetDatabaseMetaData.java getURL()
	 */
	String getJDBCURL() {
		String language = "";
		if (lang == LANG_MAL)
			language = "?language=mal";
		return MonetDriver.MONETURL + hostname + ":" + port + "/" + database + language;
	}

>>>>>>> 28b9dce7
	/**
	 * @return whether the JDBC BLOB type should be mapped to VARBINARY type.
	 * This allows generic JDBC programs to fetch Blob data via getBytes()
	 * instead of getBlob() and Blob.getBinaryStream() to reduce overhead.
	 */
	boolean mapBlobAsVarBinary() {
		return treatBlobAsVarBinary;
	}

	/**
	 * @return whether the JDBC CLOB type should be mapped to VARCHAR type.
	 * This allows generic JDBC programs to fetch Clob data via getString()
	 * instead of getClob() and Clob.getCharacterStream() to reduce overhead.
	 */
	boolean mapClobAsVarChar() {
		return treatClobAsVarChar;
	}

	/**
	 * Sends the given string to MonetDB as special transaction command.
	 * All possible returned information is discarded.
	 * Encountered errors are reported.
	 *
	 * @param command the exact string to send to MonetDB
	 * @throws SQLException if an IO exception or a database error occurs
	 */
	private void sendTransactionCommand(String command) throws SQLException {
		// create a container for the result
		ResponseList l = new ResponseList(0, 0, ResultSet.FETCH_FORWARD, ResultSet.CONCUR_READ_ONLY);
		// send the appropriate query string to the database
		try {
			l.processQuery(command);
		} finally {
			l.close();
		}
	}

	/**
	 * Sends the given string to MonetDB as regular statement, making sure there is a prompt after the command is sent.
	 * All possible returned information is discarded. Encountered errors are reported.
	 *
	 * @param command the exact string to send to MonetDB
	 * @throws SQLException if an IO exception or a database error occurs
	 */
	void sendIndependentCommand(String command) throws SQLException {
		try {
			protocol.writeNextQuery(language.getQueryTemplateIndex(0), command, language.getQueryTemplateIndex(1));
			protocol.waitUntilPrompt();
			int csrh = protocol.getCurrentServerResponse();
			if (csrh == ServerResponses.ERROR) {
				String error = protocol.getRemainingStringLine(0);
				throw new SQLException(error.substring(6), error.substring(0, 5));
			}
		} catch (SocketTimeoutException e) {
			close(); // JDBC 4.1 semantics: abort()
			throw new SQLNonTransientConnectionException("connection timed out", "08M33");
		} catch (IOException e) {
			throw new SQLNonTransientConnectionException(e.getMessage(), "08000");
		}
	}

	/**
	 * Adds a warning to the pile of warnings this Connection object has. If there were no warnings (or clearWarnings
	 * was called) this warning will be the first, otherwise this warning will get appended to the current warning.
	 *
	 * @param reason the warning message
	 */
	void addWarning(String reason, String sqlstate) {
		SQLWarning warng = new SQLWarning(reason, sqlstate);
		if (warnings == null) {
			warnings = warng;
		} else {
			warnings.setNextWarning(warng);
		}
	}

	/**
	 * A list of Response objects. Responses are added to this list. Methods of this class are not synchronized. This is
	 * left as responsibility to the caller to prevent concurrent access.
	 */
	public class ResponseList {
		/** The cache size (number of rows in a DataBlockResponse object) */
		private final int cachesize;
		/** The maximum number of results for this query */
		private final int maxrows;
		/** The ResultSet type to produce */
		private final int rstype;
		/** The ResultSet concurrency to produce */
		private final int rsconcur;
		/** The sequence number of this ResponseList */
		private final int seqnr;
		/** A list of the Responses associated with the query, in the right order */
		private final List<IResponse> responses = new ArrayList<>();
		/** A map of ResultSetResponses, used for additional DataBlockResponse mapping */
		private Map<Integer, ResultSetResponse> rsresponses;
		/** The current header returned by getNextResponse() */
		private int curResponse = -1;

		/**
		 * Main constructor. The query argument can either be a String or List.  An SQLException is thrown if another
		 * object instance is supplied.
		 *
		 * @param cachesize overall cachesize to use
		 * @param maxrows maximum number of rows to allow in the set
		 * @param rstype the type of result sets to produce
		 * @param rsconcur the concurrency of result sets to produce
		 */
		ResponseList(int cachesize, int maxrows, int rstype, int rsconcur) {
			this.cachesize = cachesize;
			this.maxrows = maxrows;
			this.rstype = rstype;
			this.rsconcur = rsconcur;
			this.seqnr = SeqCounter++;
		}

		public int getCachesize() {
			return cachesize;
		}

		public int getRstype() {
			return rstype;
		}

		public int getRsconcur() {
			return rsconcur;
		}

		public int getMaxrows() {
			return maxrows;
		}

		/**
		 * Retrieves the next available response, or null if there are no more responses.
		 *
		 * @return the next Response available or null
		 */
		IResponse getNextResponse() throws SQLException {
			if (rstype == ResultSet.TYPE_FORWARD_ONLY) {
				// free resources if we're running forward only
				if (curResponse >= 0 && curResponse < responses.size()) {
					IResponse tmp = responses.get(curResponse);
					if (tmp != null) {
						tmp.close();
					}
					responses.set(curResponse, null);
				}
			}
			curResponse++;
			if (curResponse >= responses.size()) {
				// ResponseList is obviously completed so, there are no more responses
				return null;
			} else {
				// return this response
				return responses.get(curResponse);
			}
		}

		/**
		 * Closes the Response at index i, if not null.
		 *
		 * @param i the index position of the header to close
		 */
		void closeResponse(int i) {
			if (i < 0 || i >= responses.size()) return;
			IResponse tmp = responses.set(i, null);
			if (tmp != null)
				tmp.close();
		}

		/**
		 * Closes the current response.
		 */
		void closeCurrentResponse() {
			closeResponse(curResponse);
		}

		/**
		 * Closes the current and previous responses.
		 */
		void closeCurOldResponses() {
			for (int i = curResponse; i >= 0; i--) {
				closeResponse(i);
			}
		}

		/**
		 * Closes this ResponseList by closing all the Responses in this ResponseList.
		 */
		public void close() {
			for (int i = 0; i < responses.size(); i++) {
				closeResponse(i);
			}
		}

		/**
		 * Returns whether this ResponseList has still unclosed Responses.
		 */
		boolean hasUnclosedResponses() {
			for (IResponse r : responses) {
				if (r != null)
					return true;
			}
			return false;
		}

		/**
		 * Executes the query contained in this ResponseList, and stores the Responses resulting from this query in this
		 * ResponseList.
		 *
		 * @throws SQLException if a database error occurs
		 */
		void processQuery(String query) throws SQLException {
			this.executeQuery(language.getQueryTemplates(), query);
		}

		/**
		 * Internal executor of queries.
		 *
		 * @param templ the template to fill in
		 * @param query the query to execute
		 * @throws SQLException if a database error occurs
		 */
		@SuppressWarnings("fallthrough")
		public void executeQuery(String[] templ, String query) throws SQLException {
			String error = null;

			try {
				// make sure we're ready to send query; read data till we have the prompt it is possible (and most
				// likely) that we already have the prompt and do not have to skip any lines. Ignore errors from
				// previous result sets.
				protocol.waitUntilPrompt();

				// {{{ set reply size
				/*
				 * Change the reply size of the server.  If the given value is the same as the current value known
				 * to use, then ignore this call.  If it is set to 0 we get a prompt after the server sent it's
				 * header.
				 *
				 * 2017: For now, in the embedded connection, the value set cachesize will be always the default one.
				 */
				int size = (cachesize != 0 && !isEmbedded) ? cachesize : MonetConnection.this.getDefFetchsize();
				size = maxrows != 0 ? Math.min(maxrows, size) : size;
				// don't do work if it's not needed
				if (!isEmbedded && language.getRepresentation().equals("sql") && size != curReplySize &&
						!Arrays.deepEquals(templ, language.getCommandTemplates())) {
					sendControlCommand(ControlCommands.REPLY_SIZE, size);
					// store the reply size after a successful change
					curReplySize = size;
				}
				// }}} set reply size

				// If the query is larger than the TCP buffer size, use a special send thread to avoid deadlock with
				// the server due to blocking behaviour when the buffer is full. Because the server will be writing
				// back results to us, it will eventually block as well when its TCP buffer gets full, as we are
				// blocking an not consuming from it. The result is a state where both client and server want to
				// write, but block.
				if (query.length() > getBlockSize()) {
					// get a reference to the send thread
					if (senderThread == null) {
						senderThread = new SenderThread(protocol);
					}
					// tell it to do some work!
					senderThread.runQuery(templ, query);
				} else {
					// this is a simple call, which is a lot cheaper and will always succeed for small queries.
					protocol.writeNextQuery((templ[0] == null) ? "" : templ[0], query,
							(templ[1] == null) ? "" : templ[1]);
				}

				// go for new results
				protocol.fetchNextResponseData();
				int nextResponse = protocol.getCurrentServerResponse();
				IResponse res = null;
				while (nextResponse != ServerResponses.PROMPT) {
					// each response should start with a start of header (or error)
					switch (nextResponse) {
						case ServerResponses.SOHEADER:
							// make the response object, and fill it
							int nextStartHeader = protocol.getNextStarterHeader();
							try {
								switch (nextStartHeader) {
									case StarterHeaders.Q_PARSE:
										throw new ProtocolException("Q_PARSE header not allowed here");
									case StarterHeaders.Q_TABLE:
									case StarterHeaders.Q_PREPARE: {
										res = protocol.getNextResultSetResponse(MonetConnection.this,
												ResponseList.this, this.seqnr, this.maxrows);
										ResultSetResponse rsreponse = (ResultSetResponse) res;
										if (rsresponses == null) {
											rsresponses = new HashMap<>();
										}
										rsresponses.put(rsreponse.getId(), rsreponse);
									}
									break;
									case StarterHeaders.Q_UPDATE:
										res = protocol.getNextUpdateResponse();
										break;
									case StarterHeaders.Q_SCHEMA:
										res = protocol.getNextSchemaResponse();
										break;
									case StarterHeaders.Q_TRANS:
										res = protocol.getNextAutoCommitResponse();
										boolean isAutoCommit = ((AutoCommitResponse) res).isAutocommit();

										if (MonetConnection.this.getAutoCommit() && isAutoCommit) {
											MonetConnection.this.addWarning("Server enabled auto commit mode " +
													"while local state already was auto commit.", "01M11");
										}
										MonetConnection.this.autoCommit = isAutoCommit;
										break;
									case StarterHeaders.Q_BLOCK: {
										AbstractDataBlockResponse next = protocol.getNextDatablockResponse(rsresponses);
										if (next == null) {
											error = "M0M12!No ResultSetResponse for a DataBlock found";
											break;
										}
										res = next;
									}
									break;
								}
							} catch (ProtocolException e) {
								error = "M0M10!error while parsing start of header:\n" + e.getMessage() + " found: '"
										+ protocol.getRemainingStringLine(0).charAt(e.getErrorOffset()) + "'" +
										" in: \"" + protocol.getRemainingStringLine(0) + "\"" + " at pos: "
										+ e.getErrorOffset();
								// flush all the rest
								protocol.waitUntilPrompt();
								nextResponse = protocol.getCurrentServerResponse();
								break;
							}
							// immediately handle errors after parsing the header (res may be null)
							if (error != null) {
								protocol.waitUntilPrompt();
								nextResponse = protocol.getCurrentServerResponse();
								break;
							}
							// here we have a res object, which we can start filling
							if (res instanceof IIncompleteResponse) {
								IIncompleteResponse iter = (IIncompleteResponse) res;
								while (iter.wantsMore()) {
									try {
										protocol.fetchNextResponseData();
										iter.addLines(protocol);
									} catch (ProtocolException ex) {
										// right, some protocol violation, skip the rest of the result
										error = "M0M10!" + ex.getMessage();
										protocol.waitUntilPrompt();
										nextResponse = protocol.getCurrentServerResponse();
										break;
									}
								}
							}

							if (error != null) {
								break;
							}

							// it is of no use to store DataBlockResponses, you never want to retrieve them directly
							// anyway
							if (!(res instanceof AbstractDataBlockResponse)) {
								responses.add(res);
							}
							// read the next line (can be prompt, new result, error, etc.) before we start the loop over
							protocol.fetchNextResponseData();
							nextResponse = protocol.getCurrentServerResponse();
							break;
						case ServerResponses.INFO:
							addWarning(protocol.getRemainingStringLine(0), "01000");
							// read the next line (can be prompt, new result, error, etc.) before we start the loop over
							protocol.fetchNextResponseData();
							nextResponse = protocol.getCurrentServerResponse();
							break;
						case ServerResponses.ERROR:
							// read everything till the prompt (should be error) we don't know if we ignore some
							// garbage here... but the log should reveal that
							error = protocol.getRemainingStringLine(0);
							protocol.waitUntilPrompt();
							nextResponse = protocol.getCurrentServerResponse();
							break;
						default:
							throw new SQLException("Protocol violation, unexpected line!", "M0M10");
					}
				}

				// if we used the senderThread, make sure it has finished
				if (senderThread != null) {
					String tmp = senderThread.getErrors();
					if (tmp != null) {
						if (error == null) {
							error = "08000!" + tmp;
						} else {
							error += "\n08000!" + tmp;
						}
					}
				}
				if (error != null) {
					SQLException ret = null;
					String[] errorsList = error.split("\n");
					for (String singleError : errorsList) {
						SQLException newErr;
						String reason = isEmbedded() ? singleError : singleError.substring(6);
						String sqlState = isEmbedded() ? "M0M10" : singleError.substring(0, 5);
						if (singleError.length() >= 6) {
							newErr = new SQLException(reason, sqlState);
						} else {
							newErr = new SQLNonTransientConnectionException(singleError, "08000");
						}
						if (ret == null) {
							ret = newErr;
						} else {
							ret.setNextException(newErr);
						}
					}
					throw ret;
				}
			} catch (SocketTimeoutException e) {
				this.close(); // JDBC 4.1 semantics, abort()
				throw new SQLNonTransientConnectionException("connection timed out", "08M33");
			} catch (IOException e) {
				closed = true;
				throw new SQLNonTransientConnectionException(e.getMessage() + " (mserver5 still alive?)", "08006");
			}
		}
	}
}<|MERGE_RESOLUTION|>--- conflicted
+++ resolved
@@ -1,5 +1,3 @@
-<<<<<<< HEAD
-=======
 /*
  * This Source Code Form is subject to the terms of the Mozilla Public
  * License, v. 2.0.  If a copy of the MPL was not distributed with this
@@ -8,7 +6,6 @@
  * Copyright 1997 - July 2008 CWI, August 2008 - 2018 MonetDB B.V.
  */
 
->>>>>>> 28b9dce7
 package nl.cwi.monetdb.jdbc;
 
 import nl.cwi.monetdb.mcl.connection.ControlCommands;
@@ -1490,27 +1487,12 @@
 
 	//== end methods of interface java.sql.Connection
 
-<<<<<<< HEAD
-=======
-
-	/**
-	 * @return the MonetDB JDBC Connection URL (without user name and password).
-	 * Defined as public because it is called from: MonetDatabaseMetaData.java getURL()
-	 */
-	String getJDBCURL() {
-		String language = "";
-		if (lang == LANG_MAL)
-			language = "?language=mal";
-		return MonetDriver.MONETURL + hostname + ":" + port + "/" + database + language;
-	}
-
->>>>>>> 28b9dce7
 	/**
 	 * @return whether the JDBC BLOB type should be mapped to VARBINARY type.
 	 * This allows generic JDBC programs to fetch Blob data via getBytes()
 	 * instead of getBlob() and Blob.getBinaryStream() to reduce overhead.
 	 */
-	boolean mapBlobAsVarBinary() {
+	public boolean mapBlobAsVarBinary() {
 		return treatBlobAsVarBinary;
 	}
 
@@ -1519,7 +1501,7 @@
 	 * This allows generic JDBC programs to fetch Clob data via getString()
 	 * instead of getClob() and Clob.getCharacterStream() to reduce overhead.
 	 */
-	boolean mapClobAsVarChar() {
+	public boolean mapClobAsVarChar() {
 		return treatClobAsVarChar;
 	}
 
