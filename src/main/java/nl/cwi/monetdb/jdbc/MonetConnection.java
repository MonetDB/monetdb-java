/*
 * This Source Code Form is subject to the terms of the Mozilla Public
 * License, v. 2.0.  If a copy of the MPL was not distributed with this
 * file, You can obtain one at http://mozilla.org/MPL/2.0/.
 *
 * Copyright 1997 - July 2008 CWI, August 2008 - 2018 MonetDB B.V.
 */

package nl.cwi.monetdb.jdbc;

import nl.cwi.monetdb.mcl.connection.ControlCommands;
import nl.cwi.monetdb.mcl.connection.IMonetDBLanguage;
import nl.cwi.monetdb.mcl.connection.MCLException;
import nl.cwi.monetdb.mcl.connection.SenderThread;
import nl.cwi.monetdb.mcl.protocol.AbstractProtocol;
import nl.cwi.monetdb.mcl.protocol.ProtocolException;
import nl.cwi.monetdb.mcl.protocol.ServerResponses;
import nl.cwi.monetdb.mcl.protocol.StarterHeaders;
import nl.cwi.monetdb.mcl.responses.*;

import java.io.IOException;
import java.net.SocketException;
import java.net.SocketTimeoutException;
<<<<<<< HEAD
import java.sql.*;
import java.util.*;
=======
import java.net.UnknownHostException;
import java.sql.CallableStatement;
import java.sql.Connection;
import java.sql.DatabaseMetaData;
import java.sql.PreparedStatement;
import java.sql.ResultSet;
import java.sql.SQLClientInfoException;
import java.sql.SQLException;
import java.sql.SQLFeatureNotSupportedException;
import java.sql.SQLNonTransientConnectionException;
import java.sql.SQLWarning;
import java.sql.Savepoint;
import java.sql.Statement;
import java.util.ArrayList;
import java.util.Calendar;
import java.util.HashMap;
import java.util.List;
import java.util.Map;
import java.util.Map.Entry;
import java.util.Properties;
import java.util.WeakHashMap;
>>>>>>> cb39391c
import java.util.concurrent.Executor;

/**
 * A {@link Connection} suitable for the MonetDB database.
 *
 * This connection represents a connection (session) to a MonetDB
 * database. SQL statements are executed and results are returned within
 * the context of a connection. This Connection object holds a physical
 * connection to the MonetDB database.
 *
 * A Connection object's database should able to provide information
 * describing its tables, its supported SQL grammar, its stored
 * procedures, the capabilities of this connection, and so on. This
 * information is obtained with the getMetaData method.
 *
 * Note: By default a Connection object is in auto-commit mode, which
 * means that it automatically commits changes after executing each
 * statement. If auto-commit mode has been disabled, the method commit
 * must be called explicitly in order to commit changes; otherwise,
 * database changes will not be saved.
 *
 * The current state of this connection is that it nearly implements the
 * whole Connection interface.
 *
 * @author Fabian Groffen, Martin van Dinther, Pedro Ferreira
 * @version 1.3
 */
public abstract class MonetConnection extends MonetWrapper implements Connection, AutoCloseable {

	/** The sequence counter */
	private static int SeqCounter = 0;

	/**
	 * Gets the current sequence counter.
	 *
	 * @return The current sequence counter
	 */
	public static int getSeqCounter() {
		return SeqCounter;
	}

	/** The successful processed input properties */
	protected final Properties conn_props;
	/** The language to connect with */
	protected IMonetDBLanguage language;
	/** Authentication hash method */
	protected final String hash;
	/** An optional thread that is used for sending large queries */
	private SenderThread senderThread;
	/** Whether this Connection is closed (and cannot be used anymore) */
	private boolean closed;
	/** Whether this Connection is in autocommit mode */
	private boolean autoCommit = true;
	/** The stack of warnings for this Connection object */
	private SQLWarning warnings;
	/** The Connection specific mapping of user defined types to Java types */
	private Map<String,Class<?>> typeMap = new HashMap<String,Class<?>>() {
		private static final long serialVersionUID = 1L; {
			put("inet", MonetINET.class);
			put("url", MonetURL.class);
		}
	};

	// See javadoc for documentation about WeakHashMap if you don't know what it does !!!NOW!!!
	// (only when you deal with it of course)
	/** A Map containing all (active) Statements created from this Connection */
	private Map<Statement,?> statements = new WeakHashMap<>();
	/** The number of results we receive from the server at once */
	private int curReplySize = -1; // the server by default uses -1 (all)
	/** Whether or not BLOB is mapped to Types.VARBINARY instead of Types.BLOB within this connection */
	private final boolean treatBlobAsVarBinary;
	/** Whether or not CLOB is mapped to Types.VARCHAR instead of Types.CLOB within this connection */
	private final boolean treatClobAsVarChar;
	/** The underlying proticol provided by the connection (MAPI or embedded) */
	protected AbstractProtocol protocol;
	/** Tells if the connection is embedded or not */
	private final boolean isEmbedded;

	// Internal cache for determining if system table sys.privilege_codes (new as of Jul2017 release) exists on server
	private boolean queriedPrivilege_codesTable = false;
	private boolean hasPrivilege_codesTable = false;

	// Internal cache for determining if system table sys.comments (new as of Mar2018 release) exists on server
	private boolean queriedCommentsTable = false;
	private boolean hasCommentsTable = false;


	/**
	 * Constructor of a Connection for MonetDB. At this moment the current implementation limits itself to storing the
	 * given host, database, username and password for later use by the createStatement() call.  This constructor is
	 * only accessible to classes from the jdbc package.
	 */
	public MonetConnection(Properties props, String hash, IMonetDBLanguage language, boolean blobIsBinary,
						   boolean clobIsLongChar) {
		this.conn_props = props;
		this.hash = hash;
		this.language = language;
		this.treatBlobAsVarBinary = blobIsBinary;
		this.treatClobAsVarChar = clobIsLongChar;
		//"instance of" should be cleanner, but this is faster.
		this.isEmbedded = props.getProperty("embedded", "false").equals("true");
	}

	/**
	 * Checks if the conection is embedded or not
	 *
	 * @return If the connection is embedded
	 */
	public boolean isEmbedded() {
		return isEmbedded;
	}

	/**
	 * Gets the connection's language data.
	 *
	 * @return The connection's language data
	 */
	public IMonetDBLanguage getLanguage() {
		return language;
	}

	/**
	 * Gets the connection's protocol.
	 *
	 * @return The connection's protocol
	 */
	public AbstractProtocol getProtocol() {
		return this.protocol;
	}

	/**
	 * Connects to the server, authenticating the user.
	 *
	 * @param user The user name to authenticate
	 * @param pass The user's password
	 * @return A List with informational (warning) messages. If this list is empty; then there are no warnings.
	 * @throws IOException if an I/O error occurs when creating the socket
	 * @throws ProtocolException if bogus data is received
	 * @throws MCLException if an MCL related error occurs
	 */
	public abstract List<String> connect(String user, String pass) throws IOException, ProtocolException, MCLException;

	/**
	 * Gets the underlying connection block size length.
	 *
	 * @return The block size length
	 */
	public abstract int getBlockSize();

	/**
	 * Gets the underlying connection default fetch size for DataBlock responses.
	 *
	 * @return The default fetch size
	 */
	public abstract int getDefFetchsize();

	/**
	 * Gets the initial value for the StringBuilder size.
	 *
	 * @return The initial value for the StringBuilder size
	 */
	public abstract int initialStringBuilderSize();

	/**
	 * Gets the underlying connection socket timeout.
	 *
	 * @return The underlying connection socket timeout
	 */
	public abstract int getSoTimeout() throws SocketException;

	/**
	 * Sets the underlying connection socket timeout.
	 *
	 * @param timeout The specified timeout, in milliseconds. A timeout of zero is interpreted as an infinite timeout
	 */
	public abstract void setSoTimeout(int timeout) throws SocketException;

	/**
	 * Closes the underlying connection implementation.
	 *
	 * @throws IOException if an I/O error occurs while closing the connection
	 */
	public abstract void closeUnderlyingConnection() throws IOException;

<<<<<<< HEAD
	/**
	 * Gets the underlying connection JDBC String URL.
	 *
	 * @return The underlying connection JDBC String URL
	 */
	public abstract String getJDBCURL();
=======
		// check mandatory input arguments
		if (hostname == null || hostname.isEmpty())
			throw new IllegalArgumentException("Missing or empty host name");
		if (port <= 0 || port > 65535)
			throw new IllegalArgumentException("Invalid port number: " + port + ". It should not be " + (port < 0 ? "negative" : (port > 65535 ? "larger than 65535" : "0")));
		if (username == null || username.isEmpty())
			throw new IllegalArgumentException("Missing or empty user name");
		if (password == null || password.isEmpty())
			throw new IllegalArgumentException("Missing or empty password");
		if (language == null || language.isEmpty()) {
			// fallback to default language: sql
			language = "sql";
			addWarning("No language specified, defaulting to 'sql'", "M1M05");
		}
>>>>>>> cb39391c

	/**
	 * Sends a control command to the server.
	 *
	 * @param commandID The command identifier according to {@link ControlCommands} listing
	 * @param data The integer to send according to the control command
	 * @throws SQLException if an IO exception or a database error occurs
	 */
	public abstract void sendControlCommand(int commandID, int data) throws SQLException;

	/**
	 * Execute a batch of SQL query statements.
	 *
	 * @param statement The original MonetStatement where the batch comes from
	 * @param batch The list of queries to execute
	 * @param counts The return of the update statement of each input query
	 * @param e An exception to be thrown if an error occurs
	 * @return If all queries in the batch executed successfully or not
	 * @throws SQLException if an IO exception or a database error occurs
	 */
	protected abstract boolean executeNextQueryBatch(MonetStatement statement, List<String> batch, int[] counts,
													 BatchUpdateException e) throws SQLException;

	/**
	 * Releases this Connection object's database and JDBC resources immediately instead of waiting for them to be
	 * automatically released. All Statements created from this Connection will be closed when this method is called.
	 *
	 * Calling the method close on a Connection object that is already closed is a no-op.
	 */
	@Override
	public void close() {
		for (Statement st : statements.keySet()) {
			try {
				st.close();
			} catch (SQLException e) {
				// better luck next time!
			}
		}
		// close the socket or the embedded server
		try {
<<<<<<< HEAD
			this.closeUnderlyingConnection();
=======
			List<String> warnings = server.connect(hostname, port, username, password);
			for (String warning : warnings) {
				addWarning(warning, "01M02");
			}

			// apply NetworkTimeout value from legacy (pre 4.1) driver
			// so_timeout calls
			server.setSoTimeout(sockTimeout);

			in = server.getReader();
			out = server.getWriter();

			String error = in.waitForPrompt();
			if (error != null)
				throw new SQLNonTransientConnectionException((error.length() > 6) ? error.substring(6) : error, "08001");
		} catch (UnknownHostException e) {
			throw new SQLNonTransientConnectionException("Unknown Host (" + hostname + "): " + e.getMessage(), "08006");
>>>>>>> cb39391c
		} catch (IOException e) {
			// ignore it
		}
		// close active SendThread if any
		if (senderThread != null) {
			senderThread.shutdown();
			senderThread = null;
		}
		// report ourselves as closed
		closed = true;
	}

	/**
	 * Destructor called by garbage collector before destroying this object tries to disconnect the MonetDB connection
	 * if it has not been disconnected already.
	 */
	@Override
	protected void finalize() throws Throwable {
		this.close();
		super.finalize();
	}

	//== methods of interface Connection

	/**
	 * Clears all warnings reported for this Connection object. After a call to this method, the method getWarnings
	 * returns null until a new warning is reported for this Connection object.
	 */
	@Override
	public void clearWarnings() {
		warnings = null;
	}

	/**
	 * Makes all changes made since the previous commit/rollback permanent and releases any database locks currently
	 * held by this Connection object. This method should be used only when auto-commit mode has been disabled.
	 *
	 * @throws SQLException if a database access error occurs or this Connection object is in auto-commit mode
	 * @see #setAutoCommit(boolean)
	 */
	@Override
	public void commit() throws SQLException {
		// note: can't use sendIndependentCommand here because we need to process the auto_commit state the server gives
		this.sendTransactionCommand("COMMIT");
	}

	/**
	 * Creates a Statement object for sending SQL statements to the
	 * database.  SQL statements without parameters are normally
	 * executed using Statement objects. If the same SQL statement is
	 * executed many times, it may be more efficient to use a
	 * PreparedStatement object.
	 *
	 * Result sets created using the returned Statement object will by
	 * default be type TYPE_FORWARD_ONLY and have a concurrency level of
	 * CONCUR_READ_ONLY.
	 *
	 * @return a new default Statement object
	 * @throws SQLException if a database access error occurs
	 */
	@Override
	public Statement createStatement() throws SQLException {
		return createStatement(ResultSet.TYPE_FORWARD_ONLY, ResultSet.CONCUR_READ_ONLY, ResultSet.HOLD_CURSORS_OVER_COMMIT);
	}

	/**
	 * Creates a Statement object that will generate ResultSet objects
	 * with the given type and concurrency. This method is the same as
	 * the createStatement method above, but it allows the default
	 * result set type and concurrency to be overridden.
	 *
	 * @param resultSetType a result set type; one of
	 *        ResultSet.TYPE_FORWARD_ONLY, ResultSet.TYPE_SCROLL_INSENSITIVE,
	 *        or ResultSet.TYPE_SCROLL_SENSITIVE
	 * @param resultSetConcurrency a concurrency type; one of
	 *        ResultSet.CONCUR_READ_ONLY or ResultSet.CONCUR_UPDATABLE
	 * @return a new Statement object that will generate ResultSet objects with
	 *         the given type and concurrency
	 * @throws SQLException if a database access error occurs
	 */
	@Override
	public Statement createStatement(int resultSetType, int resultSetConcurrency) throws SQLException {
		return createStatement(resultSetType, resultSetConcurrency, ResultSet.HOLD_CURSORS_OVER_COMMIT);
	}

	/**
	 * Creates a Statement object that will generate ResultSet objects
	 * with the given type, concurrency, and holdability.  This method
	 * is the same as the createStatement method above, but it allows
	 * the default result set type, concurrency, and holdability to be
	 * overridden.
	 *
	 * @param resultSetType one of the following ResultSet constants:
	 * ResultSet.TYPE_FORWARD_ONLY, ResultSet.TYPE_SCROLL_INSENSITIVE,
	 * or ResultSet.TYPE_SCROLL_SENSITIVE
	 * @param resultSetConcurrency one of the following ResultSet
	 * constants: ResultSet.CONCUR_READ_ONLY or
	 * ResultSet.CONCUR_UPDATABLE
	 * @param resultSetHoldability one of the following ResultSet
	 * constants: ResultSet.HOLD_CURSORS_OVER_COMMIT or
	 * ResultSet.CLOSE_CURSORS_AT_COMMIT
	 *
	 * @return a new Statement      object that will generate ResultSet
	 * objects with the given type, concurrency, and holdability
	 * @throws SQLException if a database access error occurs or the
	 * given parameters are not ResultSet constants indicating type,
	 * concurrency, and holdability
	 */
	@Override
	public Statement createStatement(int resultSetType, int resultSetConcurrency, int resultSetHoldability) throws SQLException {
		try {
			Statement ret = new MonetStatement(this, resultSetType, resultSetConcurrency, resultSetHoldability);
			// store it in the map for when we close...
			statements.put(ret, null);
			return ret;
		} catch (IllegalArgumentException e) {
			throw new SQLException(e.toString(), "M0M03");
		}
		// we don't have to catch SQLException because that is declared to
		// be thrown
	}

	/**
	 * Retrieves the current auto-commit mode for this Connection object.
	 *
	 * @return the current state of this Connection object's auto-commit mode
	 * @see #setAutoCommit(boolean)
	 */
	@Override
	public boolean getAutoCommit() throws SQLException {
		return autoCommit;
	}

	/**
	 * Retrieves this Connection object's current catalog name.
	 *
	 * @return the current catalog name or null if there is none
	 * @throws SQLException if a database access error occurs or the current language is not SQL
	 */
	@Override
	public String getCatalog() throws SQLException {
		// MonetDB does NOT support catalogs
		return null;
	}

	/**
	 * Retrieves the current holdability of ResultSet objects created using this Connection object.
	 *
	 * @return the holdability, one of ResultSet.HOLD_CURSORS_OVER_COMMIT or ResultSet.CLOSE_CURSORS_AT_COMMIT
	 * @see #setHoldability(int)
	 */
	@Override
	public int getHoldability() {
		// TODO: perhaps it is better to have the server implement
		//       CLOSE_CURSORS_AT_COMMIT
		return ResultSet.HOLD_CURSORS_OVER_COMMIT;
	}

	/**
	 * Retrieves a DatabaseMetaData object that contains metadata about
	 * the database to which this Connection object represents a
	 * connection. The metadata includes information about the
	 * database's tables, its supported SQL grammar, its stored
	 * procedures, the capabilities of this connection, and so on.
	 *
	 * @throws SQLException if the current language is not SQL
	 * @return a DatabaseMetaData object for this Connection object
	 */
	@Override
	public DatabaseMetaData getMetaData() throws SQLException {
		if (!this.language.getRepresentation().equals("sql")) {
			throw new SQLException("This method is only supported in SQL mode", "M0M04");
		}
		return new MonetDatabaseMetaData(this);
	}

	/**
	 * Retrieves this Connection object's current transaction isolation level.
	 *
	 * @return the current transaction isolation level, which will be Connection.TRANSACTION_SERIALIZABLE
	 */
	@Override
	public int getTransactionIsolation() {
		return TRANSACTION_SERIALIZABLE;
	}

	/**
	 * Retrieves the Map object associated with this Connection object. Unless the application has added an entry,
	 * the type map returned will be empty.
	 *
	 * @return the java.util.Map object associated with this Connection object
	 */
	@Override
	public Map<String,Class<?>> getTypeMap() {
		return typeMap;
	}

	/**
	 * Retrieves the first warning reported by calls on this Connection
	 * object.  If there is more than one warning, subsequent warnings
	 * will be chained to the first one and can be retrieved by calling
	 * the method SQLWarning.getNextWarning on the warning that was
	 * retrieved previously.
	 *
	 * This method may not be called on a closed connection; doing so will cause an SQLException to be thrown.
	 *
	 * Note: Subsequent warnings will be chained to this SQLWarning.
	 *
	 * @return the first SQLWarning object or null if there are none
	 * @throws SQLException if a database access error occurs or this method is called on a closed connection
	 */
	@Override
	public SQLWarning getWarnings() throws SQLException {
		if (closed) {
			throw new SQLException("Cannot call on closed Connection", "M1M20");
		}
		// if there are no warnings, this will be null, which fits with the specification.
		return warnings;
	}

	/**
	 * Retrieves whether this Connection object has been closed.  A
	 * connection is closed if the method close has been called on it or
	 * if certain fatal errors have occurred.  This method is guaranteed
	 * to return true only when it is called after the method
	 * Connection.close has been called.
	 *
	 * This method generally cannot be called to determine whether a
	 * connection to a database is valid or invalid.  A typical client
	 * can determine that a connection is invalid by catching any
	 * exceptions that might be thrown when an operation is attempted.
	 *
	 * @return true if this Connection object is closed; false if it is still open
	 */
	@Override
	public boolean isClosed() {
		return closed;
	}

	/**
	 * Retrieves whether this Connection object is in read-only mode.
	 * MonetDB currently doesn't support updateable result sets, but
	 * updates are possible.  Hence the Connection object is never in
	 * read-only mode.
	 *
	 * @return true if this Connection object is read-only; false otherwise
	 */
	@Override
	public boolean isReadOnly() {
		return false;
	}

	/**
	 * Converts the given SQL statement into the system's native SQL grammar.
	 * A driver may convert the JDBC SQL grammar into its system's native SQL grammar prior to sending it.
	 * This method returns the native form of the statement that the driver would have sent.
	 *
	 * Parameters:
	 *   sql - an SQL statement that may contain one or more '?' parameter placeholders.
	 * Returns: the native form of this statement
	 * Throws: SQLException - if a database access error occurs or this method is called on a closed connection
	 */
	@Override
	public String nativeSQL(String sql) {
		/* there is currently no way to get the native MonetDB rewritten SQL string back, so just return the original string */
		/* in future we may replace/remove the escape sequences { <escape-type> ...} before sending it to the server */
		return sql;
	}

	/**
	 * Creates a CallableStatement object for calling database stored procedures.
	 * The CallableStatement object provides methods for setting up its IN and OUT parameters,
	 * and methods for executing the call to a stored procedure.
	 *
	 * Note: This method is optimized for handling stored procedure call statements.
	 *       Some drivers may send the call statement to the database when the method prepareCall is done;
	 *       others may wait until the CallableStatement object is executed. This has no direct effect
	 *       on users; however, it does affect which method throws certain SQLExceptions.
	 *
	 * Result sets created using the returned CallableStatement object will by default be type TYPE_FORWARD_ONLY
	 * and have a concurrency level of CONCUR_READ_ONLY.
	 * The holdability of the created result sets can be determined by calling getHoldability().
	 *
	 * Parameters:
	 *   sql - an SQL statement that may contain one or more '?' parameter placeholders.
	 *	Typically this statement is specified using JDBC call escape syntax.
	 * Returns: a new default CallableStatement object containing the pre-compiled SQL statement
	 * Throws: SQLException - if a database access error occurs or this method is called on a closed connection
	 */
	@Override
	public CallableStatement prepareCall(String sql) throws SQLException {
		return prepareCall(sql, ResultSet.TYPE_FORWARD_ONLY, ResultSet.CONCUR_READ_ONLY, ResultSet.HOLD_CURSORS_OVER_COMMIT);
	}

	/**
	 * Creates a CallableStatement object that will generate ResultSet objects with the given type and concurrency.
	 * This method is the same as the prepareCall method above, but it allows the default result set type and concurrency to be overridden.
	 * The holdability of the created result sets can be determined by calling getHoldability().
	 *
	 * Parameters:
	 *   sql - a String object that is the SQL statement to be sent to the database; may contain on or more '?' parameters
	 *	Typically this statement is specified using JDBC call escape syntax.
	 *   resultSetType - a result set type; one of ResultSet.TYPE_FORWARD_ONLY, ResultSet.TYPE_SCROLL_INSENSITIVE, or ResultSet.TYPE_SCROLL_SENSITIVE
	 *   resultSetConcurrency - a concurrency type; one of ResultSet.CONCUR_READ_ONLY or ResultSet.CONCUR_UPDATABLE
	 * Returns: a new CallableStatement object containing the pre-compiled SQL statement that
	 *	will produce ResultSet objects with the given type and concurrency
	 * Throws:
	 *   SQLException - if a database access error occurs, this method is called on a closed connection or
	 *		the given parameters are not ResultSet constants indicating type and concurrency
	 *   SQLFeatureNotSupportedException - if the JDBC driver does not support this method or
	 *		this method is not supported for the specified result set type and result set concurrency.
	 */
	@Override
	public CallableStatement prepareCall(String sql, int resultSetType, int resultSetConcurrency) throws SQLException {
		return prepareCall(sql, resultSetType, resultSetConcurrency, ResultSet.HOLD_CURSORS_OVER_COMMIT);
	}

	/**
	 * Creates a CallableStatement object that will generate ResultSet objects with the given type and concurrency.
	 * This method is the same as the prepareCall method above, but it allows the default result set type, result set concurrency type and holdability to be overridden.
	 *
	 * Parameters:
	 *   sql - a String object that is the SQL statement to be sent to the database; may contain on or more '?' parameters
	 *	Typically this statement is specified using JDBC call escape syntax.
	 *   resultSetType - a result set type; one of ResultSet.TYPE_FORWARD_ONLY, ResultSet.TYPE_SCROLL_INSENSITIVE, or ResultSet.TYPE_SCROLL_SENSITIVE
	 *   resultSetConcurrency - a concurrency type; one of ResultSet.CONCUR_READ_ONLY or ResultSet.CONCUR_UPDATABLE
	 *   resultSetHoldability - one of the following ResultSet constants: ResultSet.HOLD_CURSORS_OVER_COMMIT or ResultSet.CLOSE_CURSORS_AT_COMMIT
	 * Returns: a new CallableStatement object, containing the pre-compiled SQL statement, that will generate ResultSet objects with the given type, concurrency, and holdability
	 * Throws:
	 *   SQLException - if a database access error occurs, this method is called on a closed connection or
	 *		the given parameters are not ResultSet constants indicating type, concurrency, and holdability
	 *   SQLFeatureNotSupportedException - if the JDBC driver does not support this method or
	 *		this method is not supported for the specified result set type, result set holdability and result set concurrency.
	 */
	@Override
	public CallableStatement prepareCall(String sql, int resultSetType, int resultSetConcurrency, int resultSetHoldability)
		throws SQLException
	{
		throw new SQLFeatureNotSupportedException("prepareCall() not yet supported", "0A000");
		/* a request to implement prepareCall() has already been logged, see https://www.monetdb.org/bugzilla/show_bug.cgi?id=6402 */
	}

	/**
	 * Creates a PreparedStatement object for sending parameterized SQL
	 * statements to the database.
	 *
	 * A SQL statement with or without IN parameters can be pre-compiled
	 * and stored in a PreparedStatement object. This object can then be
	 * used to efficiently execute this statement multiple times.
	 *
	 * Note: This method is optimized for handling parametric SQL
	 * statements that benefit from precompilation. If the driver
	 * supports precompilation, the method prepareStatement will send
	 * the statement to the database for precompilation. Some drivers
	 * may not support precompilation. In this case, the statement may
	 * not be sent to the database until the PreparedStatement object is
	 * executed. This has no direct effect on users; however, it does
	 * affect which methods throw certain SQLException objects.
	 *
	 * Result sets created using the returned PreparedStatement object
	 * will by default be type TYPE_FORWARD_ONLY and have a concurrency
	 * level of CONCUR_READ_ONLY.
	 *
	 * @param sql an SQL statement that may contain one or more '?' IN
	 *        parameter placeholders
	 * @return a new default PreparedStatement object containing the
	 *         pre-compiled SQL statement
	 * @throws SQLException if a database access error occurs
	 */
	@Override
	public PreparedStatement prepareStatement(String sql) throws SQLException {
		return prepareStatement(sql, ResultSet.TYPE_FORWARD_ONLY, ResultSet.CONCUR_READ_ONLY, ResultSet.HOLD_CURSORS_OVER_COMMIT);
	}

	/**
	 * Creates a PreparedStatement object that will generate ResultSet
	 * objects with the given type and concurrency.  This method is the
	 * same as the prepareStatement method above, but it allows the
	 * default result set type and concurrency to be overridden.
	 *
	 * @param sql a String object that is the SQL statement to be sent to the
	 *        database; may contain one or more ? IN parameters
	 * @param resultSetType a result set type; one of
	 *        ResultSet.TYPE_FORWARD_ONLY, ResultSet.TYPE_SCROLL_INSENSITIVE,
	 *        or ResultSet.TYPE_SCROLL_SENSITIVE
	 * @param resultSetConcurrency a concurrency type; one of
	 *        ResultSet.CONCUR_READ_ONLY or ResultSet.CONCUR_UPDATABLE
	 * @return a new PreparedStatement object containing the pre-compiled SQL
	 *         statement that will produce ResultSet objects with the given
	 *         type and concurrency
	 * @throws SQLException if a database access error occurs or the given
	 *         parameters are not ResultSet constants indicating
	 *         type and concurrency
	 */
	@Override
	public PreparedStatement prepareStatement(String sql, int resultSetType, int resultSetConcurrency) throws SQLException {
		return prepareStatement(sql, resultSetType, resultSetConcurrency, ResultSet.HOLD_CURSORS_OVER_COMMIT);
	}

	/**
	 * Creates a PreparedStatement object that will generate ResultSet
	 * objects with the given type, concurrency, and holdability.
	 *
	 * This method is the same as the prepareStatement method above, but
	 * it allows the default result set type, concurrency, and
	 * holdability to be overridden.
	 *
	 * @param sql a String object that is the SQL statement to be sent
	 * to the database; may contain one or more ? IN parameters
	 * @param resultSetType one of the following ResultSet constants:
	 * ResultSet.TYPE_FORWARD_ONLY, ResultSet.TYPE_SCROLL_INSENSITIVE,
	 * or ResultSet.TYPE_SCROLL_SENSITIVE
	 * @param resultSetConcurrency one of the following ResultSet
	 * constants: ResultSet.CONCUR_READ_ONLY or
	 * ResultSet.CONCUR_UPDATABLE
	 * @param resultSetHoldability one of the following ResultSet
	 * constants: ResultSet.HOLD_CURSORS_OVER_COMMIT or
	 * ResultSet.CLOSE_CURSORS_AT_COMMIT
	 * @return a new PreparedStatement object, containing the
	 * pre-compiled SQL statement, that will generate ResultSet objects
	 * with the given type, concurrency, and holdability
	 * @throws SQLException if a database access error occurs or the
	 * given parameters are not ResultSet constants indicating type,
	 * concurrency, and holdability
	 */
	@Override
	public PreparedStatement prepareStatement(String sql, int resultSetType, int resultSetConcurrency, int resultSetHoldability)
			throws SQLException {
		try {
			PreparedStatement ret = new MonetPreparedStatement(this, resultSetType, resultSetConcurrency,
					resultSetHoldability, sql);
			// store it in the map for when we close...
			statements.put(ret, null);
			return ret;
		} catch (IllegalArgumentException e) {
			throw new SQLException(e.toString(), "M0M03");
		}
		// we don't have to catch SQLException because that is declared to
		// be thrown
	}

	/**
	 * Creates a default PreparedStatement object that has the
	 * capability to retrieve auto-generated keys.  The given constant
	 * tells the driver whether it should make auto-generated keys
	 * available for retrieval.  This parameter is ignored if the SQL
	 * statement is not an INSERT statement.
	 *
	 * Note: This method is optimized for handling parametric SQL
	 * statements that benefit from precompilation.  If the driver
	 * supports precompilation, the method prepareStatement will send
	 * the statement to the database for precompilation. Some drivers
	 * may not support precompilation.  In this case, the statement may
	 * not be sent to the database until the PreparedStatement object is
	 * executed.  This has no direct effect on users; however, it does
	 * affect which methods throw certain SQLExceptions.
	 *
	 * Result sets created using the returned PreparedStatement object
	 * will by default be type TYPE_FORWARD_ONLY and have a concurrency
	 * level of CONCUR_READ_ONLY.
	 *
	 * @param sql an SQL statement that may contain one or more '?' IN
	 *        parameter placeholders
	 * @param autoGeneratedKeys a flag indicating whether auto-generated
	 *        keys should be returned; one of
	 *        Statement.RETURN_GENERATED_KEYS or
	 *        Statement.NO_GENERATED_KEYS
	 * @return a new PreparedStatement object, containing the
	 *         pre-compiled SQL statement, that will have the capability
	 *         of returning auto-generated keys
	 * @throws SQLException - if a database access error occurs or the
	 *         given parameter is not a Statement  constant indicating
	 *         whether auto-generated keys should be returned
	 */
	@Override
	public PreparedStatement prepareStatement(String sql, int autoGeneratedKeys) throws SQLException {
		if (autoGeneratedKeys != Statement.RETURN_GENERATED_KEYS &&
				autoGeneratedKeys != Statement.NO_GENERATED_KEYS)
			throw new SQLException("Invalid argument, expected RETURN_GENERATED_KEYS or NO_GENERATED_KEYS", "M1M05");

		/* MonetDB has no way to disable this, so just do the normal
		 * thing ;) */
		return prepareStatement(sql, ResultSet.TYPE_FORWARD_ONLY, ResultSet.CONCUR_READ_ONLY);
	}

	/**
	 * Creates a default PreparedStatement object capable of returning the auto-generated keys designated by the given array.
	 * This array contains the indexes of the columns in the target table that contain the auto-generated keys that should be made available.
	 * The driver will ignore the array if the SQL statement is not an INSERT statement, or an SQL statement able to
	 * return auto-generated keys (the list of such statements is vendor-specific).
	 *
	 * An SQL statement with or without IN parameters can be pre-compiled and stored in a PreparedStatement object.
	 * This object can then be used to efficiently execute this statement multiple times.
	 *
	 * Note: This method is optimized for handling parametric SQL statements that benefit from precompilation.
	 * If the driver supports precompilation, the method prepareStatement will send the statement to the database for precompilation.
	 * Some drivers may not support precompilation. In this case, the statement may not be sent to the database until the PreparedStatement
	 * object is executed. This has no direct effect on users; however, it does affect which methods throw certain SQLExceptions.
	 *
	 * Result sets created using the returned PreparedStatement object will by default be type TYPE_FORWARD_ONLY and have
	 * a concurrency level of CONCUR_READ_ONLY. The holdability of the created result sets can be determined by calling getHoldability().
	 *
	 * Parameters:
	 *     sql - an SQL statement that may contain one or more '?' IN parameter placeholders
	 *     columnIndexes - an array of column indexes indicating the columns that should be returned from the inserted row or rows
	 * Returns:
	 *     a new PreparedStatement object, containing the pre-compiled statement, that is capable of
	 *     returning the auto-generated keys designated by the given array of column indexes
	 * Throws:
	 *     SQLException - if a database access error occurs or this method is called on a closed connection
	 *     SQLFeatureNotSupportedException - if the JDBC driver does not support this method
	 */
	@Override
	public PreparedStatement prepareStatement(String sql, int[] columnIndexes) throws SQLException {
		throw new SQLFeatureNotSupportedException("prepareStatement(String sql, int[] columnIndexes) not supported", "0A000");
	}

	/**
	 * Creates a default PreparedStatement object capable of returning the auto-generated keys designated by the given array.
	 * This array contains the names of the columns in the target table that contain the auto-generated keys that should be returned.
	 * The driver will ignore the array if the SQL statement is not an INSERT statement, or an SQL statement able to
	 * return auto-generated keys (the list of such statements is vendor-specific).
	 *
	 * An SQL statement with or without IN parameters can be pre-compiled and stored in a PreparedStatement object.
	 * This object can then be used to efficiently execute this statement multiple times.
	 *
	 * Note: This method is optimized for handling parametric SQL statements that benefit from precompilation.
	 * If the driver supports precompilation, the method prepareStatement will send the statement to the database for precompilation.
	 * Some drivers may not support precompilation. In this case, the statement may not be sent to the database until the PreparedStatement
	 * object is executed. This has no direct effect on users; however, it does affect which methods throw certain SQLExceptions.
	 *
	 * Result sets created using the returned PreparedStatement object will by default be type TYPE_FORWARD_ONLY and have
	 * a concurrency level of CONCUR_READ_ONLY. The holdability of the created result sets can be determined by calling getHoldability().
	 *
	 * Parameters:
	 *     sql - an SQL statement that may contain one or more '?' IN parameter placeholders
	 *     columnNames - an array of column names indicating the columns that should be returned from the inserted row or rows
	 * Returns:
	 *     a new PreparedStatement object, containing the pre-compiled statement, that is capable of
	 *     returning the auto-generated keys designated by the given array of column names
	 * Throws:
	 *     SQLException - if a database access error occurs or this method is called on a closed connection
	 *     SQLFeatureNotSupportedException - if the JDBC driver does not support this method
	 */
	@Override
	public PreparedStatement prepareStatement(String sql, String[] columnNames) throws SQLException {
		throw new SQLFeatureNotSupportedException("prepareStatement(String sql, String[] columnNames) not supported", "0A000");
	}

	/**
	 * Removes the given Savepoint object from the current transaction.
	 * Any reference to the savepoint after it have been removed will
	 * cause an SQLException to be thrown.
	 *
	 * @param savepoint the Savepoint object to be removed
	 * @throws SQLException if a database access error occurs or the given
	 *         Savepoint object is not a valid savepoint in the current
	 *         transaction
	 */
	@Override
	public void releaseSavepoint(Savepoint savepoint) throws SQLException {
		if (!(savepoint instanceof MonetSavepoint)) {
			throw new SQLException("This driver can only handle savepoints it created itself", "M0M06");
		}
		MonetSavepoint sp = (MonetSavepoint) savepoint;
		// note: can't use sendIndependentCommand here because we need
		// to process the auto_commit state the server gives
		this.sendTransactionCommand("RELEASE SAVEPOINT " + sp.getName());
	}

	/**
	 * Undoes all changes made in the current transaction and releases
	 * any database locks currently held by this Connection object. This
	 * method should be used only when auto-commit mode has been
	 * disabled.
	 *
	 * @throws SQLException if a database access error occurs or this
	 *         Connection object is in auto-commit mode
	 * @see #setAutoCommit(boolean)
	 */
	@Override
	public void rollback() throws SQLException {
		// note: can't use sendIndependentCommand here because we need
		// to process the auto_commit state the server gives
		// create a container for the result
		this.sendTransactionCommand("ROLLBACK");
	}

	/**
	 * Undoes all changes made after the given Savepoint object was set.
	 *
	 * This method should be used only when auto-commit has been
	 * disabled.
	 *
	 * @param savepoint the Savepoint object to roll back to
	 * @throws SQLException if a database access error occurs, the
	 *         Savepoint object is no longer valid, or this Connection
	 *         object is currently in auto-commit mode
	 */
	@Override
	public void rollback(Savepoint savepoint) throws SQLException {
		if (!(savepoint instanceof MonetSavepoint)) {
			throw new SQLException("This driver can only handle savepoints it created itself", "M0M06");
		}

		MonetSavepoint sp = (MonetSavepoint)savepoint;
		// note: can't use sendIndependentCommand here because we need
		// to process the auto_commit state the server gives
		// create a container for the result
		this.sendTransactionCommand("ROLLBACK TO SAVEPOINT " + sp.getName());
	}

	/**
	 * Sets this connection's auto-commit mode to the given state. If a
	 * connection is in auto-commit mode, then all its SQL statements
	 * will be executed and committed as individual transactions.
	 * Otherwise, its SQL statements are grouped into transactions that
	 * are terminated by a call to either the method commit or the
	 * method rollback. By default, new connections are in auto-commit
	 * mode.
	 *
	 * The commit occurs when the statement completes or the next
	 * execute occurs, whichever comes first. In the case of statements
	 * returning a ResultSet object, the statement completes when the
	 * last row of the ResultSet object has been retrieved or the
	 * ResultSet object has been closed. In advanced cases, a single
	 * statement may return multiple results as well as output parameter
	 * values. In these cases, the commit occurs when all results and
	 * output parameter values have been retrieved.
	 *
	 * NOTE: If this method is called during a transaction, the
	 * transaction is committed.
	 *
	 * @param autoCommit true to enable auto-commit mode; false to disable it
	 * @throws SQLException if a database access error occurs
	 * @see #getAutoCommit()
	 */
	@Override
	public void setAutoCommit(boolean autoCommit) throws SQLException {
		if (this.autoCommit != autoCommit) {
			this.sendControlCommand(ControlCommands.AUTO_COMMIT, (autoCommit ? 1 : 0));
			this.autoCommit = autoCommit;
		}
	}

	/**
	 * Sets the given catalog name in order to select a subspace of this
	 * Connection object's database in which to work.  If the driver
	 * does not support catalogs, it will silently ignore this request.
	 */
	@Override
	public void setCatalog(String catalog) throws SQLException {
		throw new SQLFeatureNotSupportedException("setCatalog(String catalog) not supported", "0A000");
	}

	/**
	 * Changes the default holdability of ResultSet objects created using this
	 * Connection object to the given holdability. The default holdability of
	 * ResultSet objects can be be determined by invoking DatabaseMetaData.getResultSetHoldability().
	 *
	 * @param holdability - a ResultSet holdability constant; one of
	 *	ResultSet.HOLD_CURSORS_OVER_COMMIT or
	 *	ResultSet.CLOSE_CURSORS_AT_COMMIT
	 * @see #getHoldability()
	 */
	@Override
	public void setHoldability(int holdability) throws SQLException {
		// we only support ResultSet.HOLD_CURSORS_OVER_COMMIT
		if (holdability != ResultSet.HOLD_CURSORS_OVER_COMMIT)
			throw new SQLFeatureNotSupportedException("setHoldability(CLOSE_CURSORS_AT_COMMIT) not supported", "0A000");
	}

	/**
	 * Puts this connection in read-only mode as a hint to the driver to
	 * enable database optimizations.  MonetDB doesn't support any mode
	 * here, hence an SQLWarning is generated if attempted to set
	 * to true here.
	 *
	 * @param readOnly true enables read-only mode; false disables it
	 * @throws SQLException if a database access error occurs or this
	 *         method is called during a transaction.
	 */
	@Override
	public void setReadOnly(boolean readOnly) throws SQLException {
		if (readOnly) {
			addWarning("cannot setReadOnly(true): read-only Connection mode not supported", "01M08");
		}
	}

	/**
	 * Creates an unnamed savepoint in the current transaction and
	 * returns the new Savepoint object that represents it.
	 *
	 * @return the new Savepoint object
	 * @throws SQLException if a database access error occurs or this Connection
	 *         object is currently in auto-commit mode
	 */
	@Override
	public Savepoint setSavepoint() throws SQLException {
		// create a new Savepoint object
		MonetSavepoint sp = new MonetSavepoint();
		// note: can't use sendIndependentCommand here because we need
		// to process the auto_commit state the server gives
		// create a container for the result
		this.sendTransactionCommand("SAVEPOINT " + sp.getName());
		return sp;
	}

	/**
	 * Creates a savepoint with the given name in the current
	 * transaction and returns the new Savepoint object that represents
	 * it.
	 *
	 * @param name a String containing the name of the savepoint
	 * @return the new Savepoint object
	 * @throws SQLException if a database access error occurs or this Connection
	 *         object is currently in auto-commit mode
	 */
	@Override
	public Savepoint setSavepoint(String name) throws SQLException {
		// create a new Savepoint object
		MonetSavepoint sp;
		try {
			sp = new MonetSavepoint(name);
		} catch (IllegalArgumentException e) {
			throw new SQLException(e.getMessage(), "M0M03");
		}
		// note: can't use sendIndependentCommand here because we need
		// to process the auto_commit state the server gives
		// create a container for the result
		this.sendTransactionCommand("SAVEPOINT " + sp.getName());
		return sp;
	}

	/**
	 * Attempts to change the transaction isolation level for this
	 * Connection object to the one given.  The constants defined in the
	 * interface Connection are the possible transaction isolation
	 * levels.
	 *
	 * @param level one of the following Connection constants: Connection.TRANSACTION_READ_UNCOMMITTED,
	 *        Connection.TRANSACTION_READ_COMMITTED, Connection.TRANSACTION_REPEATABLE_READ, or
	 *        Connection.TRANSACTION_SERIALIZABLE.
	 */
	@Override
	public void setTransactionIsolation(int level) {
		if (level != TRANSACTION_SERIALIZABLE) {
			addWarning("MonetDB only supports fully serializable " +
					"transactions, continuing with transaction level raised to TRANSACTION_SERIALIZABLE", "01M09");
		}
	}

	/**
	 * Installs the given TypeMap object as the type map for this
	 * Connection object. The type map will be used for the custom
	 * mapping of SQL structured types and distinct types.
	 *
	 * @param map the java.util.Map object to install as the replacement for
	 *        this Connection  object's default type map
	 */
	@Override
	public void setTypeMap(Map<String, Class<?>> map) {
		typeMap = map;
	}

	/**
	 * Returns a string identifying this Connection to the MonetDB server.
	 *
	 * @return a String representing this Object
	 */
	@Override
	public String toString() {
		return "MonetDB Connection (" + this.getJDBCURL() + ") " + (closed ? "disconnected" : "connected");
	}

	/**
	 * Factory method for creating Array objects.
	 *
	 * Note: When createArrayOf is used to create an array object that
	 * maps to a primitive data type, then it is implementation-defined
	 * whether the Array object is an array of that primitive data type
	 * or an array of Object.
	 *
	 * Note: The JDBC driver is responsible for mapping the elements
	 * Object array to the default JDBC SQL type defined in
	 * java.sql.Types for the given class of Object. The default mapping
	 * is specified in Appendix B of the JDBC specification. If the
	 * resulting JDBC type is not the appropriate type for the given
	 * typeName then it is implementation defined whether an
	 * SQLException is thrown or the driver supports the resulting conversion.
	 *
	 * @param typeName the SQL name of the type the elements of the
	 *        array map to. The typeName is a database-specific name
	 *        which may be the name of a built-in type, a user-defined
	 *        type or a standard SQL type supported by this database.
	 *        This is the value returned by Array.getBaseTypeName
	 * @return an Array object whose elements map to the specified SQL type
	 * @throws SQLException if a database error occurs, the JDBC type
	 *         is not appropriate for the typeName and the conversion is
	 *         not supported, the typeName is null or this method is
	 *         called on a closed connection
	 * @throws SQLFeatureNotSupportedException the JDBC driver does
	 *         not support this data type
	 * @since 1.6
	 */
	@Override
	public java.sql.Array createArrayOf(String typeName, Object[] elements) throws SQLException {
		throw new SQLFeatureNotSupportedException("createArrayOf() not supported", "0A000");
	}


	//== end methods of interface java.sql.Connection

	/**
	 * Constructs an object that implements the Clob interface. The
	 * object returned initially contains no data. The setAsciiStream,
	 * setCharacterStream and setString methods of the Clob interface
	 * may be used to add data to the Clob.
	 *
	 * @return a MonetClob instance
	 * @throws SQLFeatureNotSupportedException the JDBC driver does
	 *         not support MonetClob objects that can be filled in
	 * @since 1.6
	 */
	@Override
	public java.sql.Clob createClob() throws SQLException {
		return new MonetClob("");
	}

	/**
	 * Constructs an object that implements the Blob interface. The
	 * object returned initially contains no data. The setBinaryStream
	 * and setBytes methods of the Blob interface may be used to add
	 * data to the Blob.
	 *
	 * @return a MonetBlob instance
	 * @throws SQLFeatureNotSupportedException the JDBC driver does
	 *         not support MonetBlob objects that can be filled in
	 * @since 1.6
	 */
	@Override
	public java.sql.Blob createBlob() throws SQLException {
		return new MonetBlob(new byte[1]);
	}

	/**
	 * Constructs an object that implements the NClob interface. The
	 * object returned initially contains no data. The setAsciiStream,
	 * setCharacterStream and setString methods of the NClob interface
	 * may be used to add data to the NClob.
	 *
	 * @return an NClob instance
	 * @throws SQLFeatureNotSupportedException the JDBC driver does
	 *         not support MonetNClob objects that can be filled in
	 * @since 1.6
	 */
	@Override
	public java.sql.NClob createNClob() throws SQLException {
		throw new SQLFeatureNotSupportedException("createNClob() not supported", "0A000");
	}

	/**
	 * Factory method for creating Struct objects.
	 *
	 * @param typeName the SQL type name of the SQL structured type that
	 *        this Struct object maps to. The typeName is the name of a
	 *        user-defined type that has been defined for this database.
	 *        It is the value returned by Struct.getSQLTypeName.
	 * @param attributes the attributes that populate the returned object
	 * @return a Struct object that maps to the given SQL type and is
	 *         populated with the given attributes
	 * @throws SQLException if a database error occurs, the typeName
	 *         is null or this method is called on a closed connection
	 * @throws SQLFeatureNotSupportedException the JDBC driver does
	 *         not support this data type
	 * @since 1.6
	 */
	@Override
	public java.sql.Struct createStruct(String typeName, Object[] attributes) throws SQLException {
		throw new SQLFeatureNotSupportedException("createStruct() not supported", "0A000");
	}

	/**
	 * Constructs an object that implements the SQLXML interface. The
	 * object returned initially contains no data. The
	 * createXmlStreamWriter object and setString method of the SQLXML
	 * interface may be used to add data to the SQLXML object.
	 *
	 * @return An object that implements the SQLXML interface
	 * @throws SQLFeatureNotSupportedException the JDBC driver does
	 *         not support this data type
	 * @since 1.6
	 */
	@Override
	public java.sql.SQLXML createSQLXML() throws SQLException {
		throw new SQLFeatureNotSupportedException("createSQLXML() not supported", "0A000");
	}

	/**
	 * Returns true if the connection has not been closed and is still
	 * valid. The driver shall submit a query on the connection or use
	 * some other mechanism that positively verifies the connection is
	 * still valid when this method is called.
	 *
	 * The query submitted by the driver to validate the connection
	 * shall be executed in the context of the current transaction.
	 *
	 * @param timeout The time in seconds to wait for the database
	 *        operation used to validate the connection to complete. If
	 *        the timeout period expires before the operation completes,
	 *        this method returns false. A value of 0 indicates a
	 *        timeout is not applied to the database operation.
	 * @return true if the connection is valid, false otherwise
	 * @throws SQLException if the value supplied for timeout is less than 0
	 * @since 1.6
	 */
	@Override
	public boolean isValid(int timeout) throws SQLException {
		if (!isEmbedded && timeout < 0)
			throw new SQLException("timeout is less than 0", "M1M05");
		if (closed)
			return false;

		// ping db using query: select 1;
		Statement stmt = null;
		ResultSet rs = null;
		boolean isValid = false;
		try {
			stmt = createStatement();
			if (stmt != null) {
				int original_timeout = 0;
				if(!isEmbedded) {
					original_timeout = stmt.getQueryTimeout();
					if (timeout > 0 && original_timeout != timeout) {
						// we need to change the requested timeout for this test query
						stmt.setQueryTimeout(timeout);
					}
				}
				rs = stmt.executeQuery("SELECT 1");
				if (rs != null && rs.next()) {
					isValid = true;
				}
				if (!isEmbedded && timeout > 0 && original_timeout != timeout) {
					// restore the original server timeout value
					stmt.setQueryTimeout(original_timeout);
				}
			}
		} catch (SQLException se) {
			String msg = se.getMessage();
			// System.out.println(se.getSQLState() + " Con.isValid(): " + msg);
			if (msg != null && msg.equalsIgnoreCase("Current transaction is aborted (please ROLLBACK)")) {
				// Must use equalsIgnoreCase() here because up to Jul2017 release 'Current' was 'current' so with lowercase c.
				// It changed to 'Current' after Jul2017 release. We need to support all server versions.
				// SQLState = 25005
				isValid = true;
			}
			/* ignore stmt errors/exceptions, we are only testing if the connection is still alive and usable */
		} finally {
			if (rs != null) {
				try {
					rs.close();
				} catch (Exception e2) { /* ignore error */ }
			}
			if (stmt != null) {
				try {
					stmt.close();
				} catch (Exception e2) { /* ignore error */ }
			}
		}
		return isValid;
	}

	/**
	 * Returns the value of the client info property specified by name.
	 * This method may return null if the specified client info property
	 * has not been set and does not have a default value.
	 * This method will also return null if the specified client info
	 * property name is not supported by the driver.
	 * Applications may use the DatabaseMetaData.getClientInfoProperties method
	 * to determine the client info properties supported by the driver.
	 *
	 * @param name - The name of the client info property to retrieve
	 * @return The value of the client info property specified or null
	 * @throws SQLException - if the database server returns an error
	 *	when fetching the client info value from the database
	 *	or this method is called on a closed connection
	 * @since 1.6
	 */
	@Override
	public String getClientInfo(String name) throws SQLException {
		if (name == null || name.isEmpty())
			return null;
		return conn_props.getProperty(name);
	}

	/**
	 * Returns a list containing the name and current value of each client info
	 * property supported by the driver. The value of a client info property may
	 * be null if the property has not been set and does not have a default value.
	 *
	 * @return A Properties object that contains the name and current value
	 *         of each of the client info properties supported by the driver.
	 * @throws SQLException - if the database server returns an error
	 *	when fetching the client info value from the database
	 *	or this method is called on a closed connection
	 * @since 1.6
	 */
	@Override
	public Properties getClientInfo() throws SQLException {
		// return a clone of the connection properties object
		return new Properties(conn_props);
	}

	/**
	 * Sets the value of the client info property specified by name to the value specified by value.
	 * Applications may use the DatabaseMetaData.getClientInfoProperties method to determine
	 * the client info properties supported by the driver and the maximum length that may be specified
	 * for each property.
	 *
	 * The driver stores the value specified in a suitable location in the database. For example
	 * in a special register, session parameter, or system table column. For efficiency the driver
	 * may defer setting the value in the database until the next time a statement is executed
	 * or prepared. Other than storing the client information in the appropriate place in the
	 * database, these methods shall not alter the behavior of the connection in anyway.
	 * The values supplied to these methods are used for accounting, diagnostics and debugging purposes only.
	 *
	 * The driver shall generate a warning if the client info name specified is not recognized by the driver.
	 *
	 * If the value specified to this method is greater than the maximum length for the property
	 * the driver may either truncate the value and generate a warning or generate a SQLClientInfoException.
	 * If the driver generates a SQLClientInfoException, the value specified was not set on the connection.
	 *
	 * The following are standard client info properties. Drivers are not required to support these
	 * properties however if the driver supports a client info property that can be described by one
	 * of the standard properties, the standard property name should be used.
	 *
	 *	ApplicationName - The name of the application currently utilizing the connection
	 *	ClientUser - The name of the user that the application using the connection is performing work for.
	 *		This may not be the same as the user name that was used in establishing the connection.
	 *	ClientHostname - The hostname of the computer the application using the connection is running on.
	 *
	 * @param name - The name of the client info property to set
	 * @param value - The value to set the client info property to. If the
	 *        value is null, the current value of the specified property is cleared.
	 * @throws SQLClientInfoException - if the database server returns an error
	 *         while setting the clientInfo values on the database server
	 *         or this method is called on a closed connection
	 * @since 1.6
	 */
	@Override
	public void setClientInfo(String name, String value) throws SQLClientInfoException {
		if (name == null || name.isEmpty()) {
			addWarning("setClientInfo: missing property name", "01M07");
			return;
		}
		// If the value is null, the current value of the specified property is cleared.
		if (value == null) {
			if (conn_props.containsKey(name))
				conn_props.remove(name);
			return;
		}
		// only set value for supported property names
		if (name.equals("host") ||
		    name.equals("port") ||
		    name.equals("user") ||
		    name.equals("password") ||
		    name.equals("database") ||
		    name.equals("language") ||
		    name.equals("so_timeout") ||
		    name.equals("hash") ||
		    name.equals("treat_blob_as_binary") ||
		    name.equals("treat_clob_as_varchar") ||
		    name.equals("embedded") ||
		    name.equals("directory") ||
		    name.equals("silentFlag") ||
		    name.equals("sequentialFlag"))
		{
			conn_props.setProperty(name, value);
		} else {
			addWarning("setClientInfo: " + name + "is not a recognised property", "01M07");
		}
	}

	/**
	 * Sets the value of the connection's client info properties.
	 * The Properties object contains the names and values of the client info
	 * properties to be set. The set of client info properties contained in the
	 * properties list replaces the current set of client info properties on the connection.
	 * If a property that is currently set on the connection is not present in the
	 * properties list, that property is cleared. Specifying an empty properties list
	 * will clear all of the properties on the connection.
	 * See setClientInfo (String, String) for more information.
	 *
	 * If an error occurs in setting any of the client info properties, a
	 * SQLClientInfoException is thrown. The SQLClientInfoException contains information
	 * indicating which client info properties were not set. The state of the client
	 * information is unknown because some databases do not allow multiple client info
	 * properties to be set atomically. For those databases, one or more properties may
	 * have been set before the error occurred.
	 *
	 * @param props - The list of client info properties to set
	 * @throws SQLClientInfoException - if the database server returns an error
	 *	while setting the clientInfo values on the database server
	 *	or this method is called on a closed connection
	 * @since 1.6
	 */
	@Override
	public void setClientInfo(Properties props) throws SQLClientInfoException {
		if (props != null) {
			for (Map.Entry<Object, Object> entry : props.entrySet()) {
				setClientInfo(entry.getKey().toString(), entry.getValue().toString());
			}
		}
	}

	/**
	 * Sets the given schema name to access.
	 *
	 * @param schema the name of a schema in which to work
	 * @throws SQLException if a database access error occurs or this method is called on a closed connection
	 * @since 1.7
	 */
	@Override
	public void setSchema(String schema) throws SQLException {
		if (closed)
			throw new SQLException("Cannot call on closed Connection", "M1M20");
		if (schema == null)
			throw new SQLException("Missing schema name", "M1M05");

		Statement st = createStatement();
		schema = schema.replaceAll("\\\\", "\\\\\\\\").replaceAll("'", "\\\\'");
		try {
			st.execute("SET SCHEMA \"" + schema + "\"");
		} finally {
			st.close();
		}
	}

	/**
	 * Retrieves this Connection object's current schema name.
	 *
	 * @return the current schema name or null if there is none
	 * @throws SQLException if a database access error occurs or this method is called on a closed connection
	 */
	@Override
	public String getSchema() throws SQLException {
		if (closed) {
			throw new SQLException("Cannot call on closed Connection", "M1M20");
		}
		String cur_schema;
		Statement st = createStatement();
		ResultSet rs = null;
		try {
			rs = st.executeQuery("SELECT CURRENT_SCHEMA");
			if (!rs.next())
				throw new SQLException("Row expected", "02000");
			cur_schema = rs.getString(1);
		} finally {
			if (rs != null)
				rs.close();
			st.close();
		}
		return cur_schema;
	}

	/**
	 * Terminates an open connection. Calling abort results in:
	 *  * The connection marked as closed
	 *  * Closes any physical connection to the database
	 *  * Releases resources used by the connection
	 *  * Insures that any thread that is currently accessing the
	 *    connection will either progress to completion or throw an
	 *    SQLException.
	 * Calling abort marks the connection closed and releases any
	 * resources. Calling abort on a closed connection is a no-op.
	 *
	 * @param executor The Executor implementation which will be used by abort
	 * @throws SQLException if a database access error occurs or the executor is null
	 * @throws SecurityException if a security manager exists and its checkPermission method denies calling abort
	 */
	@Override
	public void abort(Executor executor) throws SQLException {
		if (closed)
			return;
		if (executor == null)
			throw new SQLException("executor is null", "M1M05");
		// this is really the simplest thing to do, it destroys
		// everything (in particular the server connection)
		close();
	}

	/**
	 * Sets the maximum period a Connection or objects created from the
	 * Connection will wait for the database to reply to any one
	 * request. If any request remains unanswered, the waiting method
	 * will return with a SQLException, and the Connection or objects
	 * created from the Connection will be marked as closed. Any
	 * subsequent use of the objects, with the exception of the close,
	 * isClosed or Connection.isValid methods, will result in a
	 * SQLException.
	 *
	 * @param executor The Executor implementation which will be used by setNetworkTimeout
	 * @param millis The time in milliseconds to wait for the database operation to complete
	 * @throws SQLException if a database access error occurs, this method is called on a closed connection, the
	 * executor is null, or the value specified for seconds is less than 0.
	 */
	@Override
	public void setNetworkTimeout(Executor executor, int millis) throws SQLException {
		if (closed)
			throw new SQLException("Cannot call on closed Connection", "M1M20");
		if (executor == null)
			throw new SQLException("executor is null", "M1M05");
		if (millis < 0)
			throw new SQLException("milliseconds is less than zero", "M1M05");

		try {
			this.setSoTimeout(millis);
		} catch (SocketException e) {
			throw new SQLNonTransientConnectionException(e.getMessage(), "08000");
		}
	}

	/**
	 * Retrieves the number of milliseconds the driver will wait for a
	 * database request to complete. If the limit is exceeded, a
	 * SQLException is thrown.
	 *
	 * @return the current timeout limit in milliseconds; zero means
	 *         there is no limit
	 * @throws SQLException if a database access error occurs or
	 *         this method is called on a closed Connection
	 * @since 1.7
	 */
	@Override
	public int getNetworkTimeout() throws SQLException {
		if (closed)
			throw new SQLException("Cannot call on closed Connection", "M1M20");

		try {
			return this.getSoTimeout();
		} catch (SocketException e) {
			throw new SQLNonTransientConnectionException(e.getMessage(), "08000");
		}
	}

	//== end methods of interface java.sql.Connection

	/**
	 * @return whether the JDBC BLOB type should be mapped to VARBINARY type.
	 * This allows generic JDBC programs to fetch Blob data via getBytes()
	 * instead of getBlob() and Blob.getBinaryStream() to reduce overhead.
	 */
	public boolean mapBlobAsVarBinary() {
		return treatBlobAsVarBinary;
	}

	/**
	 * @return whether the JDBC CLOB type should be mapped to VARCHAR type.
	 * This allows generic JDBC programs to fetch Clob data via getString()
	 * instead of getClob() and Clob.getCharacterStream() to reduce overhead.
	 */
	public boolean mapClobAsVarChar() {
		return treatClobAsVarChar;
	}

	/**
	 * Internal utility method to query the server to find out if it has
	 * the system table sys.comments (which is new as of Mar2018 release).
	 * The result is cached and reused, so that we only test the query once per connection.
	 * This method is used by methods from MonetDatabaseMetaData.
	 */
	boolean commentsTableExists() {
		if (!queriedCommentsTable) {
			hasCommentsTable = existsSysTable("comments");
			queriedCommentsTable = true;	// set flag, so the querying is done only at first invocation.
		}
		return hasCommentsTable;
	}

	/**
	 * Internal utility method to query the server to find out if it has
	 * the system table sys.privilege_codes (which is new as of Jul2017 release).
	 * The result is cached and reused, so that we only test the query once per connection.
	 * This method is used by methods from MonetDatabaseMetaData.
	 */
	boolean privilege_codesTableExists() {
		if (!queriedPrivilege_codesTable) {
			hasPrivilege_codesTable = existsSysTable("privilege_codes");
			queriedPrivilege_codesTable = true;	// set flag, so the querying is done only at first invocation.
		}
		return hasPrivilege_codesTable;
	}

	/**
	 * Internal utility method to query the server to find out if it has the system table sys.<tablename>.
	 */
	private boolean existsSysTable(String tablename) {
		boolean exists = false;
		Statement stmt = null;
		ResultSet rs = null;
		try {
			stmt = createStatement();
			if (stmt != null) {
				rs = stmt.executeQuery("SELECT id FROM sys._tables WHERE name = '"
							+ tablename
							+ "' AND schema_id IN (SELECT id FROM sys.schemas WHERE name = 'sys')");
				if (rs != null) {
					exists = rs.next(); // if a row is available it exists, else not
				}
			}
		} catch (SQLException se) {
			/* ignore */
		} finally {
			if (rs != null) {
				try {
					rs.close();
				} catch (SQLException e) { /* ignore */ }
			}
			if (stmt != null) {
				try {
					 stmt.close();
				} catch (SQLException e) { /* ignore */ }
			}
		}
// for debug: System.out.println("testTableExists(" + tablename + ") returns: " + exists);
		return exists;
	}

	/**
	 * Sends the given string to MonetDB as special transaction command.
	 * All possible returned information is discarded.
	 * Encountered errors are reported.
	 *
	 * @param command the exact string to send to MonetDB
	 * @throws SQLException if an IO exception or a database error occurs
	 */
	private void sendTransactionCommand(String command) throws SQLException {
		// create a container for the result
		ResponseList l = new ResponseList(0, 0, ResultSet.FETCH_FORWARD, ResultSet.CONCUR_READ_ONLY);
		// send the appropriate query string to the database
		try {
			l.processQuery(command);
		} finally {
			l.close();
		}
	}

	/**
	 * Sends the given string to MonetDB as regular statement, making sure there is a prompt after the command is sent.
	 * All possible returned information is discarded. Encountered errors are reported.
	 *
	 * @param command the exact string to send to MonetDB
	 * @throws SQLException if an IO exception or a database error occurs
	 */
	void sendIndependentCommand(String command) throws SQLException {
		try {
			protocol.writeNextQuery(language.getQueryTemplateIndex(0), command, language.getQueryTemplateIndex(1));
			protocol.waitUntilPrompt();
			int csrh = protocol.getCurrentServerResponse();
			if (csrh == ServerResponses.ERROR) {
				String error = protocol.getRemainingStringLine(0);
				throw new SQLException(error.substring(6), error.substring(0, 5));
			}
		} catch (SocketTimeoutException e) {
			close(); // JDBC 4.1 semantics: abort()
			throw new SQLNonTransientConnectionException("connection timed out", "08M33");
		} catch (IOException e) {
			throw new SQLNonTransientConnectionException(e.getMessage(), "08000");
		}
	}

	/**
	 * Adds a warning to the pile of warnings this Connection object has. If there were no warnings (or clearWarnings
	 * was called) this warning will be the first, otherwise this warning will get appended to the current warning.
	 *
	 * @param reason the warning message
	 */
	void addWarning(String reason, String sqlstate) {
		SQLWarning warng = new SQLWarning(reason, sqlstate);
		if (warnings == null) {
			warnings = warng;
		} else {
			warnings.setNextWarning(warng);
		}
	}

	/**
	 * A list of Response objects. Responses are added to this list. Methods of this class are not synchronized. This is
	 * left as responsibility to the caller to prevent concurrent access.
	 */
<<<<<<< HEAD
	public class ResponseList {
=======
	// {{{ interface Response
	interface Response {
		/**
		 * Adds a line to the underlying Response implementation.
		 *
		 * @param line the header line as String
		 * @param linetype the line type according to the MAPI protocol
		 * @return a non-null String if the line is invalid,
		 *         or additional lines are not allowed.
		 */
		public abstract String addLine(String line, int linetype);

		/**
		 * Returns whether this Reponse expects more lines to be added
		 * to it.
		 *
		 * @return true if a next line should be added, false otherwise
		 */
		public abstract boolean wantsMore();

		/**
		 * Indicates that no more header lines will be added to this
		 * Response implementation.
		 *
		 * @throws SQLException if the contents of the Response is not
		 *         consistent or sufficient.
		 */
		public abstract void complete() throws SQLException;

		/**
		 * Instructs the Response implementation to close and do the
		 * necessary clean up procedures.
		 *
		 * @throws SQLException
		 */
		public abstract void close();
	}
	// }}}

	/**
	 * The ResultSetResponse represents a tabular result sent by the
	 * server.  This is typically an SQL table.  The MAPI headers of the
	 * Response look like:
	 * <pre>
	 * &amp;1 1 28 2 10
	 * # name,     value # name
	 * # varchar,  varchar # type
	 * </pre>
	 * there the first line consists out of<br />
	 * <tt>&amp;"qt" "id" "tc" "cc" "rc"</tt>.
	 */
	// {{{ ResultSetResponse class implementation
	class ResultSetResponse implements Response {
		/** The number of columns in this result */
		public final int columncount;
		/** The total number of rows this result set has */
		public final int tuplecount;
		/** The numbers of rows to retrieve per DataBlockResponse */
		private int cacheSize;
		/** The table ID of this result */
		public final int id;
		/** The names of the columns in this result */
		private String[] name;
		/** The types of the columns in this result */
		private String[] type;
		/** The max string length for each column in this result */
		private int[] columnLengths;
		/** The table for each column in this result */
		private String[] tableNames;
		/** The query sequence number */
		private final int seqnr;
		/** A List of result blocks (chunks of size fetchSize/cacheSize) */
		private DataBlockResponse[] resultBlocks;

		/** A bitmap telling whether the headers are set or not */
		private boolean[] isSet;
		/** Whether this Response is closed */
		private boolean closed;

		/** The Connection that we should use when requesting a new block */
		private MonetConnection.ResponseList parent;
		/** Whether the fetchSize was explitly set by the user */
		private boolean cacheSizeSetExplicitly = false;
		/** Whether we should send an Xclose command to the server
		 *  if we close this Response */
		private boolean destroyOnClose;
		/** the offset to be used on Xexport queries */
		private int blockOffset = 0;

		/** A parser for header lines */
		HeaderLineParser hlp;

		private static final int NAMES	= 0;
		private static final int TYPES	= 1;
		private static final int TABLES	= 2;
		private static final int LENS	= 3;


		/**
		 * Sole constructor, which requires a MonetConnection parent to
		 * be given.
		 *
		 * @param id the ID of the result set
		 * @param tuplecount the total number of tuples in the result set
		 * @param columncount the number of columns in the result set
		 * @param rowcount the number of rows in the current block
		 * @param parent the parent that created this Response and will
		 *        supply new result blocks when necessary
		 * @param seq the query sequence number
		 */
		ResultSetResponse(
				int id,
				int tuplecount,
				int columncount,
				int rowcount,
				MonetConnection.ResponseList parent,
				int seq)
			throws SQLException
		{
			isSet = new boolean[7];
			this.parent = parent;
			if (parent.cachesize == 0) {
				/* Below we have to calculate how many "chunks" we need
				 * to allocate to store the entire result.  However, if
				 * the user didn't set a cache size, as in this case, we
				 * need to stick to our defaults. */
				cacheSize = MonetConnection.DEF_FETCHSIZE;
				cacheSizeSetExplicitly = false;
			} else {
				cacheSize = parent.cachesize;
				cacheSizeSetExplicitly = true;
			}
			/* So far, so good.  Now the problem with EXPLAIN, DOT, etc
			 * queries is, that they don't support any block fetching,
			 * so we need to always fetch everything at once.  For that
			 * reason, the cache size is here set to the rowcount if
			 * it's larger, such that we do a full fetch at once.
			 * (Because we always set a reply_size, we can only get a
			 * larger rowcount from the server if it doesn't paginate,
			 * because it's a pseudo SQL result.) */
			if (rowcount > cacheSize)
				cacheSize = rowcount;
			seqnr = seq;
			closed = false;
			destroyOnClose = id > 0 && tuplecount > rowcount;

			this.id = id;
			this.tuplecount = tuplecount;
			this.columncount = columncount;
			this.resultBlocks =
				new DataBlockResponse[(tuplecount / cacheSize) + 1];

			hlp = new HeaderLineParser(columncount);

			resultBlocks[0] = new DataBlockResponse(
				rowcount,
				parent.rstype == ResultSet.TYPE_FORWARD_ONLY
			);
		}

		/**
		 * Parses the given string and changes the value of the matching
		 * header appropriately, or passes it on to the underlying
		 * DataResponse.
		 *
		 * @param tmpLine the string that contains the header
		 * @return a non-null String if the header cannot be parsed or
		 *         is unknown
		 */
		// {{{ addLine
		@Override
		public String addLine(String tmpLine, int linetype) {
			if (isSet[LENS] && isSet[TYPES] && isSet[TABLES] && isSet[NAMES]) {
				return resultBlocks[0].addLine(tmpLine, linetype);
			}

			if (linetype != BufferedMCLReader.HEADER)
				return "header expected, got: " + tmpLine;

			// depending on the name of the header, we continue
			try {
				switch (hlp.parse(tmpLine)) {
					case HeaderLineParser.NAME:
						name = hlp.values.clone();
						isSet[NAMES] = true;
					break;
					case HeaderLineParser.LENGTH:
						columnLengths = hlp.intValues.clone();
						isSet[LENS] = true;
					break;
					case HeaderLineParser.TYPE:
						type = hlp.values.clone();
						isSet[TYPES] = true;
					break;
					case HeaderLineParser.TABLE:
						tableNames = hlp.values.clone();
						isSet[TABLES] = true;
					break;
				}
			} catch (MCLParseException e) {
				return e.getMessage();
			}

			// all is well
			return null;
		}
		// }}}

		/**
		 * Returns whether this ResultSetResponse needs more lines.
		 * This method returns true if not all headers are set, or the
		 * first DataBlockResponse reports to want more.
		 */
		@Override
		public boolean wantsMore() {
			if (isSet[LENS] && isSet[TYPES] && isSet[TABLES] && isSet[NAMES]) {
				return resultBlocks[0].wantsMore();
			} else {
				return true;
			}
		}

		/**
		 * Returns an array of Strings containing the values between
		 * ',\t' separators.
		 *
		 * @param chrLine a character array holding the input data
		 * @param start where the relevant data starts
		 * @param stop where the relevant data stops
		 * @return an array of Strings
		 */
		private final String[] getValues(char[] chrLine, int start, int stop) {
			int elem = 0;
			String[] values = new String[columncount];

			for (int i = start; i < stop; i++) {
				if (chrLine[i] == '\t' && chrLine[i - 1] == ',') {
					values[elem++] =
						new String(chrLine, start, i - 1 - start);
					start = i + 1;
				}
			}
			// at the left over part
			values[elem++] = new String(chrLine, start, stop - start);

			return values;
		}

		/**
		 * Adds the given DataBlockResponse to this ResultSetResponse at
		 * the given block position.
		 *
		 * @param offset the offset number of rows for this block
		 * @param rr the DataBlockResponse to add
		 */
		void addDataBlockResponse(int offset, DataBlockResponse rr) {
			int block = (offset - blockOffset) / cacheSize;
			resultBlocks[block] = rr;
		}

		/**
		 * Marks this Response as being completed.  A complete Response
		 * needs to be consistent with regard to its internal data.
		 *
		 * @throws SQLException if the data currently in this Response is not
		 *         sufficient to be consistant
		 */
		@Override
		public void complete() throws SQLException {
			String error = "";
			if (!isSet[NAMES])  error = "name header missing\n";
			if (!isSet[TYPES])  error += "type header missing\n";
			if (!isSet[TABLES]) error += "table name header missing\n";
			if (!isSet[LENS])   error += "column width header missing\n";
			if (!error.isEmpty())
				throw new SQLException(error, "M0M10");
		}

		/**
		 * Returns the names of the columns
		 *
		 * @return the names of the columns
		 */
		String[] getNames() {
			return name;
		}

		/**
		 * Returns the types of the columns
		 *
		 * @return the types of the columns
		 */
		String[] getTypes() {
			return type;
		}

		/**
		 * Returns the tables of the columns
		 *
		 * @return the tables of the columns
		 */
		String[] getTableNames() {
			return tableNames;
		}

		/**
		 * Returns the lengths of the columns
		 *
		 * @return the lengths of the columns
		 */
		int[] getColumnLengths() {
			return columnLengths;
		}

		/**
		 * Returns the cache size used within this Response
		 *
		 * @return the cache size
		 */
		int getCacheSize() {
			return cacheSize;
		}

		/**
		 * Returns the current block offset
		 *
		 * @return the current block offset
		 */
		int getBlockOffset() {
			return blockOffset;
		}

		/**
		 * Returns the ResultSet type, FORWARD_ONLY or not.
		 *
		 * @return the ResultSet type
		 */
		int getRSType() {
			return parent.rstype;
		}

		/**
		 * Returns the concurrency of the ResultSet.
		 *
		 * @return the ResultSet concurrency
		 */
		int getRSConcur() {
			return parent.rsconcur;
		}

		/**
		 * Returns a line from the cache. If the line is already present in the
		 * cache, it is returned, if not appropriate actions are taken to make
		 * sure the right block is being fetched and as soon as the requested
		 * line is fetched it is returned.
		 *
		 * @param row the row in the result set to return
		 * @return the exact row read as requested or null if the requested row
		 *         is out of the scope of the result set
		 * @throws SQLException if an database error occurs
		 */
		String getLine(int row) throws SQLException {
			if (row >= tuplecount || row < 0)
				return null;

			int block = (row - blockOffset) / cacheSize;
			int blockLine = (row - blockOffset) % cacheSize;

			// do we have the right block loaded? (optimistic try)
			DataBlockResponse rawr = resultBlocks[block];
			if (rawr == null) {
				// load block
				/// TODO: ponder about a maximum number of blocks to keep
				///       in memory when dealing with random access to
				///       reduce memory blow-up

				// if we're running forward only, we can discard the old
				// block loaded
				if (parent.rstype == ResultSet.TYPE_FORWARD_ONLY) {
					for (int i = 0; i < block; i++)
						resultBlocks[i] = null;

					if (MonetConnection.seqCounter - 1 == seqnr &&
							!cacheSizeSetExplicitly &&
							tuplecount - row > cacheSize &&
							cacheSize < MonetConnection.DEF_FETCHSIZE * 10)
					{
						// there has no query been issued after this
						// one, so we can consider this an uninterrupted
						// continuation request.  Let's once increase
						// the cacheSize as it was not explicitly set,
						// since the chances are high that we won't
						// bother anyone else by doing so, and just
						// gaining some performance.

						// store the previous position in the
						// blockOffset variable
						blockOffset += cacheSize;

						// increase the cache size (a lot)
						cacheSize *= 10;

						// by changing the cacheSize, we also
						// change the block measures.  Luckily
						// we don't care about previous blocks
						// because we have a forward running
						// pointer only.  However, we do have
						// to recalculate the block number, to
						// ensure the next call to find this
						// new block.
						block = (row - blockOffset) / cacheSize;
						blockLine = (row - blockOffset) % cacheSize;
					}
				}

				// ok, need to fetch cache block first
				parent.executeQuery(commandTempl,
						"export " + id + " " + ((block * cacheSize) + blockOffset) + " " + cacheSize);
				rawr = resultBlocks[block];
				if (rawr == null)
					throw new SQLException("resultBlocks[" + block + "] should have been fetched by now", "M0M10");
			}

			return rawr.getRow(blockLine);
		}

		/**
		 * Closes this Response by sending an Xclose to the server indicating
		 * that the result can be closed at the server side as well.
		 */
		@Override
		public void close() {
			if (closed) return;

			// send command to server indicating we're done with this
			// result only if we had an ID in the header and this result
			// was larger than the reply size
			try {
				if (destroyOnClose)
					sendControlCommand("close " + id);
			} catch (SQLException e) {
				// probably a connection error...
			}

			// close the data block associated with us
			for (int i = 1; i < resultBlocks.length; i++) {
				DataBlockResponse r = resultBlocks[i];
				if (r != null)
					r.close();
			}

			closed = true;
		}

		/**
		 * Returns whether this Response is closed
		 *
		 * @return whether this Response is closed
		 */
		boolean isClosed() {
			return closed;
		}
	}
	// }}}

	/**
	 * The DataBlockResponse is tabular data belonging to a
	 * ResultSetResponse.  Tabular data from the server typically looks
	 * like:
	 * <pre>
	 * [ "value",	56	]
	 * </pre>
	 * where each column is separated by ",\t" and each tuple surrounded
	 * by brackets ("[" and "]").  A DataBlockResponse object holds the
	 * raw data as read from the server, in a parsed manner, ready for
	 * easy retrieval.
	 *
	 * This object is not intended to be queried by multiple threads
	 * synchronously. It is designed to work for one thread retrieving
	 * rows from it.  When multiple threads will retrieve rows from this
	 * object, it is possible for threads to get the same data.
	 */
	// {{{ DataBlockResponse class implementation
	static class DataBlockResponse implements Response {
		/** The String array to keep the data in */
		private final String[] data;

		/** The counter which keeps the current position in the data array */
		private int pos;
		/** Whether we can discard lines as soon as we have read them */
		private boolean forwardOnly;

		/**
		 * Constructs a DataBlockResponse object
		 * @param size the size of the data array to create
		 * @param forward whether this is a forward only result
		 */
		DataBlockResponse(int size, boolean forward) {
			pos = -1;
			data = new String[size];
			forwardOnly = forward;
		}

		/**
		 * addLine adds a String of data to this object's data array.
		 * Note that an IndexOutOfBoundsException can be thrown when an
		 * attempt is made to add more than the original construction size
		 * specified.
		 *
		 * @param line the header line as String
		 * @param linetype the line type according to the MAPI protocol
		 * @return a non-null String if the line is invalid,
		 *         or additional lines are not allowed.
		 */
		@Override
		public String addLine(String line, int linetype) {
			if (linetype != BufferedMCLReader.RESULT)
				return "protocol violation: unexpected line in data block: " + line;
			// add to the backing array
			data[++pos] = line;

			// all is well
			return null;
		}

		/**
		 * Returns whether this Reponse expects more lines to be added
		 * to it.
		 *
		 * @return true if a next line should be added, false otherwise
		 */
		@Override
		public boolean wantsMore() {
			// remember: pos is the value already stored
			return pos + 1 < data.length;
		}

		/**
		 * Indicates that no more header lines will be added to this
		 * Response implementation.  In most cases this is a redundant
		 * operation because the data array is full.  However... it can
		 * happen that this is NOT the case!
		 *
		 * @throws SQLException if not all rows are filled
		 */
		@Override
		public void complete() throws SQLException {
			if ((pos + 1) != data.length)
				throw new SQLException("Inconsistent state detected!  Current block capacity: "
					+ data.length + ", block usage: " + (pos + 1) + ".  Did MonetDB send what it promised to?", "M0M10");
		}

		/**
		 * Instructs the Response implementation to close and do the
		 * necessary clean up procedures.
		 *
		 * @throws SQLException
		 */
		@Override
		public void close() {
			// feed all rows to the garbage collector
			for (int i = 0; i < data.length; i++) data[i] = null;
		}

		/**
		 * Retrieves the required row.  Warning: if the requested rows
		 * is out of bounds, an IndexOutOfBoundsException will be
		 * thrown.
		 *
		 * @param line the row to retrieve
		 * @return the requested row as String
		 */
		String getRow(int line) {
			if (forwardOnly) {
				String ret = data[line];
				data[line] = null;
				return ret;
			} else {
				return data[line];
			}
		}
	}
	// }}}

	/**
	 * The UpdateResponse represents an update statement response.  It
	 * is issued on an UPDATE, INSERT or DELETE SQL statement.  This
	 * response keeps a count field that represents the affected rows
	 * and a field that contains the last inserted auto-generated ID, or
	 * -1 if not applicable.<br />
	 * <tt>&amp;2 0 -1</tt>
	 */
	// {{{ UpdateResponse class implementation
	static class UpdateResponse implements Response {
		public final int count;
		public final String lastid;

		public UpdateResponse(int cnt, String id) {
			// fill the blank finals
			this.count = cnt;
			this.lastid = id;
		}

		@Override
		public String addLine(String line, int linetype) {
			return "Header lines are not supported for an UpdateResponse";
		}

		@Override
		public boolean wantsMore() {
			return false;
		}

		@Override
		public void complete() {
			// empty, because there is nothing to check
		}

		@Override
		public void close() {
			// nothing to do here...
		}
	}
	// }}}

	/**
	 * The SchemaResponse represents an schema modification response.
	 * It is issued on statements like CREATE, DROP or ALTER TABLE.
	 * This response keeps a field that represents the success state, as
	 * defined by JDBC, which is currently in MonetDB's case alwats
	 * SUCCESS_NO_INFO.  Note that this state is not sent by the
	 * server.<br />
	 * <tt>&amp;3</tt>
	 */
	// {{{ SchemaResponse class implementation
	class SchemaResponse implements Response {
		public final int state = Statement.SUCCESS_NO_INFO;

		@Override
		public String addLine(String line, int linetype) {
			return "Header lines are not supported for a SchemaResponse";
		}

		@Override
		public boolean wantsMore() {
			return false;
		}

		@Override
		public void complete() {
			// empty, because there is nothing to check
		}

		@Override
		public void close() {
			// nothing to do here...
		}
	}
	// }}}

	/**
	 * The AutoCommitResponse represents a transaction message.  It
	 * stores (a change in) the server side auto commit mode.<br />
	 * <tt>&amp;4 (t|f)</tt>
	 */
	// {{{ AutoCommitResponse class implementation
	class AutoCommitResponse extends SchemaResponse {
		public final boolean autocommit;

		public AutoCommitResponse(boolean ac) {
			// fill the blank final
			this.autocommit = ac;
		}
	}
	// }}}

	/**
	 * A list of Response objects.  Responses are added to this list.
	 * Methods of this class are not synchronized.  This is left as
	 * responsibility to the caller to prevent concurrent access.
	 */
	// {{{ ResponseList class implementation
	class ResponseList {
>>>>>>> cb39391c
		/** The cache size (number of rows in a DataBlockResponse object) */
		private final int cachesize;
		/** The maximum number of results for this query */
		private final int maxrows;
		/** The ResultSet type to produce */
		private final int rstype;
		/** The ResultSet concurrency to produce */
		private final int rsconcur;
		/** The sequence number of this ResponseList */
		private final int seqnr;
		/** A list of the Responses associated with the query, in the right order */
		private final List<IResponse> responses = new ArrayList<>();
		/** A map of ResultSetResponses, used for additional DataBlockResponse mapping */
		private Map<Integer, ResultSetResponse> rsresponses;
		/** The current header returned by getNextResponse() */
		private int curResponse = -1;

		/**
		 * Main constructor. The query argument can either be a String or List.  An SQLException is thrown if another
		 * object instance is supplied.
		 *
		 * @param cachesize overall cachesize to use
		 * @param maxrows maximum number of rows to allow in the set
		 * @param rstype the type of result sets to produce
		 * @param rsconcur the concurrency of result sets to produce
		 */
		ResponseList(int cachesize, int maxrows, int rstype, int rsconcur) {
			this.cachesize = cachesize;
			this.maxrows = maxrows;
			this.rstype = rstype;
			this.rsconcur = rsconcur;
			this.seqnr = SeqCounter++;
		}

		public int getCachesize() {
			return cachesize;
		}

		public int getRstype() {
			return rstype;
		}

		public int getRsconcur() {
			return rsconcur;
		}

		public int getMaxrows() {
			return maxrows;
		}

		/**
		 * Retrieves the next available response, or null if there are no more responses.
		 *
		 * @return the next Response available or null
		 */
		IResponse getNextResponse() throws SQLException {
			if (rstype == ResultSet.TYPE_FORWARD_ONLY) {
				// free resources if we're running forward only
				if (curResponse >= 0 && curResponse < responses.size()) {
					IResponse tmp = responses.get(curResponse);
					if (tmp != null) {
						tmp.close();
					}
					responses.set(curResponse, null);
				}
			}
			curResponse++;
			if (curResponse >= responses.size()) {
				// ResponseList is obviously completed so, there are no more responses
				return null;
			} else {
				// return this response
				return responses.get(curResponse);
			}
		}

		/**
		 * Closes the Response at index i, if not null.
		 *
		 * @param i the index position of the header to close
		 */
		void closeResponse(int i) {
			if (i < 0 || i >= responses.size()) return;
			IResponse tmp = responses.set(i, null);
			if (tmp != null)
				tmp.close();
		}

		/**
		 * Closes the current response.
		 */
		void closeCurrentResponse() {
			closeResponse(curResponse);
		}

		/**
		 * Closes the current and previous responses.
		 */
		void closeCurOldResponses() {
			for (int i = curResponse; i >= 0; i--) {
				closeResponse(i);
			}
		}

		/**
		 * Closes this ResponseList by closing all the Responses in this ResponseList.
		 */
		public void close() {
			for (int i = 0; i < responses.size(); i++) {
				closeResponse(i);
			}
		}

		/**
		 * Returns whether this ResponseList has still unclosed Responses.
		 */
		boolean hasUnclosedResponses() {
			for (IResponse r : responses) {
				if (r != null)
					return true;
			}
			return false;
		}

		/**
		 * Executes the query contained in this ResponseList, and stores the Responses resulting from this query in this
		 * ResponseList.
		 *
		 * @throws SQLException if a database error occurs
		 */
		void processQuery(String query) throws SQLException {
			this.executeQuery(language.getQueryTemplates(), query);
		}

		/**
		 * Internal executor of queries.
		 *
		 * @param templ the template to fill in
		 * @param query the query to execute
		 * @throws SQLException if a database error occurs
		 */
		@SuppressWarnings("fallthrough")
		public void executeQuery(String[] templ, String query) throws SQLException {
			String error = null;

			try {
				// make sure we're ready to send query; read data till we have the prompt it is possible (and most
				// likely) that we already have the prompt and do not have to skip any lines. Ignore errors from
				// previous result sets.
				protocol.waitUntilPrompt();

				// {{{ set reply size
				/*
				 * Change the reply size of the server.  If the given value is the same as the current value known
				 * to use, then ignore this call.  If it is set to 0 we get a prompt after the server sent it's
				 * header.
				 *
				 * 2017: For now, in the embedded connection, the value set cachesize will be always the default one.
				 */
				int size = (cachesize != 0 && !isEmbedded) ? cachesize : MonetConnection.this.getDefFetchsize();
				size = maxrows != 0 ? Math.min(maxrows, size) : size;
				// don't do work if it's not needed
				if (!isEmbedded && language.getRepresentation().equals("sql") && size != curReplySize &&
						!Arrays.deepEquals(templ, language.getCommandTemplates())) {
					sendControlCommand(ControlCommands.REPLY_SIZE, size);
					// store the reply size after a successful change
					curReplySize = size;
				}
				// }}} set reply size

				// If the query is larger than the TCP buffer size, use a special send thread to avoid deadlock with
				// the server due to blocking behaviour when the buffer is full. Because the server will be writing
				// back results to us, it will eventually block as well when its TCP buffer gets full, as we are
				// blocking an not consuming from it. The result is a state where both client and server want to
				// write, but block.
				if (query.length() > getBlockSize()) {
					// get a reference to the send thread
					if (senderThread == null) {
						senderThread = new SenderThread(protocol);
					}
					// tell it to do some work!
					senderThread.runQuery(templ, query);
				} else {
					// this is a simple call, which is a lot cheaper and will always succeed for small queries.
					protocol.writeNextQuery((templ[0] == null) ? "" : templ[0], query,
							(templ[1] == null) ? "" : templ[1]);
				}

				// go for new results
				protocol.fetchNextResponseData();
				int nextResponse = protocol.getCurrentServerResponse();
				IResponse res = null;
				while (nextResponse != ServerResponses.PROMPT) {
					// each response should start with a start of header (or error)
					switch (nextResponse) {
						case ServerResponses.SOHEADER:
							// make the response object, and fill it
							int nextStartHeader = protocol.getNextStarterHeader();
							try {
								switch (nextStartHeader) {
									case StarterHeaders.Q_PARSE:
										throw new ProtocolException("Q_PARSE header not allowed here");
									case StarterHeaders.Q_TABLE:
									case StarterHeaders.Q_PREPARE: {
										res = protocol.getNextResultSetResponse(MonetConnection.this,
												ResponseList.this, this.seqnr, this.maxrows);
										ResultSetResponse rsreponse = (ResultSetResponse) res;
										if (rsresponses == null) {
											rsresponses = new HashMap<>();
										}
										rsresponses.put(rsreponse.getId(), rsreponse);
									}
									break;
									case StarterHeaders.Q_UPDATE:
										res = protocol.getNextUpdateResponse();
										break;
									case StarterHeaders.Q_SCHEMA:
										res = protocol.getNextSchemaResponse();
										break;
									case StarterHeaders.Q_TRANS:
										res = protocol.getNextAutoCommitResponse();
										boolean isAutoCommit = ((AutoCommitResponse) res).isAutocommit();

										if (MonetConnection.this.getAutoCommit() && isAutoCommit) {
											MonetConnection.this.addWarning("Server enabled auto commit mode " +
													"while local state already was auto commit.", "01M11");
										}
										MonetConnection.this.autoCommit = isAutoCommit;
										break;
									case StarterHeaders.Q_BLOCK: {
										AbstractDataBlockResponse next = protocol.getNextDatablockResponse(rsresponses);
										if (next == null) {
											error = "M0M12!No ResultSetResponse for a DataBlock found";
											break;
										}
										res = next;
									}
									break;
								}
							} catch (ProtocolException e) {
								error = "M0M10!error while parsing start of header:\n" + e.getMessage() + " found: '"
										+ protocol.getRemainingStringLine(0).charAt(e.getErrorOffset()) + "'" +
										" in: \"" + protocol.getRemainingStringLine(0) + "\"" + " at pos: "
										+ e.getErrorOffset();
								// flush all the rest
								protocol.waitUntilPrompt();
								nextResponse = protocol.getCurrentServerResponse();
								break;
							}
							// immediately handle errors after parsing the header (res may be null)
							if (error != null) {
								protocol.waitUntilPrompt();
								nextResponse = protocol.getCurrentServerResponse();
								break;
							}
							// here we have a res object, which we can start filling
							if (res instanceof IIncompleteResponse) {
								IIncompleteResponse iter = (IIncompleteResponse) res;
								while (iter.wantsMore()) {
									try {
										protocol.fetchNextResponseData();
										iter.addLines(protocol);
									} catch (ProtocolException ex) {
										// right, some protocol violation, skip the rest of the result
										error = "M0M10!" + ex.getMessage();
										protocol.waitUntilPrompt();
										nextResponse = protocol.getCurrentServerResponse();
										break;
									}
								}
							}

							if (error != null) {
								break;
							}

							// it is of no use to store DataBlockResponses, you never want to retrieve them directly
							// anyway
							if (!(res instanceof AbstractDataBlockResponse)) {
								responses.add(res);
							}
							// read the next line (can be prompt, new result, error, etc.) before we start the loop over
							protocol.fetchNextResponseData();
							nextResponse = protocol.getCurrentServerResponse();
							break;
						case ServerResponses.INFO:
							addWarning(protocol.getRemainingStringLine(0), "01000");
							// read the next line (can be prompt, new result, error, etc.) before we start the loop over
							protocol.fetchNextResponseData();
							nextResponse = protocol.getCurrentServerResponse();
							break;
						case ServerResponses.ERROR:
							// read everything till the prompt (should be error) we don't know if we ignore some
							// garbage here... but the log should reveal that
							error = protocol.getRemainingStringLine(0);
							protocol.waitUntilPrompt();
							nextResponse = protocol.getCurrentServerResponse();
							break;
						default:
							throw new SQLException("Protocol violation, unexpected line!", "M0M10");
					}
				}

				// if we used the senderThread, make sure it has finished
				if (senderThread != null) {
					String tmp = senderThread.getErrors();
					if (tmp != null) {
						if (error == null) {
							error = "08000!" + tmp;
						} else {
							error += "\n08000!" + tmp;
						}
					}
				}
				if (error != null) {
					SQLException ret = null;
					String[] errorsList = error.split("\n");
					for (String singleError : errorsList) {
						SQLException newErr;
						String reason = isEmbedded() ? singleError : singleError.substring(6);
						String sqlState = isEmbedded() ? "M0M10" : singleError.substring(0, 5);
						if (singleError.length() >= 6) {
							newErr = new SQLException(reason, sqlState);
						} else {
							newErr = new SQLNonTransientConnectionException(singleError, "08000");
						}
						if (ret == null) {
							ret = newErr;
						} else {
							ret.setNextException(newErr);
						}
					}
					throw ret;
				}
			} catch (SocketTimeoutException e) {
				this.close(); // JDBC 4.1 semantics, abort()
				throw new SQLNonTransientConnectionException("connection timed out", "08M33");
			} catch (IOException e) {
				closed = true;
				throw new SQLNonTransientConnectionException(e.getMessage() + " (mserver5 still alive?)", "08006");
			}
		}
	}
}<|MERGE_RESOLUTION|>--- conflicted
+++ resolved
@@ -21,32 +21,8 @@
 import java.io.IOException;
 import java.net.SocketException;
 import java.net.SocketTimeoutException;
-<<<<<<< HEAD
 import java.sql.*;
 import java.util.*;
-=======
-import java.net.UnknownHostException;
-import java.sql.CallableStatement;
-import java.sql.Connection;
-import java.sql.DatabaseMetaData;
-import java.sql.PreparedStatement;
-import java.sql.ResultSet;
-import java.sql.SQLClientInfoException;
-import java.sql.SQLException;
-import java.sql.SQLFeatureNotSupportedException;
-import java.sql.SQLNonTransientConnectionException;
-import java.sql.SQLWarning;
-import java.sql.Savepoint;
-import java.sql.Statement;
-import java.util.ArrayList;
-import java.util.Calendar;
-import java.util.HashMap;
-import java.util.List;
-import java.util.Map;
-import java.util.Map.Entry;
-import java.util.Properties;
-import java.util.WeakHashMap;
->>>>>>> cb39391c
 import java.util.concurrent.Executor;
 
 /**
@@ -125,15 +101,6 @@
 	/** Tells if the connection is embedded or not */
 	private final boolean isEmbedded;
 
-	// Internal cache for determining if system table sys.privilege_codes (new as of Jul2017 release) exists on server
-	private boolean queriedPrivilege_codesTable = false;
-	private boolean hasPrivilege_codesTable = false;
-
-	// Internal cache for determining if system table sys.comments (new as of Mar2018 release) exists on server
-	private boolean queriedCommentsTable = false;
-	private boolean hasCommentsTable = false;
-
-
 	/**
 	 * Constructor of a Connection for MonetDB. At this moment the current implementation limits itself to storing the
 	 * given host, database, username and password for later use by the createStatement() call.  This constructor is
@@ -203,6 +170,15 @@
 	 */
 	public abstract int getDefFetchsize();
 
+	// Internal cache for determining if system table sys.privilege_codes (new as of Jul2017 release) exists on server
+	private boolean queriedPrivilege_codesTable = false;
+	private boolean hasPrivilege_codesTable = false;
+
+	// Internal cache for determining if system table sys.comments (new as of Mar2018 release) exists on server
+	private boolean queriedCommentsTable = false;
+	private boolean hasCommentsTable = false;
+
+
 	/**
 	 * Gets the initial value for the StringBuilder size.
 	 *
@@ -231,29 +207,12 @@
 	 */
 	public abstract void closeUnderlyingConnection() throws IOException;
 
-<<<<<<< HEAD
 	/**
 	 * Gets the underlying connection JDBC String URL.
 	 *
 	 * @return The underlying connection JDBC String URL
 	 */
 	public abstract String getJDBCURL();
-=======
-		// check mandatory input arguments
-		if (hostname == null || hostname.isEmpty())
-			throw new IllegalArgumentException("Missing or empty host name");
-		if (port <= 0 || port > 65535)
-			throw new IllegalArgumentException("Invalid port number: " + port + ". It should not be " + (port < 0 ? "negative" : (port > 65535 ? "larger than 65535" : "0")));
-		if (username == null || username.isEmpty())
-			throw new IllegalArgumentException("Missing or empty user name");
-		if (password == null || password.isEmpty())
-			throw new IllegalArgumentException("Missing or empty password");
-		if (language == null || language.isEmpty()) {
-			// fallback to default language: sql
-			language = "sql";
-			addWarning("No language specified, defaulting to 'sql'", "M1M05");
-		}
->>>>>>> cb39391c
 
 	/**
 	 * Sends a control command to the server.
@@ -294,27 +253,7 @@
 		}
 		// close the socket or the embedded server
 		try {
-<<<<<<< HEAD
 			this.closeUnderlyingConnection();
-=======
-			List<String> warnings = server.connect(hostname, port, username, password);
-			for (String warning : warnings) {
-				addWarning(warning, "01M02");
-			}
-
-			// apply NetworkTimeout value from legacy (pre 4.1) driver
-			// so_timeout calls
-			server.setSoTimeout(sockTimeout);
-
-			in = server.getReader();
-			out = server.getWriter();
-
-			String error = in.waitForPrompt();
-			if (error != null)
-				throw new SQLNonTransientConnectionException((error.length() > 6) ? error.substring(6) : error, "08001");
-		} catch (UnknownHostException e) {
-			throw new SQLNonTransientConnectionException("Unknown Host (" + hostname + "): " + e.getMessage(), "08006");
->>>>>>> cb39391c
 		} catch (IOException e) {
 			// ignore it
 		}
@@ -1705,693 +1644,7 @@
 	 * A list of Response objects. Responses are added to this list. Methods of this class are not synchronized. This is
 	 * left as responsibility to the caller to prevent concurrent access.
 	 */
-<<<<<<< HEAD
 	public class ResponseList {
-=======
-	// {{{ interface Response
-	interface Response {
-		/**
-		 * Adds a line to the underlying Response implementation.
-		 *
-		 * @param line the header line as String
-		 * @param linetype the line type according to the MAPI protocol
-		 * @return a non-null String if the line is invalid,
-		 *         or additional lines are not allowed.
-		 */
-		public abstract String addLine(String line, int linetype);
-
-		/**
-		 * Returns whether this Reponse expects more lines to be added
-		 * to it.
-		 *
-		 * @return true if a next line should be added, false otherwise
-		 */
-		public abstract boolean wantsMore();
-
-		/**
-		 * Indicates that no more header lines will be added to this
-		 * Response implementation.
-		 *
-		 * @throws SQLException if the contents of the Response is not
-		 *         consistent or sufficient.
-		 */
-		public abstract void complete() throws SQLException;
-
-		/**
-		 * Instructs the Response implementation to close and do the
-		 * necessary clean up procedures.
-		 *
-		 * @throws SQLException
-		 */
-		public abstract void close();
-	}
-	// }}}
-
-	/**
-	 * The ResultSetResponse represents a tabular result sent by the
-	 * server.  This is typically an SQL table.  The MAPI headers of the
-	 * Response look like:
-	 * <pre>
-	 * &amp;1 1 28 2 10
-	 * # name,     value # name
-	 * # varchar,  varchar # type
-	 * </pre>
-	 * there the first line consists out of<br />
-	 * <tt>&amp;"qt" "id" "tc" "cc" "rc"</tt>.
-	 */
-	// {{{ ResultSetResponse class implementation
-	class ResultSetResponse implements Response {
-		/** The number of columns in this result */
-		public final int columncount;
-		/** The total number of rows this result set has */
-		public final int tuplecount;
-		/** The numbers of rows to retrieve per DataBlockResponse */
-		private int cacheSize;
-		/** The table ID of this result */
-		public final int id;
-		/** The names of the columns in this result */
-		private String[] name;
-		/** The types of the columns in this result */
-		private String[] type;
-		/** The max string length for each column in this result */
-		private int[] columnLengths;
-		/** The table for each column in this result */
-		private String[] tableNames;
-		/** The query sequence number */
-		private final int seqnr;
-		/** A List of result blocks (chunks of size fetchSize/cacheSize) */
-		private DataBlockResponse[] resultBlocks;
-
-		/** A bitmap telling whether the headers are set or not */
-		private boolean[] isSet;
-		/** Whether this Response is closed */
-		private boolean closed;
-
-		/** The Connection that we should use when requesting a new block */
-		private MonetConnection.ResponseList parent;
-		/** Whether the fetchSize was explitly set by the user */
-		private boolean cacheSizeSetExplicitly = false;
-		/** Whether we should send an Xclose command to the server
-		 *  if we close this Response */
-		private boolean destroyOnClose;
-		/** the offset to be used on Xexport queries */
-		private int blockOffset = 0;
-
-		/** A parser for header lines */
-		HeaderLineParser hlp;
-
-		private static final int NAMES	= 0;
-		private static final int TYPES	= 1;
-		private static final int TABLES	= 2;
-		private static final int LENS	= 3;
-
-
-		/**
-		 * Sole constructor, which requires a MonetConnection parent to
-		 * be given.
-		 *
-		 * @param id the ID of the result set
-		 * @param tuplecount the total number of tuples in the result set
-		 * @param columncount the number of columns in the result set
-		 * @param rowcount the number of rows in the current block
-		 * @param parent the parent that created this Response and will
-		 *        supply new result blocks when necessary
-		 * @param seq the query sequence number
-		 */
-		ResultSetResponse(
-				int id,
-				int tuplecount,
-				int columncount,
-				int rowcount,
-				MonetConnection.ResponseList parent,
-				int seq)
-			throws SQLException
-		{
-			isSet = new boolean[7];
-			this.parent = parent;
-			if (parent.cachesize == 0) {
-				/* Below we have to calculate how many "chunks" we need
-				 * to allocate to store the entire result.  However, if
-				 * the user didn't set a cache size, as in this case, we
-				 * need to stick to our defaults. */
-				cacheSize = MonetConnection.DEF_FETCHSIZE;
-				cacheSizeSetExplicitly = false;
-			} else {
-				cacheSize = parent.cachesize;
-				cacheSizeSetExplicitly = true;
-			}
-			/* So far, so good.  Now the problem with EXPLAIN, DOT, etc
-			 * queries is, that they don't support any block fetching,
-			 * so we need to always fetch everything at once.  For that
-			 * reason, the cache size is here set to the rowcount if
-			 * it's larger, such that we do a full fetch at once.
-			 * (Because we always set a reply_size, we can only get a
-			 * larger rowcount from the server if it doesn't paginate,
-			 * because it's a pseudo SQL result.) */
-			if (rowcount > cacheSize)
-				cacheSize = rowcount;
-			seqnr = seq;
-			closed = false;
-			destroyOnClose = id > 0 && tuplecount > rowcount;
-
-			this.id = id;
-			this.tuplecount = tuplecount;
-			this.columncount = columncount;
-			this.resultBlocks =
-				new DataBlockResponse[(tuplecount / cacheSize) + 1];
-
-			hlp = new HeaderLineParser(columncount);
-
-			resultBlocks[0] = new DataBlockResponse(
-				rowcount,
-				parent.rstype == ResultSet.TYPE_FORWARD_ONLY
-			);
-		}
-
-		/**
-		 * Parses the given string and changes the value of the matching
-		 * header appropriately, or passes it on to the underlying
-		 * DataResponse.
-		 *
-		 * @param tmpLine the string that contains the header
-		 * @return a non-null String if the header cannot be parsed or
-		 *         is unknown
-		 */
-		// {{{ addLine
-		@Override
-		public String addLine(String tmpLine, int linetype) {
-			if (isSet[LENS] && isSet[TYPES] && isSet[TABLES] && isSet[NAMES]) {
-				return resultBlocks[0].addLine(tmpLine, linetype);
-			}
-
-			if (linetype != BufferedMCLReader.HEADER)
-				return "header expected, got: " + tmpLine;
-
-			// depending on the name of the header, we continue
-			try {
-				switch (hlp.parse(tmpLine)) {
-					case HeaderLineParser.NAME:
-						name = hlp.values.clone();
-						isSet[NAMES] = true;
-					break;
-					case HeaderLineParser.LENGTH:
-						columnLengths = hlp.intValues.clone();
-						isSet[LENS] = true;
-					break;
-					case HeaderLineParser.TYPE:
-						type = hlp.values.clone();
-						isSet[TYPES] = true;
-					break;
-					case HeaderLineParser.TABLE:
-						tableNames = hlp.values.clone();
-						isSet[TABLES] = true;
-					break;
-				}
-			} catch (MCLParseException e) {
-				return e.getMessage();
-			}
-
-			// all is well
-			return null;
-		}
-		// }}}
-
-		/**
-		 * Returns whether this ResultSetResponse needs more lines.
-		 * This method returns true if not all headers are set, or the
-		 * first DataBlockResponse reports to want more.
-		 */
-		@Override
-		public boolean wantsMore() {
-			if (isSet[LENS] && isSet[TYPES] && isSet[TABLES] && isSet[NAMES]) {
-				return resultBlocks[0].wantsMore();
-			} else {
-				return true;
-			}
-		}
-
-		/**
-		 * Returns an array of Strings containing the values between
-		 * ',\t' separators.
-		 *
-		 * @param chrLine a character array holding the input data
-		 * @param start where the relevant data starts
-		 * @param stop where the relevant data stops
-		 * @return an array of Strings
-		 */
-		private final String[] getValues(char[] chrLine, int start, int stop) {
-			int elem = 0;
-			String[] values = new String[columncount];
-
-			for (int i = start; i < stop; i++) {
-				if (chrLine[i] == '\t' && chrLine[i - 1] == ',') {
-					values[elem++] =
-						new String(chrLine, start, i - 1 - start);
-					start = i + 1;
-				}
-			}
-			// at the left over part
-			values[elem++] = new String(chrLine, start, stop - start);
-
-			return values;
-		}
-
-		/**
-		 * Adds the given DataBlockResponse to this ResultSetResponse at
-		 * the given block position.
-		 *
-		 * @param offset the offset number of rows for this block
-		 * @param rr the DataBlockResponse to add
-		 */
-		void addDataBlockResponse(int offset, DataBlockResponse rr) {
-			int block = (offset - blockOffset) / cacheSize;
-			resultBlocks[block] = rr;
-		}
-
-		/**
-		 * Marks this Response as being completed.  A complete Response
-		 * needs to be consistent with regard to its internal data.
-		 *
-		 * @throws SQLException if the data currently in this Response is not
-		 *         sufficient to be consistant
-		 */
-		@Override
-		public void complete() throws SQLException {
-			String error = "";
-			if (!isSet[NAMES])  error = "name header missing\n";
-			if (!isSet[TYPES])  error += "type header missing\n";
-			if (!isSet[TABLES]) error += "table name header missing\n";
-			if (!isSet[LENS])   error += "column width header missing\n";
-			if (!error.isEmpty())
-				throw new SQLException(error, "M0M10");
-		}
-
-		/**
-		 * Returns the names of the columns
-		 *
-		 * @return the names of the columns
-		 */
-		String[] getNames() {
-			return name;
-		}
-
-		/**
-		 * Returns the types of the columns
-		 *
-		 * @return the types of the columns
-		 */
-		String[] getTypes() {
-			return type;
-		}
-
-		/**
-		 * Returns the tables of the columns
-		 *
-		 * @return the tables of the columns
-		 */
-		String[] getTableNames() {
-			return tableNames;
-		}
-
-		/**
-		 * Returns the lengths of the columns
-		 *
-		 * @return the lengths of the columns
-		 */
-		int[] getColumnLengths() {
-			return columnLengths;
-		}
-
-		/**
-		 * Returns the cache size used within this Response
-		 *
-		 * @return the cache size
-		 */
-		int getCacheSize() {
-			return cacheSize;
-		}
-
-		/**
-		 * Returns the current block offset
-		 *
-		 * @return the current block offset
-		 */
-		int getBlockOffset() {
-			return blockOffset;
-		}
-
-		/**
-		 * Returns the ResultSet type, FORWARD_ONLY or not.
-		 *
-		 * @return the ResultSet type
-		 */
-		int getRSType() {
-			return parent.rstype;
-		}
-
-		/**
-		 * Returns the concurrency of the ResultSet.
-		 *
-		 * @return the ResultSet concurrency
-		 */
-		int getRSConcur() {
-			return parent.rsconcur;
-		}
-
-		/**
-		 * Returns a line from the cache. If the line is already present in the
-		 * cache, it is returned, if not appropriate actions are taken to make
-		 * sure the right block is being fetched and as soon as the requested
-		 * line is fetched it is returned.
-		 *
-		 * @param row the row in the result set to return
-		 * @return the exact row read as requested or null if the requested row
-		 *         is out of the scope of the result set
-		 * @throws SQLException if an database error occurs
-		 */
-		String getLine(int row) throws SQLException {
-			if (row >= tuplecount || row < 0)
-				return null;
-
-			int block = (row - blockOffset) / cacheSize;
-			int blockLine = (row - blockOffset) % cacheSize;
-
-			// do we have the right block loaded? (optimistic try)
-			DataBlockResponse rawr = resultBlocks[block];
-			if (rawr == null) {
-				// load block
-				/// TODO: ponder about a maximum number of blocks to keep
-				///       in memory when dealing with random access to
-				///       reduce memory blow-up
-
-				// if we're running forward only, we can discard the old
-				// block loaded
-				if (parent.rstype == ResultSet.TYPE_FORWARD_ONLY) {
-					for (int i = 0; i < block; i++)
-						resultBlocks[i] = null;
-
-					if (MonetConnection.seqCounter - 1 == seqnr &&
-							!cacheSizeSetExplicitly &&
-							tuplecount - row > cacheSize &&
-							cacheSize < MonetConnection.DEF_FETCHSIZE * 10)
-					{
-						// there has no query been issued after this
-						// one, so we can consider this an uninterrupted
-						// continuation request.  Let's once increase
-						// the cacheSize as it was not explicitly set,
-						// since the chances are high that we won't
-						// bother anyone else by doing so, and just
-						// gaining some performance.
-
-						// store the previous position in the
-						// blockOffset variable
-						blockOffset += cacheSize;
-
-						// increase the cache size (a lot)
-						cacheSize *= 10;
-
-						// by changing the cacheSize, we also
-						// change the block measures.  Luckily
-						// we don't care about previous blocks
-						// because we have a forward running
-						// pointer only.  However, we do have
-						// to recalculate the block number, to
-						// ensure the next call to find this
-						// new block.
-						block = (row - blockOffset) / cacheSize;
-						blockLine = (row - blockOffset) % cacheSize;
-					}
-				}
-
-				// ok, need to fetch cache block first
-				parent.executeQuery(commandTempl,
-						"export " + id + " " + ((block * cacheSize) + blockOffset) + " " + cacheSize);
-				rawr = resultBlocks[block];
-				if (rawr == null)
-					throw new SQLException("resultBlocks[" + block + "] should have been fetched by now", "M0M10");
-			}
-
-			return rawr.getRow(blockLine);
-		}
-
-		/**
-		 * Closes this Response by sending an Xclose to the server indicating
-		 * that the result can be closed at the server side as well.
-		 */
-		@Override
-		public void close() {
-			if (closed) return;
-
-			// send command to server indicating we're done with this
-			// result only if we had an ID in the header and this result
-			// was larger than the reply size
-			try {
-				if (destroyOnClose)
-					sendControlCommand("close " + id);
-			} catch (SQLException e) {
-				// probably a connection error...
-			}
-
-			// close the data block associated with us
-			for (int i = 1; i < resultBlocks.length; i++) {
-				DataBlockResponse r = resultBlocks[i];
-				if (r != null)
-					r.close();
-			}
-
-			closed = true;
-		}
-
-		/**
-		 * Returns whether this Response is closed
-		 *
-		 * @return whether this Response is closed
-		 */
-		boolean isClosed() {
-			return closed;
-		}
-	}
-	// }}}
-
-	/**
-	 * The DataBlockResponse is tabular data belonging to a
-	 * ResultSetResponse.  Tabular data from the server typically looks
-	 * like:
-	 * <pre>
-	 * [ "value",	56	]
-	 * </pre>
-	 * where each column is separated by ",\t" and each tuple surrounded
-	 * by brackets ("[" and "]").  A DataBlockResponse object holds the
-	 * raw data as read from the server, in a parsed manner, ready for
-	 * easy retrieval.
-	 *
-	 * This object is not intended to be queried by multiple threads
-	 * synchronously. It is designed to work for one thread retrieving
-	 * rows from it.  When multiple threads will retrieve rows from this
-	 * object, it is possible for threads to get the same data.
-	 */
-	// {{{ DataBlockResponse class implementation
-	static class DataBlockResponse implements Response {
-		/** The String array to keep the data in */
-		private final String[] data;
-
-		/** The counter which keeps the current position in the data array */
-		private int pos;
-		/** Whether we can discard lines as soon as we have read them */
-		private boolean forwardOnly;
-
-		/**
-		 * Constructs a DataBlockResponse object
-		 * @param size the size of the data array to create
-		 * @param forward whether this is a forward only result
-		 */
-		DataBlockResponse(int size, boolean forward) {
-			pos = -1;
-			data = new String[size];
-			forwardOnly = forward;
-		}
-
-		/**
-		 * addLine adds a String of data to this object's data array.
-		 * Note that an IndexOutOfBoundsException can be thrown when an
-		 * attempt is made to add more than the original construction size
-		 * specified.
-		 *
-		 * @param line the header line as String
-		 * @param linetype the line type according to the MAPI protocol
-		 * @return a non-null String if the line is invalid,
-		 *         or additional lines are not allowed.
-		 */
-		@Override
-		public String addLine(String line, int linetype) {
-			if (linetype != BufferedMCLReader.RESULT)
-				return "protocol violation: unexpected line in data block: " + line;
-			// add to the backing array
-			data[++pos] = line;
-
-			// all is well
-			return null;
-		}
-
-		/**
-		 * Returns whether this Reponse expects more lines to be added
-		 * to it.
-		 *
-		 * @return true if a next line should be added, false otherwise
-		 */
-		@Override
-		public boolean wantsMore() {
-			// remember: pos is the value already stored
-			return pos + 1 < data.length;
-		}
-
-		/**
-		 * Indicates that no more header lines will be added to this
-		 * Response implementation.  In most cases this is a redundant
-		 * operation because the data array is full.  However... it can
-		 * happen that this is NOT the case!
-		 *
-		 * @throws SQLException if not all rows are filled
-		 */
-		@Override
-		public void complete() throws SQLException {
-			if ((pos + 1) != data.length)
-				throw new SQLException("Inconsistent state detected!  Current block capacity: "
-					+ data.length + ", block usage: " + (pos + 1) + ".  Did MonetDB send what it promised to?", "M0M10");
-		}
-
-		/**
-		 * Instructs the Response implementation to close and do the
-		 * necessary clean up procedures.
-		 *
-		 * @throws SQLException
-		 */
-		@Override
-		public void close() {
-			// feed all rows to the garbage collector
-			for (int i = 0; i < data.length; i++) data[i] = null;
-		}
-
-		/**
-		 * Retrieves the required row.  Warning: if the requested rows
-		 * is out of bounds, an IndexOutOfBoundsException will be
-		 * thrown.
-		 *
-		 * @param line the row to retrieve
-		 * @return the requested row as String
-		 */
-		String getRow(int line) {
-			if (forwardOnly) {
-				String ret = data[line];
-				data[line] = null;
-				return ret;
-			} else {
-				return data[line];
-			}
-		}
-	}
-	// }}}
-
-	/**
-	 * The UpdateResponse represents an update statement response.  It
-	 * is issued on an UPDATE, INSERT or DELETE SQL statement.  This
-	 * response keeps a count field that represents the affected rows
-	 * and a field that contains the last inserted auto-generated ID, or
-	 * -1 if not applicable.<br />
-	 * <tt>&amp;2 0 -1</tt>
-	 */
-	// {{{ UpdateResponse class implementation
-	static class UpdateResponse implements Response {
-		public final int count;
-		public final String lastid;
-
-		public UpdateResponse(int cnt, String id) {
-			// fill the blank finals
-			this.count = cnt;
-			this.lastid = id;
-		}
-
-		@Override
-		public String addLine(String line, int linetype) {
-			return "Header lines are not supported for an UpdateResponse";
-		}
-
-		@Override
-		public boolean wantsMore() {
-			return false;
-		}
-
-		@Override
-		public void complete() {
-			// empty, because there is nothing to check
-		}
-
-		@Override
-		public void close() {
-			// nothing to do here...
-		}
-	}
-	// }}}
-
-	/**
-	 * The SchemaResponse represents an schema modification response.
-	 * It is issued on statements like CREATE, DROP or ALTER TABLE.
-	 * This response keeps a field that represents the success state, as
-	 * defined by JDBC, which is currently in MonetDB's case alwats
-	 * SUCCESS_NO_INFO.  Note that this state is not sent by the
-	 * server.<br />
-	 * <tt>&amp;3</tt>
-	 */
-	// {{{ SchemaResponse class implementation
-	class SchemaResponse implements Response {
-		public final int state = Statement.SUCCESS_NO_INFO;
-
-		@Override
-		public String addLine(String line, int linetype) {
-			return "Header lines are not supported for a SchemaResponse";
-		}
-
-		@Override
-		public boolean wantsMore() {
-			return false;
-		}
-
-		@Override
-		public void complete() {
-			// empty, because there is nothing to check
-		}
-
-		@Override
-		public void close() {
-			// nothing to do here...
-		}
-	}
-	// }}}
-
-	/**
-	 * The AutoCommitResponse represents a transaction message.  It
-	 * stores (a change in) the server side auto commit mode.<br />
-	 * <tt>&amp;4 (t|f)</tt>
-	 */
-	// {{{ AutoCommitResponse class implementation
-	class AutoCommitResponse extends SchemaResponse {
-		public final boolean autocommit;
-
-		public AutoCommitResponse(boolean ac) {
-			// fill the blank final
-			this.autocommit = ac;
-		}
-	}
-	// }}}
-
-	/**
-	 * A list of Response objects.  Responses are added to this list.
-	 * Methods of this class are not synchronized.  This is left as
-	 * responsibility to the caller to prevent concurrent access.
-	 */
-	// {{{ ResponseList class implementation
-	class ResponseList {
->>>>>>> cb39391c
 		/** The cache size (number of rows in a DataBlockResponse object) */
 		private final int cachesize;
 		/** The maximum number of results for this query */
