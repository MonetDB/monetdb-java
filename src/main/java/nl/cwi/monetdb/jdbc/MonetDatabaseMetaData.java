--- conflicted
+++ resolved
@@ -16,6 +16,8 @@
 import java.sql.ResultSetMetaData;
 import java.sql.RowIdLifetime;
 import java.sql.Types;
+
+import java.util.ArrayList;
 
 /**
  * A DatabaseMetaData object suitable for the MonetDB database.
@@ -87,7 +89,7 @@
 	 * we set it to close (and free server resources) when the ResultSet object is closed by the caller.
 	 */
 	private ResultSet executeMetaDataQuery(String query) throws SQLException {
-		Statement stmt;
+		Statement stmt = null;
 		ResultSet rs = null;
 		stmt = con.createStatement(ResultSet.TYPE_SCROLL_INSENSITIVE, ResultSet.CONCUR_READ_ONLY);
 		if (stmt != null) {
@@ -180,6 +182,8 @@
 	 * By contrast, the method nullsAreSortedAtStart indicates whether NULL values are sorted at the beginning regardless of sort order.
 	 *
 	 * @return true because MonetDB shows NULL values at the beginning upon ORDER BY .. ASC
+	 *
+	 * @return negative of nullsAreSortedHigh()
 	 * @see #nullsAreSortedHigh()
 	 */
 	@Override
@@ -1694,8 +1698,12 @@
 	 * @throws SQLException if a database access error occurs
 	 */
 	@Override
-	public ResultSet getProcedures(String catalog, String schemaPattern, String procedureNamePattern)
-			throws SQLException {
+	public ResultSet getProcedures(
+		String catalog,
+		String schemaPattern,
+		String procedureNamePattern
+	) throws SQLException
+	{
 		StringBuilder query = new StringBuilder(980);
 		query.append("SELECT cast(null as varchar(1)) AS \"PROCEDURE_CAT\", " +
 			"\"schemas\".\"name\" AS \"PROCEDURE_SCHEM\", " +
@@ -1796,8 +1804,12 @@
 	 * @see #getSearchStringEscape
 	 */
 	@Override
-	public ResultSet getProcedureColumns(String catalog, String schemaPattern, String procedureNamePattern,
-                                         String columnNamePattern) throws SQLException {
+	public ResultSet getProcedureColumns(
+		String catalog,
+		String schemaPattern,
+		String procedureNamePattern,
+		String columnNamePattern
+	) throws SQLException {
 		StringBuilder query = new StringBuilder(2900);
 		query.append("SELECT cast(null as varchar(1)) AS \"PROCEDURE_CAT\", " +
 			"\"schemas\".\"name\" AS \"PROCEDURE_SCHEM\", " +
@@ -1924,8 +1936,13 @@
 	 * @throws SQLException if a database-access error occurs.
 	 */
 	@Override
-	public ResultSet getTables(String catalog, String schemaPattern, String tableNamePattern, String types[])
-            throws SQLException {
+	public ResultSet getTables(
+		String catalog,
+		String schemaPattern,
+		String tableNamePattern,
+		String types[]
+	) throws SQLException
+	{
 		// as of Jul2015 release the sys.tables.type values (0 through 6) is extended with new values 10, 11, 20, and 30 (for system and temp tables/views).
 		// as of Jul2015 release we also have a new table: sys.table_types with names for the new table types
 		// for correct behavior we need to know if the server is using the old (pre Jul2015) or new sys.tables.type values
@@ -2022,7 +2039,9 @@
 	 * @throws SQLException if a database error occurs
 	 */
 	@Override
-	public ResultSet getSchemas(String catalog, String schemaPattern) throws SQLException {
+	public ResultSet getSchemas(String catalog, String schemaPattern)
+		throws SQLException
+	{
 		StringBuilder query = new StringBuilder(170);
 		query.append("SELECT \"name\" AS \"TABLE_SCHEM\", " +
 				"cast(null as char(1)) AS \"TABLE_CATALOG\" " +
@@ -2168,8 +2187,13 @@
 	 * @see #getSearchStringEscape
 	 */
 	@Override
-	public ResultSet getColumns(String catalog, String schemaPattern, String tableNamePattern, String columnNamePattern)
-            throws SQLException {
+	public ResultSet getColumns(
+		String catalog,
+		String schemaPattern,
+		String tableNamePattern,
+		String columnNamePattern
+	) throws SQLException
+	{
 		StringBuilder query = new StringBuilder(2450);
 		query.append("SELECT cast(null as char(1)) AS \"TABLE_CAT\", " +
 			"\"schemas\".\"name\" AS \"TABLE_SCHEM\", " +
@@ -2254,8 +2278,13 @@
 	 * @throws SQLException if a database error occurs
 	 */
 	@Override
-	public ResultSet getColumnPrivileges(String catalog, String schemaPattern, String tableNamePattern,
-                                         String columnNamePattern) throws SQLException {
+	public ResultSet getColumnPrivileges(
+		String catalog,
+		String schemaPattern,
+		String tableNamePattern,
+		String columnNamePattern
+	) throws SQLException
+	{
 		StringBuilder query = new StringBuilder(1100);
 		query.append("SELECT cast(null as char(1)) AS \"TABLE_CAT\", " +
 			"\"schemas\".\"name\" AS \"TABLE_SCHEM\", " +
@@ -2338,8 +2367,12 @@
 	 * @throws SQLException if a database error occurs
 	 */
 	@Override
-	public ResultSet getTablePrivileges(String catalog, String schemaPattern, String tableNamePattern)
-            throws SQLException {
+	public ResultSet getTablePrivileges(
+		String catalog,
+		String schemaPattern,
+		String tableNamePattern
+	) throws SQLException
+	{
 		StringBuilder query = new StringBuilder(1000);
 		query.append("SELECT cast(null as char(1)) AS \"TABLE_CAT\", " +
 			"\"schemas\".\"name\" AS \"TABLE_SCHEM\", " +
@@ -2423,8 +2456,14 @@
 	 * @throws SQLException if a database error occurs
 	 */
 	@Override
-	public ResultSet getBestRowIdentifier(String catalog, String schema, String table, int scope, boolean nullable)
-            throws SQLException {
+	public ResultSet getBestRowIdentifier(
+		String catalog,
+		String schema,
+		String table,
+		int scope,
+		boolean nullable
+	) throws SQLException
+	{
 		StringBuilder query = new StringBuilder(1500);
 		query.append("SELECT CAST(").append(DatabaseMetaData.bestRowSession).append(" AS smallint) AS \"SCOPE\", " +
 			"\"columns\".\"name\" AS \"COLUMN_NAME\", " +
@@ -2497,7 +2536,12 @@
 	 * @throws SQLException if a database error occurs
 	 */
 	@Override
-	public ResultSet getVersionColumns(String catalog, String schema, String table) throws SQLException {
+	public ResultSet getVersionColumns(
+		String catalog,
+		String schema,
+		String table
+	) throws SQLException
+	{
 		// MonetDB currently does not have columns which update themselves, so return an empty ResultSet
 		String query =
 		"SELECT CAST(0 as smallint) AS \"SCOPE\", " +
@@ -2535,7 +2579,12 @@
 	 * @throws SQLException if a database error occurs
 	 */
 	@Override
-	public ResultSet getPrimaryKeys(String catalog, String schema, String table) throws SQLException {
+	public ResultSet getPrimaryKeys(
+		String catalog,
+		String schema,
+		String table
+	) throws SQLException
+	{
 		StringBuilder query = new StringBuilder(600);
 		query.append("SELECT cast(null AS varchar(1)) AS \"TABLE_CAT\", " +
 			"\"schemas\".\"name\" AS \"TABLE_SCHEM\", " +
@@ -2569,12 +2618,8 @@
 		return executeMetaDataQuery(query.toString());
 	}
 
-<<<<<<< HEAD
-	private final static String keyQuery =
-=======
 
 	private static final String keyQuery =
->>>>>>> d24a2fe2
 	"SELECT cast(null AS varchar(1)) AS \"PKTABLE_CAT\", " +
 		"\"pkschema\".\"name\" AS \"PKTABLE_SCHEM\", " +
 		"\"pktable\".\"name\" AS \"PKTABLE_NAME\", " +
@@ -2668,7 +2713,9 @@
 	 * @throws SQLException if a database error occurs
 	 */
 	@Override
-	public ResultSet getImportedKeys(String catalog, String schema, String table) throws SQLException {
+	public ResultSet getImportedKeys(String catalog, String schema, String table)
+		throws SQLException
+	{
 		StringBuilder query = new StringBuilder(keyQuery.length() + 250);
 		query.append(keyQuery);
 
@@ -2749,7 +2796,9 @@
 	 * @throws SQLException if a database error occurs
 	 */
 	@Override
-	public ResultSet getExportedKeys(String catalog, String schema, String table) throws SQLException {
+	public ResultSet getExportedKeys(String catalog, String schema, String table)
+		throws SQLException
+	{
 		StringBuilder query = new StringBuilder(keyQuery.length() + 250);
 		query.append(keyQuery);
 
@@ -2836,8 +2885,15 @@
 	 * @see #getImportedKeys
 	 */
 	@Override
-	public ResultSet getCrossReference(String pcatalog, String pschema, String ptable, String fcatalog, String fschema,
-                                       String ftable) throws SQLException {
+	public ResultSet getCrossReference(
+		String pcatalog,
+		String pschema,
+		String ptable,
+		String fcatalog,
+		String fschema,
+		String ftable
+	) throws SQLException
+	{
 		StringBuilder query = new StringBuilder(keyQuery.length() + 350);
 		query.append(keyQuery);
 
@@ -2919,11 +2975,7 @@
 	 *	</OL>
 	 *
 	 * @return ResultSet each row is a SQL type description
-<<<<<<< HEAD
-	 * @throws SQLException if the developer made a Boo-Boo
-=======
 	 * @throws SQLException if a database error occurs
->>>>>>> d24a2fe2
 	 */
 	@Override
 	public ResultSet getTypeInfo() throws SQLException {
@@ -3014,8 +3066,14 @@
 	 * @throws SQLException if a database occurs
 	 */
 	@Override
-	public ResultSet getIndexInfo(String catalog, String schema, String table, boolean unique, boolean approximate)
-            throws SQLException {
+	public ResultSet getIndexInfo(
+		String catalog,
+		String schema,
+		String table,
+		boolean unique,
+		boolean approximate
+	) throws SQLException
+	{
 		String table_row_count = "0";
 
 		if (!approximate && schema != null && table != null && schema.length() > 0 && table.length() > 0) {
@@ -3102,7 +3160,8 @@
 
 
 	/**
-	 * Does the database support the concurrency type in combination with the given result set type?
+	 * Does the database support the concurrency type in combination
+	 * with the given result set type?
 	 *
 	 * @param type - defined in java.sql.ResultSet
 	 * @param concurrency - type defined in java.sql.ResultSet
@@ -3110,7 +3169,9 @@
 	 * @throws SQLException - if a database access error occurs
 	*/
 	@Override
-	public boolean supportsResultSetConcurrency(int type, int concurrency) throws SQLException {
+	public boolean supportsResultSetConcurrency(int type, int concurrency)
+		throws SQLException
+	{
 		// These combinations are not supported!
 		if (type == ResultSet.TYPE_SCROLL_SENSITIVE)
 			return false;
@@ -3197,14 +3258,16 @@
 	 *   user-generated reference type of the SELF_REFERENCING_COLUMN of a structured type as defined
 	 *   in java.sql.Types (null if DATA_TYPE is not DISTINCT or not STRUCT with REFERENCE_GENERATION = USER_DEFINED)
 	 *
-<<<<<<< HEAD
-=======
 	 * @throws SQLException - if a database access error occurs
->>>>>>> d24a2fe2
-	 */
-	@Override
-	public ResultSet getUDTs(String catalog, String schemaPattern, String typeNamePattern, int[] types)
-            throws SQLException {
+	 */
+	@Override
+	public ResultSet getUDTs(
+		String catalog,
+		String schemaPattern,
+		String typeNamePattern,
+		int[] types
+	) throws SQLException
+	{
 		StringBuilder query = new StringBuilder(990);
 		if (types != null && types.length > 0) {
 			query.append("SELECT * FROM (");
@@ -3278,7 +3341,8 @@
 	/**
 	 * Retrieves whether this database supports savepoints.
 	 *
-	 * @return <code>true</code> if savepoints are supported; <code>false</code> otherwise
+	 * @return <code>true</code> if savepoints are supported;
+	 *		   <code>false</code> otherwise
 	 */
 	@Override
 	public boolean supportsSavepoints() {
@@ -3286,9 +3350,11 @@
 	}
 
 	/**
-	 * Retrieves whether this database supports named parameters to callable statements.
-	 *
-	 * @return <code>true</code> if named parameters are supported; <code>false</code> otherwise
+	 * Retrieves whether this database supports named parameters to callable
+	 * statements.
+	 *
+	 * @return <code>true</code> if named parameters are supported;
+	 *		   <code>false</code> otherwise
 	 */
 	@Override
 	public boolean supportsNamedParameters() {
@@ -3297,10 +3363,12 @@
 
 	/**
 	 * Retrieves whether it is possible to have multiple <code>ResultSet</code> objects
-	 * returned from a <code>CallableStatement</code> object simultaneously.
+	 * returned from a <code>CallableStatement</code> object
+	 * simultaneously.
 	 *
 	 * @return <code>true</code> if a <code>CallableStatement</code> object
-	 *		   can return multiple <code>ResultSet</code> objects simultaneously; <code>false</code> otherwise
+	 *		   can return multiple <code>ResultSet</code> objects
+	 *		   simultaneously; <code>false</code> otherwise
 	 */
 	@Override
 	public boolean supportsMultipleOpenResults() {
@@ -3308,10 +3376,11 @@
 	}
 
 	/**
-	 * Retrieves whether auto-generated keys can be retrieved after a statement has been executed.
-	 *
-	 * @return <code>true</code> if auto-generated keys can be retrieved after a statement has executed;
-     * <code>false</code> otherwise
+	 * Retrieves whether auto-generated keys can be retrieved after
+	 * a statement has been executed.
+	 *
+	 * @return <code>true</code> if auto-generated keys can be retrieved
+	 *		   after a statement has executed; <code>false</code> otherwise
 	 */
 	@Override
 	public boolean supportsGetGeneratedKeys() {
@@ -3358,10 +3427,17 @@
 	 * @throws SQLException if a database access error occurs
 	 */
 	@Override
-	public ResultSet getSuperTypes(String catalog, String schemaPattern, String typeNamePattern) throws SQLException {
-		String query = "SELECT cast(null as char(1)) AS \"TYPE_CAT\", '' AS \"TYPE_SCHEM\", '' AS \"TYPE_NAME\", " +
+	public ResultSet getSuperTypes(
+		String catalog,
+		String schemaPattern,
+		String typeNamePattern
+	) throws SQLException
+	{
+		String query =
+		"SELECT cast(null as char(1)) AS \"TYPE_CAT\", '' AS \"TYPE_SCHEM\", '' AS \"TYPE_NAME\", " +
 			"cast(null as char(1)) AS \"SUPERTYPE_CAT\", '' AS \"SUPERTYPE_SCHEM\", '' AS \"SUPERTYPE_NAME\" " +
 		"WHERE 1 = 0";
+
 		return executeMetaDataQuery(query);
 	}
 
@@ -3398,9 +3474,17 @@
 	 * @throws SQLException if a database access error occurs
 	 */
 	@Override
-	public ResultSet getSuperTables(String catalog, String schemaPattern, String tableNamePattern) throws SQLException {
-		String query = "SELECT cast(null as char(1)) AS \"TABLE_CAT\", " +
-			"'' AS \"TABLE_SCHEM\", '' AS \"TABLE_NAME\", '' AS \"SUPERTABLE_NAME\" WHERE 1 = 0";
+	public ResultSet getSuperTables(
+		String catalog,
+		String schemaPattern,
+		String tableNamePattern
+	) throws SQLException
+	{
+		String query =
+		"SELECT cast(null as char(1)) AS \"TABLE_CAT\", " +
+			"'' AS \"TABLE_SCHEM\", '' AS \"TABLE_NAME\", '' AS \"SUPERTABLE_NAME\" " +
+		"WHERE 1 = 0";
+
 		return executeMetaDataQuery(query);
 	}
 
@@ -3474,9 +3558,15 @@
 	 * @throws SQLException if a database access error occurs
 	 */
 	@Override
-	public ResultSet getAttributes(String catalog, String schemaPattern, String typeNamePattern,
-                                   String attributeNamePattern) throws SQLException {
-		String query = "SELECT cast(null as char(1)) AS \"TYPE_CAT\", '' AS \"TYPE_SCHEM\", '' AS \"TYPE_NAME\", " +
+	public ResultSet getAttributes(
+		String catalog,
+		String schemaPattern,
+		String typeNamePattern,
+		String attributeNamePattern
+	) throws SQLException
+	{
+		String query =
+		"SELECT cast(null as char(1)) AS \"TYPE_CAT\", '' AS \"TYPE_SCHEM\", '' AS \"TYPE_NAME\", " +
 			"'' AS \"ATTR_NAME\", CAST(0 as int) AS \"DATA_TYPE\", '' AS \"ATTR_TYPE_NAME\", CAST(0 as int) AS \"ATTR_SIZE\", " +
 			"CAST(0 as int) AS \"DECIMAL_DIGITS\", CAST(0 as int) AS \"NUM_PREC_RADIX\", CAST(0 as int) AS \"NULLABLE\", " +
 			"'' AS \"REMARKS\", '' AS \"ATTR_DEF\", CAST(0 as int) AS \"SQL_DATA_TYPE\", " +
@@ -3485,13 +3575,15 @@
 			"'' AS \"SCOPE_CATALOG\", '' AS \"SCOPE_SCHEMA\", '' AS \"SCOPE_TABLE\", " +
 			"CAST(0 as smallint) AS \"SOURCE_DATA_TYPE\" " +
 		"WHERE 1 = 0";
+
 		return executeMetaDataQuery(query);
 	}
 
 	/**
 	 * Retrieves whether this database supports the given result set holdability.
 	 *
-	 * @param holdability one of the following constants: <code>ResultSet.HOLD_CURSORS_OVER_COMMIT</code> or
+	 * @param holdability one of the following constants:
+	 *			<code>ResultSet.HOLD_CURSORS_OVER_COMMIT</code> or
 	 *			<code>ResultSet.CLOSE_CURSORS_AT_COMMIT</code>
 	 * @return <code>true</code> if so; <code>false</code> otherwise
 	 * @see Connection
@@ -3504,10 +3596,12 @@
 	}
 
 	/**
-	 * Retrieves the default holdability of this <code>ResultSet</code> object.
-	 *
-	 * @return the default holdability; either <code>ResultSet.HOLD_CURSORS_OVER_COMMIT</code> or
-     * <code>ResultSet.CLOSE_CURSORS_AT_COMMIT</code>
+	 * Retrieves the default holdability of this <code>ResultSet</code>
+	 * object.
+	 *
+	 * @return the default holdability; either
+	 *		   <code>ResultSet.HOLD_CURSORS_OVER_COMMIT</code> or
+	 *		   <code>ResultSet.CLOSE_CURSORS_AT_COMMIT</code>
 	 */
 	@Override
 	public int getResultSetHoldability() {
@@ -3585,7 +3679,9 @@
 	/**
 	 * Indicates whether the SQLSTATEs returned by <code>SQLException.getSQLState</code>
 	 * is X/Open (now known as Open Group) SQL CLI or SQL:2003.
-	 * @return the type of SQLSTATEs, one of: sqlStateXOpen or sqlStateSQL
+	 * @return the type of SQLSTATEs, one of:
+	 *		  sqlStateXOpen or
+	 *		  sqlStateSQL
 	 */
 	@Override
 	public int getSQLStateType() {
@@ -3594,7 +3690,8 @@
 	}
 
 	/**
-	 * Indicates whether updates made to a LOB are made on a copy or directly to the LOB.
+	 * Indicates whether updates made to a LOB are made on a copy or directly
+	 * to the LOB.
 	 * @return <code>true</code> if updates are made to a copy of the LOB;
 	 *		   <code>false</code> if updates are made directly to the LOB
 	 */
@@ -3619,8 +3716,9 @@
 	//== 1.6 methods (JDBC 4)
 
 	/**
-	 * Indicates whether or not this data source supports the SQL ROWID type, and if so the lifetime for which a RowId
-     * object remains valid.
+	 * Indicates whether or not this data source supports the SQL ROWID
+	 * type, and if so the lifetime for which a RowId object remains
+	 * valid.
 	 *
 	 * @return ROWID_UNSUPPORTED for now
 	 */
@@ -3631,7 +3729,8 @@
 	}
 
 	/**
-	 * Get the schema names available in this database. The results are ordered by schema name.
+	 * Get the schema names available in this database.  The results
+	 * are ordered by schema name.
 	 *
 	 * <P>The schema column is:
 	 *	<OL>
@@ -3639,7 +3738,8 @@
 	 *	<LI><B>TABLE_CATALOG</B> String =&gt; catalog name (may be null)
 	 *	</OL>
 	 *
-	 * @return ResultSet each row has a single String column that is a schema name
+	 * @return ResultSet each row has a single String column that is a
+	 *         schema name
 	 * @throws SQLException if a database error occurs
 	 */
 	@Override
@@ -3648,8 +3748,8 @@
 	}
 
 	/**
-	 * Retrieves whether this database supports invoking user-defined or vendor functions using the stored procedure
-     * escape syntax.
+	 * Retrieves whether this database supports invoking user-defined or
+	 * vendor functions using the stored procedure escape syntax.
 	 *
 	 * @return true if so; false otherwise
 	 */
@@ -3692,8 +3792,8 @@
 	 *
 	 * The ResultSet is sorted by the NAME column
 	 *
-	 * @return A ResultSet object; each row is a supported client info property, none in case of MonetDB's current JDBC
-     * driver
+	 * @return A ResultSet object; each row is a supported client info
+	 *         property, none in case of MonetDB's current JDBC driver
 	 * @throws SQLException if a database access error occurs
 	 */
 	@Override
@@ -3759,8 +3859,12 @@
 	 * @throws SQLException if a database access error occurs
 	 */
 	@Override
-	public ResultSet getFunctions(String catalog, String schemaPattern, String functionNamePattern)
-            throws SQLException {
+	public ResultSet getFunctions(
+			String catalog,
+			String schemaPattern,
+			String functionNamePattern)
+		throws SQLException
+	{
 		StringBuilder query = new StringBuilder(800);
 		query.append("SELECT cast(null as varchar(1)) AS \"FUNCTION_CAT\", " +
 			"\"schemas\".\"name\" AS \"FUNCTION_SCHEM\", " +
@@ -3855,8 +3959,13 @@
 	 * @throws SQLException - if a database access error occurs
 	 */
 	@Override
-	public ResultSet getFunctionColumns(String catalog, String schemaPattern, String functionNamePattern,
-                                        String columnNamePattern) throws SQLException {
+	public ResultSet getFunctionColumns(
+			String catalog,
+			String schemaPattern,
+			String functionNamePattern,
+			String columnNamePattern)
+		throws SQLException
+	{
 		StringBuilder query = new StringBuilder(2600);
 		query.append("SELECT DISTINCT CAST(null as char(1)) AS \"FUNCTION_CAT\", " +
 			"\"schemas\".\"name\" AS \"FUNCTION_SCHEM\", " +
@@ -3949,8 +4058,13 @@
 	 * @throws SQLException if a database access error occurs
 	 */
 	@Override
-	public ResultSet getPseudoColumns(String catalog, String schemaPattern, String tableNamePattern,
-                                      String columnNamePattern) throws SQLException {
+	public ResultSet getPseudoColumns(
+			String catalog,
+			String schemaPattern,
+			String tableNamePattern,
+			String columnNamePattern)
+		throws SQLException
+	{
 		// MonetDB currently does not support pseudo or hidden columns, so return an empty ResultSet
 		String query =
 		"SELECT CAST(null as char(1)) AS \"TABLE_CAT\", " +
