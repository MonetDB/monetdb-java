--- conflicted
+++ resolved
@@ -701,13 +701,9 @@
 					case Types.SMALLINT:
 					case Types.INTEGER:
 					case Types.REAL:
+					case Types.FLOAT:
 					case Types.DOUBLE:
-					case Types.BIGINT:
-					case Types.NUMERIC:
-					case Types.DECIMAL:
 						return true;
-<<<<<<< HEAD
-=======
 					case Types.BIGINT:
 						String monettype = getParameterTypeName(param);
 						if (monettype != null) {
@@ -721,7 +717,6 @@
 					case Types.DATE:
 					case Types.TIME:
 					case Types.TIMESTAMP:
->>>>>>> c6a3fe39
 					default:
 						return false;
 				}
