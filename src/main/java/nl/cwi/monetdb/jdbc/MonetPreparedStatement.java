/*
 * This Source Code Form is subject to the terms of the Mozilla Public
 * License, v. 2.0.  If a copy of the MPL was not distributed with this
 * file, You can obtain one at http://mozilla.org/MPL/2.0/.
 *
 * Copyright 1997 - July 2008 CWI, August 2008 - 2016 MonetDB B.V.
 */

package nl.cwi.monetdb.jdbc;

import java.io.InputStream;
import java.io.Reader;
import java.io.IOException;
import java.math.BigDecimal;
import java.math.BigInteger;
import java.math.RoundingMode;
import java.net.URL;
import java.nio.CharBuffer;
import java.sql.Array;
import java.sql.Blob;
import java.sql.Clob;
import java.sql.NClob;
import java.sql.ParameterMetaData;
import java.sql.PreparedStatement;
import java.sql.Ref;
import java.sql.ResultSet;
import java.sql.ResultSetMetaData;
import java.sql.RowId;
import java.sql.SQLData;
import java.sql.SQLDataException;
import java.sql.SQLException;
import java.sql.SQLFeatureNotSupportedException;
import java.sql.SQLOutput;
import java.sql.SQLXML;
import java.sql.Struct;
import java.sql.Time;
import java.sql.Timestamp;
import java.sql.Types;
import java.text.SimpleDateFormat;
import java.util.Calendar;
import java.util.Map;

/**
 * A {@link PreparedStatement} suitable for the MonetDB database.
 *
 * This implementation of the PreparedStatement interface uses the
 * capabilities of the MonetDB/SQL backend to prepare and execute
 * queries.  The backend takes care of finding the '?'s in the input and
 * returns the types it expects for them.
 *
 * An example of a server response on a prepare query is:
 * <pre>
 * % prepare select name from tables where id &gt; ? and id &lt; ?;
 * &amp;5 0 2 3 2
 * # prepare,      prepare,        prepare # table_name
 * # type, digits, scale # name
 * # varchar,      int,    int # type
 * # 0,    0,      0 # length
 * [ "int",        9,      0       ]
 * [ "int",        9,      0       ]
 * </pre>
 *
 * @author Fabian Groffen
 * @author Martin van Dinther
 * @version 0.4
 */
public class MonetPreparedStatement
	extends MonetStatement
	implements PreparedStatement
{
	private final String[] monetdbType;
	private final int[] javaType;
	private final int[] digits;
	private final int[] scale;
	private final String[] schema;
	private final String[] table;
	private final String[] column;
	private final int id;
	private final int size;
	private final int rscolcnt;

	private final String[] values;

	private final MonetConnection connection;

	/* only parse the date patterns once, use multiple times */
	/** Format of a timestamp with RFC822 time zone */
	final SimpleDateFormat mTimestampZ =
		new SimpleDateFormat("yyyy-MM-dd HH:mm:ss.SSSZ");
	/** Format of a timestamp */
	final SimpleDateFormat mTimestamp =
		new SimpleDateFormat("yyyy-MM-dd HH:mm:ss.SSS");
	/** Format of a time with RFC822 time zone */
	final SimpleDateFormat mTimeZ =
		new SimpleDateFormat("HH:mm:ss.SSSZ");
	/** Format of a time */
	final SimpleDateFormat mTime =
		new SimpleDateFormat("HH:mm:ss.SSS");
	/** Format of a date used by mserver */
	final SimpleDateFormat mDate =
		new SimpleDateFormat("yyyy-MM-dd");

	/**
	 * MonetPreparedStatement constructor which checks the arguments for
	 * validity.  A MonetPreparedStatement is backed by a
	 * {@link MonetStatement}, which deals with most of the required stuff of
	 * this class.
	 *
	 * @param connection the connection that created this Statement
	 * @param resultSetType type of {@link ResultSet} to produce
	 * @param resultSetConcurrency concurrency of ResultSet to produce
	 * @param prepareQuery the query string to prepare
	 * @throws SQLException if an error occurs during login
	 * @throws IllegalArgumentException is one of the arguments is null or empty
	 */
	MonetPreparedStatement(
			MonetConnection connection,
			int resultSetType,
			int resultSetConcurrency,
			int resultSetHoldability,
			String prepareQuery)
		throws SQLException, IllegalArgumentException
	{
		super(
			connection,
			resultSetType,
			resultSetConcurrency,
			resultSetHoldability
		);

		if (!super.execute("PREPARE " + prepareQuery))
			throw new SQLException("Unexpected server response", "M0M10");

		// cheat a bit to get the ID and the number of columns
		id = ((MonetConnection.ResultSetResponse)header).id;
		size = ((MonetConnection.ResultSetResponse)header).tuplecount;
		rscolcnt = ((MonetConnection.ResultSetResponse)header).columncount;

		// initialise blank finals
		monetdbType = new String[size];
		javaType = new int[size];
		digits = new int[size];
		scale = new int[size];
		schema = new String[size];
		table = new String[size];
		column = new String[size];
		values = new String[size];

		this.connection = connection;

		// fill the arrays
		ResultSet rs = super.getResultSet();
		for (int i = 0; rs.next(); i++) {
			monetdbType[i] = rs.getString("type");
			javaType[i] = MonetDriver.getJavaType(monetdbType[i]);
			digits[i] = rs.getInt("digits");
			scale[i] = rs.getInt("scale");
			if (rscolcnt == 3)
				continue;
			schema[i] = rs.getString("schema");
			table[i] = rs.getString("table");
			column[i] = rs.getString("column");
		}
		rs.close();

		// PreparedStatements are by default poolable
		poolable = true;
	}

	/**
	 * Constructs an empty MonetPreparedStatement.  This constructor is
	 * in particular useful for extensions of this class.
	 *
	 * @param connection the connection that created this Statement
	 * @param resultSetType type of ResultSet to produce
	 * @param resultSetConcurrency concurrency of ResultSet to produce
	 * @throws SQLException if an error occurs during login
	 */
	/* Disabled this constructor code as it is not part of the JDBC interface
	   It may be enabled again when a subclass is constructed which needs it.
	MonetPreparedStatement(
			MonetConnection connection,
			int resultSetType,
			int resultSetConcurrency,
			int resultSetHoldability)
		throws SQLException
	{
		super(
			connection,
			resultSetType,
			resultSetConcurrency,
			resultSetHoldability
		);
		// initialise blank finals
		monetdbType = null;
		javaType = null;
		digits = null;
		scale = null;
		schema = null;
		table = null;
		column = null;
		values = null;
		id = -1;
		size = -1;
		rscolcnt = -1;

		this.connection = connection;
	}
	*/

	//== methods interface PreparedStatement

	/**
	 * Adds a set of parameters to this PreparedStatement object's batch
	 * of commands.
	 *
	 * @throws SQLException if a database access error occurs
	 */
	@Override
	public void addBatch() throws SQLException {
		super.addBatch(transform());
	}

	/** override the addBatch from the Statement to throw an SQLException */
	@Override
	public void addBatch(String q) throws SQLException {
		throw new SQLException("This method is not available in a PreparedStatement!", "M1M05");
	}

	/**
	 * Clears the current parameter values immediately.
	 *
	 * In general, parameter values remain in force for repeated use of a
	 * statement. Setting a parameter value automatically clears its previous
	 * value. However, in some cases it is useful to immediately release the
	 * resources used by the current parameter values; this can be done by
	 * calling the method clearParameters.
	 */
	@Override
	public void clearParameters() {
		for (int i = 0; i < values.length; i++) {
			values[i] = null;
		}
	}

	/**
	 * Executes the SQL statement in this PreparedStatement object,
	 * which may be any kind of SQL statement.  Some prepared statements
	 * return multiple results; the execute method handles these complex
	 * statements as well as the simpler form of statements handled by
	 * the methods executeQuery and executeUpdate.
	 *
	 * The execute method returns a boolean to indicate the form of the
	 * first result.  You must call either the method getResultSet or
	 * getUpdateCount to retrieve the result; you must call
	 * getMoreResults to move to any subsequent result(s).
	 *
	 * @return true if the first result is a ResultSet object; false if the
	 *              first result is an update count or there is no result
	 * @throws SQLException if a database access error occurs or an argument
	 *                      is supplied to this method
	 */
	@Override
	public boolean execute() throws SQLException {
		return super.execute(transform());
	}

	/** override the execute from the Statement to throw an SQLException */
	@Override
	public boolean execute(String q) throws SQLException {
		throw new SQLException("This method is not available in a PreparedStatement!", "M1M05");
	}

	/**
	 * Executes the SQL query in this PreparedStatement object and returns the
	 * ResultSet object generated by the query.
	 *
	 * @return a ResultSet object that contains the data produced by the query;
	 *         never null
	 * @throws SQLException if a database access error occurs or the SQL
	 *                      statement does not return a ResultSet object
	 */
	@Override
<<<<<<< HEAD
	public ResultSet executeQuery() throws SQLException{
		if (!execute())
=======
	public ResultSet executeQuery() throws SQLException {
		if (execute() != true)
>>>>>>> 8fd2f20b
			throw new SQLException("Query did not produce a result set", "M1M19");

		return getResultSet();
	}

	/** override the executeQuery from the Statement to throw an SQLException*/
	@Override
	public ResultSet executeQuery(String q) throws SQLException {
		throw new SQLException("This method is not available in a PreparedStatement!", "M1M05");
	}

	/**
	 * Executes the SQL statement in this PreparedStatement object, which must
	 * be an SQL INSERT, UPDATE or DELETE statement; or an SQL statement that
	 * returns nothing, such as a DDL statement.
	 *
	 * @return either (1) the row count for INSERT, UPDATE, or DELETE
	 *         statements or (2) 0 for SQL statements that return nothing
	 * @throws SQLException if a database access error occurs or the SQL
	 *                     statement returns a ResultSet object
	 */
	@Override
	public int executeUpdate() throws SQLException {
		if (execute())
			throw new SQLException("Query produced a result set", "M1M17");

		return getUpdateCount();
	}

	/** override the executeUpdate from the Statement to throw an SQLException*/
	@Override
	public int executeUpdate(String q) throws SQLException {
		throw new SQLException("This method is not available in a PreparedStatement!", "M1M05");
	}

	/**
	 * Returns the index (0..size-1) in the backing arrays for the given
	 * resultset column number or an SQLException when not found
	 */
	private int getColumnIdx(int colnr) throws SQLException {
		int curcol = 0;
		for (int i = 0; i < size; i++) {
			if (column[i] == null)
				continue;
			curcol++;
			if (curcol == colnr)
				return i;
		}
		throw new SQLException("No such column with index: " + colnr, "M1M05");
	}
	/**
	 * Returns the index (0..size-1) in the backing arrays for the given
	 * parameter number or an SQLException when not found
	 */
	private int getParamIdx(int paramnr) throws SQLException {
		int curparam = 0;
		for (int i = 0; i < size; i++) {
			if (column[i] != null)
				continue;
			curparam++;
			if (curparam == paramnr)
				return i;
		}
		throw new SQLException("No such parameter with index: " + paramnr, "M1M05");
	}


	/* helper for the anonymous class inside getMetaData */
	private abstract class rsmdw extends MonetWrapper implements ResultSetMetaData {}
	/**
	 * Retrieves a ResultSetMetaData object that contains information
	 * about the columns of the ResultSet object that will be returned
	 * when this PreparedStatement object is executed.
	 *
	 * Because a PreparedStatement object is precompiled, it is possible
	 * to know about the ResultSet object that it will return without
	 * having to execute it.  Consequently, it is possible to invoke the
	 * method getMetaData on a PreparedStatement object rather than
	 * waiting to execute it and then invoking the ResultSet.getMetaData
	 * method on the ResultSet object that is returned.
	 *
	 * @return the description of a ResultSet object's columns or null if the
	 *         driver cannot return a ResultSetMetaData object
	 */
	@Override
	public ResultSetMetaData getMetaData() {
		if (rscolcnt == 3)
			return null; // not sufficient data with pre-Dec2011 PREPARE

		// return inner class which implements the ResultSetMetaData interface
		return new rsmdw() {
			/**
			 * Returns the number of columns in this ResultSet object.
			 *
			 * @return the number of columns
			 */
			@Override
			public int getColumnCount() {
				int cnt = 0;

				for (int i = 0; i < size; i++) {
					if (column[i] != null)
						cnt++;
				}
				return cnt;
			}

			/**
			 * Indicates whether the designated column is automatically numbered.
			 *
			 * @param column the first column is 1, the second is 2, ...
			 * @return true if so; false otherwise
			 * @throws SQLException if a database access error occurs
			 */
			@Override
			public boolean isAutoIncrement(int column) throws SQLException {
				/* TODO: in MonetDB only numeric (int, decimal) columns could be autoincrement/serial
				 * This however requires an expensive dbmd.getColumns(null, schema, table, column)
				 * query call to pull the IS_AUTOINCREMENT value for this column.
				 * See also ResultSetMetaData.isAutoIncrement()
				 */
				// For now we simply allways return false.
				return false;
			}

			/**
			 * Indicates whether a column's case matters.
			 *
			 * @param column the first column is 1, the second is 2, ...
			 * @return if the column is case sensitive
			 */
			@Override
			public boolean isCaseSensitive(int column) throws SQLException {
				switch (getColumnType(column)) {
					case Types.CHAR:
					case Types.LONGVARCHAR: // MonetDB doesn't use type LONGVARCHAR, it's here for completeness
					case Types.CLOB:
						return true;
					case Types.VARCHAR:
						String monettype = getColumnTypeName(column);
						if (monettype != null) {
							// data of type inet or uuid is not case sensitive
							if ("inet".equals(monettype)
							 || "uuid".equals(monettype))
								return false;
						}
						return true;
				}

				return false;
			}

			/**
			 * Indicates whether the designated column can be used in a
			 * where clause.
			 *
			 * Returning true for all here, even for CLOB, BLOB.
			 *
			 * @param column the first column is 1, the second is 2, ...
			 * @return true
			 */
			@Override
			public boolean isSearchable(int column) {
				return true;
			}

			/**
			 * Indicates whether the designated column is a cash value.
			 * From the MonetDB database perspective it is by definition
			 * unknown whether the value is a currency, because there are
			 * no currency datatypes such as MONEY.  With this knowledge
			 * we can always return false here.
			 *
			 * @param column the first column is 1, the second is 2, ...
			 * @return false
			 */
			@Override
			public boolean isCurrency(int column) {
				return false;
			}

			/**
			 * Indicates whether values in the designated column are signed
			 * numbers.
			 * Within MonetDB all numeric types (except oid and ptr) are signed.
			 *
			 * @param column the first column is 1, the second is 2, ...
			 * @return true if so; false otherwise
			 */
			@Override
			public boolean isSigned(int column) throws SQLException {
				// we can hardcode this, based on the colum type
				switch (getColumnType(column)) {
					case Types.NUMERIC:
					case Types.DECIMAL:
					case Types.TINYINT:
					case Types.SMALLINT:
					case Types.INTEGER:
					case Types.REAL:
					case Types.FLOAT:
					case Types.DOUBLE:
						return true;
					case Types.BIGINT:
						String monettype = getColumnTypeName(column);
						if (monettype != null) {
							if ("oid".equals(monettype)
							 || "ptr".equals(monettype))
								return false;
						}
						return true;
					case Types.BIT: // we don't use type BIT, it's here for completeness
					case Types.BOOLEAN:
					case Types.DATE:
					case Types.TIME:
					case Types.TIMESTAMP:
					default:
						return false;
				}
			}

			/**
			 * Indicates the designated column's normal maximum width in
			 * characters.
			 *
			 * @param column the first column is 1, the second is 2, ...
			 * @return the normal maximum number of characters allowed as the
			 *         width of the designated column
			 * @throws SQLException if there is no such column
			 */
			@Override
			public int getColumnDisplaySize(int column) throws SQLException {
				try {
					return digits[getColumnIdx(column)];
				} catch (IndexOutOfBoundsException e) {
					throw MonetResultSet.newSQLInvalidColumnIndexException(column);
				}
			}

			/**
			 * Get the designated column's table's schema.
			 *
			 * @param column the first column is 1, the second is 2, ...
			 * @return schema name or "" if not applicable
			 * @throws SQLException if a database access error occurs
			 */
			@Override
			public String getSchemaName(int column) throws SQLException {
				try {
					return schema[getColumnIdx(column)];
				} catch (IndexOutOfBoundsException e) {
					throw MonetResultSet.newSQLInvalidColumnIndexException(column);
				}
			}

			/**
			 * Gets the designated column's table name.
			 *
			 * @param column the first column is 1, the second is 2, ...
			 * @return table name or "" if not applicable
			 */
			@Override
			public String getTableName(int column) throws SQLException {
				try {
					return table[getColumnIdx(column)];
				} catch (IndexOutOfBoundsException e) {
					throw MonetResultSet.newSQLInvalidColumnIndexException(column);
				}
			}

			/**
			 * Get the designated column's number of decimal digits.
			 * This method is currently very expensive as it needs to
			 * retrieve the information from the database using an SQL
			 * query.
			 *
			 * @param column the first column is 1, the second is 2, ...
			 * @return precision
			 * @throws SQLException if a database access error occurs
			 */
			@Override
			public int getPrecision(int column) throws SQLException {
				try {
					return digits[getColumnIdx(column)];
				} catch (IndexOutOfBoundsException e) {
					throw MonetResultSet.newSQLInvalidColumnIndexException(column);
				}
			}

			/**
			 * Gets the designated column's number of digits to right of
			 * the decimal point.  This method is currently very
			 * expensive as it needs to retrieve the information from
			 * the database using an SQL query.
			 *
			 * @param column the first column is 1, the second is 2, ...
			 * @return scale
			 * @throws SQLException if a database access error occurs
			 */
			@Override
			public int getScale(int column) throws SQLException {
				try {
					return scale[getColumnIdx(column)];
				} catch (IndexOutOfBoundsException e) {
					throw MonetResultSet.newSQLInvalidColumnIndexException(column);
				}
			}

			/**
			 * Indicates the nullability of values in the designated
			 * column.  This method is currently very expensive as it
			 * needs to retrieve the information from the database using
			 * an SQL query.
			 *
			 * @param column the first column is 1, the second is 2, ...
			 * @return nullability
			 * @throws SQLException if a database access error occurs
			 */
			@Override
			public int isNullable(int column) throws SQLException {
				return columnNullableUnknown;
			}

			/**
			 * Gets the designated column's table's catalog name.
			 * MonetDB does not support the catalog naming concept as in: catalog.schema.table naming scheme
			 *
			 * @param column the first column is 1, the second is 2, ...
			 * @return the name of the catalog for the table in which the given
			 *         column appears or "" if not applicable
			 */
			@Override
			public String getCatalogName(int column) throws SQLException {
				return null;	// MonetDB does NOT support catalogs
			}

			/**
			 * Indicates whether the designated column is definitely not
			 * writable.  MonetDB does not support cursor updates, so
			 * nothing is writable.
			 *
			 * @param column the first column is 1, the second is 2, ...
			 * @return true if so; false otherwise
			 */
			@Override
			public boolean isReadOnly(int column) {
				return true;
			}

			/**
			 * Indicates whether it is possible for a write on the
			 * designated column to succeed.
			 *
			 * @param column the first column is 1, the second is 2, ...
			 * @return true if so; false otherwise
			 */
			@Override
			public boolean isWritable(int column) {
				return false;
			}

			/**
			 * Indicates whether a write on the designated column will
			 * definitely succeed.
			 *
			 * @param column the first column is 1, the second is 2, ...
			 * @return true if so; false otherwise
			 */
			@Override
			public boolean isDefinitelyWritable(int column) {
				return false;
			}

			/**
			 * Returns the fully-qualified name of the Java class whose
			 * instances are manufactured if the method
			 * ResultSet.getObject is called to retrieve a value from
			 * the column.  ResultSet.getObject may return a subclass of
			 * the class returned by this method.
			 *
			 * @param column the first column is 1, the second is 2, ...
			 * @return the fully-qualified name of the class in the Java
			 *         programming language that would be used by the method
			 *         ResultSet.getObject to retrieve the value in the
			 *         specified column. This is the class name used for custom
			 *         mapping.
			 * @throws SQLException if there is no such column
			 */
			@Override
			public String getColumnClassName(int column) throws SQLException {
				return MonetResultSet.getClassForType(getColumnType(column)).getName();
			}

			/**
			 * Gets the designated column's suggested title for use in
			 * printouts and displays. This is currently equal to
			 * getColumnName().
			 *
			 * @param column the first column is 1, the second is 2, ...
			 * @return the suggested column title
			 * @throws SQLException if there is no such column
			 */
			@Override
			public String getColumnLabel(int column) throws SQLException {
				return getColumnName(column);
			}

			/**
			 * Gets the designated column's name
			 *
			 * @param colnr the first column is 1, the second is 2, ...
			 * @return the column name
			 * @throws SQLException if there is no such column
			 */
			@Override
			public String getColumnName(int colnr) throws SQLException {
				try {
					return column[getColumnIdx(colnr)];
				} catch (IndexOutOfBoundsException e) {
					throw MonetResultSet.newSQLInvalidColumnIndexException(colnr);
				}
			}

			/**
			 * Retrieves the designated column's SQL type.
			 *
			 * @param column the first column is 1, the second is 2, ...
			 * @return SQL type from java.sql.Types
			 * @throws SQLException if there is no such column
			 */
			@Override
			public int getColumnType(int column) throws SQLException {
				try {
					return javaType[getColumnIdx(column)];
				} catch (IndexOutOfBoundsException e) {
					throw MonetResultSet.newSQLInvalidColumnIndexException(column);
				}
			}

			/**
			 * Retrieves the designated column's database-specific type name.
			 *
			 * @param column the first column is 1, the second is 2, ...
			 * @return type name used by the database. If the column type is a
			 *         user-defined type, then a fully-qualified type name is
			 *         returned.
			 * @throws SQLException if there is no such column
			 */
			@Override
			public String getColumnTypeName(int column) throws SQLException {
				try {
					return monetdbType[getColumnIdx(column)];
				} catch (IndexOutOfBoundsException e) {
					throw MonetResultSet.newSQLInvalidColumnIndexException(column);
				}
			}
		};
	}

	/* helper class for the anonymous class in getParameterMetaData */
	private abstract class pmdw extends MonetWrapper implements ParameterMetaData {}
	/**
	 * Retrieves the number, types and properties of this
	 * PreparedStatement object's parameters.
	 *
	 * @return a ParameterMetaData object that contains information
	 *         about the number, types and properties of this
	 *         PreparedStatement object's parameters
	 * @throws SQLException if a database access error occurs
	 */
	@Override
	public ParameterMetaData getParameterMetaData() throws SQLException {
		return new pmdw() {
			/**
			 * Retrieves the number of parameters in the
			 * PreparedStatement object for which this ParameterMetaData
			 * object contains information.
			 *
			 * @return the number of parameters
			 * @throws SQLException if a database access error occurs
			 */
			@Override
			public int getParameterCount() throws SQLException {
				int cnt = 0;

				for (int i = 0; i < size; i++) {
					if (column[i] == null)
						cnt++;
				}

				return cnt;
			}

			/**
			 * Retrieves whether null values are allowed in the
			 * designated parameter.
			 *
			 * This is currently always unknown for MonetDB/SQL.
			 *
			 * @param param the first parameter is 1, the second is 2, ...
			 * @return the nullability status of the given parameter;
			 *         one of ParameterMetaData.parameterNoNulls,
			 *         ParameterMetaData.parameterNullable, or
			 *         ParameterMetaData.parameterNullableUnknown
			 * @throws SQLException if a database access error occurs
			 */
			@Override
			public int isNullable(int param) throws SQLException {
				return ParameterMetaData.parameterNullableUnknown;
			}

			/**
			 * Retrieves whether values for the designated parameter can
			 * be signed numbers.
			 *
			 * @param param the first parameter is 1, the second is 2, ...
			 * @return true if so; false otherwise
			 * @throws SQLException if a database access error occurs
			 */
			@Override
			public boolean isSigned(int param) throws SQLException {
				// we can hardcode this, based on the colum type
				switch (getParameterType(param)) {
					case Types.NUMERIC:
					case Types.DECIMAL:
					case Types.TINYINT:
					case Types.SMALLINT:
					case Types.INTEGER:
					case Types.BIGINT:
					case Types.REAL:
					case Types.FLOAT:
					case Types.DOUBLE:
						return true;
					case Types.BIT: // we don't use type BIT, it's here for completeness
					case Types.BOOLEAN:
					case Types.DATE:
					case Types.TIME:
					case Types.TIMESTAMP:
					default:
						return false;
				}
			}

			/**
			 * Retrieves the designated parameter's number of decimal
			 * digits.
			 *
			 * @param param the first parameter is 1, the second is 2, ...
			 * @return precision
			 * @throws SQLException if a database access error occurs
			 */
			@Override
			public int getPrecision(int param) throws SQLException {
				try {
					return digits[getParamIdx(param)];
				} catch (IndexOutOfBoundsException e) {
					throw newSQLInvalidParameterIndexException(param);
				}
			}

			/**
			 * Retrieves the designated parameter's number of digits to
			 * right of the decimal point.
			 *
			 * @param param the first parameter is 1, the second is 2, ...
			 * @return scale
			 * @throws SQLException if a database access error occurs
			 */
			@Override
			public int getScale(int param) throws SQLException {
				try {
					return scale[getParamIdx(param)];
				} catch (IndexOutOfBoundsException e) {
					throw newSQLInvalidParameterIndexException(param);
				}
			}

			/**
			 * Retrieves the designated parameter's SQL type.
			 *
			 * @param param the first parameter is 1, the second is 2, ...
			 * @return SQL type from java.sql.Types
			 * @throws SQLException if a database access error occurs
			 */
			@Override
			public int getParameterType(int param) throws SQLException {
				try {
					return javaType[getParamIdx(param)];
				} catch (IndexOutOfBoundsException e) {
					throw newSQLInvalidParameterIndexException(param);
				}
			}

			/**
			 * Retrieves the designated parameter's database-specific
			 * type name.
			 *
			 * @param param the first parameter is 1, the second is 2, ...
			 * @return type the name used by the database.  If the
			 *         parameter type is a user-defined type, then a
			 *         fully-qualified type name is returned.
			 * @throws SQLException if a database access error occurs
			 */
			@Override
			public String getParameterTypeName(int param) throws SQLException {
				try {
					return monetdbType[getParamIdx(param)];
				} catch (IndexOutOfBoundsException e) {
					throw newSQLInvalidParameterIndexException(param);
				}
			}

			/**
			 * Retrieves the fully-qualified name of the Java class
			 * whose instances should be passed to the method
			 * PreparedStatement.setObject.
			 *
			 * @param param the first parameter is 1, the second is 2, ...
			 * @return the fully-qualified name of the class in the Java
			 *         programming language that would be used by the
			 *         method PreparedStatement.setObject to set the
			 *         value in the specified parameter. This is the
			 *         class name used for custom mapping.
			 * @throws SQLException if a database access error occurs
			 */
			@Override
			public String getParameterClassName(int param) throws SQLException {
				String typeName = getParameterTypeName(param);
				Map<String,Class<?>> map = getConnection().getTypeMap();
				Class<?> c;
				if (map.containsKey(typeName)) {
					c = (Class)map.get(typeName);
				} else {
					c = MonetResultSet.getClassForType(getParameterType(param));
				}
				return c.getName();
			}

			/**
			 * Retrieves the designated parameter's mode.
			 * For MonetDB/SQL this is currently always unknown.
			 *
			 * @param param - the first parameter is 1, the second is 2, ...
			 * @return mode of the parameter; one of
			 *         ParameterMetaData.parameterModeIn,
			 *         ParameterMetaData.parameterModeOut, or
			 *         ParameterMetaData.parameterModeInOut
			 *         ParameterMetaData.parameterModeUnknown.
			 * @throws SQLException if a database access error occurs
			 */
			@Override
			public int getParameterMode(int param) throws SQLException {
				return ParameterMetaData.parameterModeUnknown;
			}
		};
	}

	/**
	 * Sets the designated parameter to the given Array object.  The
	 * driver converts this to an SQL ARRAY value when it sends it to
	 * the database.
	 *
	 * @param i the first parameter is 1, the second is 2, ...
	 * @param x an Array object that maps an SQL ARRAY value
	 * @throws SQLException if a database access error occurs
	 */
	@Override
	public void setArray(int i, Array x) throws SQLException {
		throw newSQLFeatureNotSupportedException("setArray");
	}

	/**
	 * Sets the designated parameter to the given input stream, which will have
	 * the specified number of bytes. When a very large ASCII value is input to
	 * a LONGVARCHAR parameter, it may be more practical to send it via a
	 * java.io.InputStream. Data will be read from the stream as needed until
	 * end-of-file is reached. The JDBC driver will do any necessary conversion
	 * from ASCII to the database char format.
	 *
	 * Note: This stream object can either be a standard Java stream object or
	 * your own subclass that implements the standard interface.
	 *
	 * @param parameterIndex the first parameter is 1, the second is 2, ...
	 * @param x the Java input stream that contains the ASCII parameter value
	 * @throws SQLException if a database access error occurs
	 * @throws SQLFeatureNotSupportedException the JDBC driver does
	 *         not support this method
	 */
	@Override
	public void setAsciiStream(int parameterIndex, InputStream x)
		throws SQLException
	{
		throw newSQLFeatureNotSupportedException("setAsciiStream");
	}

	/**
	 * Sets the designated parameter to the given input stream, which will have
	 * the specified number of bytes. When a very large ASCII value is input to
	 * a LONGVARCHAR parameter, it may be more practical to send it via a
	 * java.io.InputStream. Data will be read from the stream as needed until
	 * end-of-file is reached. The JDBC driver will do any necessary conversion
	 * from ASCII to the database char format.
	 *
	 * Note: This stream object can either be a standard Java stream object or
	 * your own subclass that implements the standard interface.
	 *
	 * @param parameterIndex the first parameter is 1, the second is 2, ...
	 * @param x the Java input stream that contains the ASCII parameter value
	 * @param length the number of bytes in the stream
	 * @throws SQLException if a database access error occurs
	 */
	@Override
	public void setAsciiStream(int parameterIndex, InputStream x, int length)
		throws SQLException
	{
		throw newSQLFeatureNotSupportedException("setAsciiStream");
	}

	/**
	 * Sets the designated parameter to the given input stream, which
	 * will have the specified number of bytes. When a very large ASCII
	 * value is input to a LONGVARCHAR parameter, it may be more
	 * practical to send it via a java.io.InputStream. Data will be read
	 * from the stream as needed until end-of-file is reached. The JDBC
	 * driver will do any necessary conversion from ASCII to the
	 * database char format.
	 *
	 * Note: This stream object can either be a standard Java stream object or
	 * your own subclass that implements the standard interface.
	 *
	 * @param parameterIndex the first parameter is 1, the second is 2, ...
	 * @param x the Java input stream that contains the ASCII parameter value
	 * @param length the number of bytes in the stream
	 * @throws SQLException if a database access error occurs
	 * @throws SQLFeatureNotSupportedException the JDBC driver does
	 *         not support this method
	 */
	@Override
	public void setAsciiStream(int parameterIndex, InputStream x, long length)
		throws SQLException
	{
		throw newSQLFeatureNotSupportedException("setAsciiStream");
	}

	/**
	 * Sets the designated parameter to the given java.math.BigDecimal value.
	 * The driver converts this to an SQL NUMERIC value when it sends it to the
	 * database.
	 *
	 * @param idx the first parameter is 1, the second is 2, ...
	 * @param x the parameter value
	 * @throws SQLException if a database access error occurs
	 */
	@Override
	public void setBigDecimal(int idx, BigDecimal x) throws SQLException {
		// get array position
		int i = getParamIdx(idx);

		// round to the scale of the DB:
		x = x.setScale(scale[i], RoundingMode.HALF_UP);

		// if precision is now greater than that of the db, throw an error:
		if (x.precision() > digits[i]) {
			throw new SQLDataException("DECIMAL value exceeds allowed digits/scale: " + x.toPlainString() + " (" + digits[i] + "/" + scale[i] + ")", "22003");
		}

		// MonetDB doesn't like leading 0's, since it counts them as part of
		// the precision, so let's strip them off. (But be careful not to do
		// this to the exact number "0".)  Also strip off trailing
		// numbers that are inherent to the double representation.
		String xStr = x.toPlainString();
		int dot = xStr.indexOf('.');
		if (dot >= 0)
			xStr = xStr.substring(0, Math.min(xStr.length(), dot + 1 + scale[i]));
		while (xStr.startsWith("0") && xStr.length() > 1)
			xStr = xStr.substring(1);
		setValue(idx, xStr);
	}

	/**
	 * Sets the designated parameter to the given input stream, which will have
	 * the specified number of bytes. When a very large binary value is input
	 * to a LONGVARBINARY parameter, it may be more practical to send it via a
	 * java.io.InputStream object. The data will be read from the stream as
	 * needed until end-of-file is reached.
	 *
	 * Note: This stream object can either be a standard Java stream object or
	 * your own subclass that implements the standard interface.
	 *
	 * @param parameterIndex the first parameter is 1, the second is 2, ...
	 * @param x the java input stream which contains the binary parameter value
	 * @throws SQLException if a database access error occurs
	 * @throws SQLFeatureNotSupportedException the JDBC driver does
	 *         not support this method
	 */
	@Override
	public void setBinaryStream(int parameterIndex, InputStream x)
		throws SQLException
	{
		throw newSQLFeatureNotSupportedException("setBinaryStream");
	}

	/**
	 * Sets the designated parameter to the given input stream, which will have
	 * the specified number of bytes. When a very large binary value is input
	 * to a LONGVARBINARY parameter, it may be more practical to send it via a
	 * java.io.InputStream object. The data will be read from the stream as
	 * needed until end-of-file is reached.
	 *
	 * Note: This stream object can either be a standard Java stream object or
	 * your own subclass that implements the standard interface.
	 *
	 * @param parameterIndex the first parameter is 1, the second is 2, ...
	 * @param x the java input stream which contains the binary parameter value
	 * @param length the number of bytes in the stream
	 * @throws SQLException if a database access error occurs
	 * @throws SQLFeatureNotSupportedException the JDBC driver does
	 *         not support this method
	 */
	@Override
	public void setBinaryStream(int parameterIndex, InputStream x, int length)
		throws SQLException
	{
		throw newSQLFeatureNotSupportedException("setBinaryStream");
	}

	/**
	 * Sets the designated parameter to the given input stream, which will have
	 * the specified number of bytes. When a very large binary value is input
	 * to a LONGVARBINARY parameter, it may be more practical to send it via a
	 * java.io.InputStream object. The data will be read from the stream as
	 * needed until end-of-file is reached.
	 *
	 * Note: This stream object can either be a standard Java stream object or
	 * your own subclass that implements the standard interface.
	 *
	 * @param parameterIndex the first parameter is 1, the second is 2, ...
	 * @param x the java input stream which contains the binary parameter value
	 * @param length the number of bytes in the stream
	 * @throws SQLException if a database access error occurs
	 * @throws SQLFeatureNotSupportedException the JDBC driver does
	 *         not support this method
	 */
	@Override
	public void setBinaryStream(int parameterIndex, InputStream x, long length)
		throws SQLException
	{
		throw newSQLFeatureNotSupportedException("setBinaryStream");
	}

	/**
	 * Sets the designated parameter to the given Blob object. The driver
	 * converts this to an SQL BLOB value when it sends it to the database.
	 *
	 * @param i the first parameter is 1, the second is 2, ...
	 * @param x a Blob object that maps an SQL BLOB value
	 * @throws SQLException if a database access error occurs
	 * @throws SQLFeatureNotSupportedException the JDBC driver does
	 *         not support this method
	 */
	@Override
	public void setBlob(int i, InputStream x) throws SQLException {
		throw newSQLFeatureNotSupportedException("setBlob");
	}

	/**
	 * Sets the designated parameter to the given Blob object. The driver
	 * converts this to an SQL BLOB value when it sends it to the database.
	 *
	 * @param i the first parameter is 1, the second is 2, ...
	 * @param x a Blob object that maps an SQL BLOB value
	 * @throws SQLException if a database access error occurs
	 * @throws SQLFeatureNotSupportedException the JDBC driver does
	 *         not support this method
	 */
	@Override
	public void setBlob(int i, Blob x) throws SQLException {
		throw newSQLFeatureNotSupportedException("setBlob");
	}

	/**
	 * Sets the designated parameter to a InputStream object. The
	 * inputstream must contain the number of characters specified by
	 * length otherwise a SQLException will be generated when the
	 * PreparedStatement is executed. This method differs from the
	 * setBinaryStream (int, InputStream, int) method because it informs
	 * the driver that the parameter value should be sent to the server
	 * as a BLOB. When the setBinaryStream method is used, the driver
	 * may have to do extra work to determine whether the parameter data
	 * should be sent to the server as a LONGVARBINARY or a BLOB.
	 *
	 * @param i the first parameter is 1, the second is 2, ...
	 * @param is an object that contains the data to set the parameter
	 *           value to
	 * @param length the number of bytes in the parameter data
	 * @throws SQLException if a database access error occurs
	 * @throws SQLFeatureNotSupportedException the JDBC driver does
	 *         not support this method
	 */
	@Override
	public void setBlob(int i, InputStream is, long length) throws SQLException {
		throw newSQLFeatureNotSupportedException("setBlob");
	}

	/**
	 * Sets the designated parameter to the given Java boolean value. The
	 * driver converts this to an SQL BIT value when it sends it to the
	 * database.
	 *
	 * @param parameterIndex the first parameter is 1, the second is 2, ...
	 * @param x the parameter value
	 * @throws SQLException if a database access error occurs
	 */
	@Override
	public void setBoolean(int parameterIndex, boolean x) throws SQLException {
		setValue(parameterIndex, "" + x);
	}

	/**
	 * Sets the designated parameter to the given Java byte value. The driver
	 * converts this to an SQL TINYINT value when it sends it to the database.
	 *
	 * @param parameterIndex the first parameter is 1, the second is 2, ...
	 * @param x the parameter value
	 * @throws SQLException if a database access error occurs
	 */
	@Override
	public void setByte(int parameterIndex, byte x) throws SQLException {
		setValue(parameterIndex, "" + x);
	}

	static final String HEXES = "0123456789ABCDEF";
	/**
	 * Sets the designated parameter to the given Java array of bytes. The
	 * driver converts this to an SQL VARBINARY or LONGVARBINARY (depending
	 * on the argument's size relative to the driver's limits on VARBINARY
	 * values) when it sends it to the database.
	 *
	 * @param parameterIndex the first parameter is 1, the second is 2, ...
	 * @param x the parameter value
	 * @throws SQLException if a database access error occurs
	 */
	@Override
	public void setBytes(int parameterIndex, byte[] x) throws SQLException {
		if (x == null) {
			setNull(parameterIndex, -1);
			return;
		}

		StringBuilder hex = new StringBuilder(x.length * 2);
		for (byte aX : x) {
			hex.append(HEXES.charAt((aX & 0xF0) >> 4)).append(HEXES.charAt((aX & 0x0F)));
		}
		setValue(parameterIndex, "blob '" + hex.toString() + "'");
	}

	/**
	 * Sets the designated parameter to the given Reader object, which is the
	 * given number of characters long. When a very large UNICODE value is
	 * input to a LONGVARCHAR parameter, it may be more practical to send it
	 * via a java.io.Reader object. The data will be read from the stream as
	 * needed until end-of-file is reached. The JDBC driver will do any
	 * necessary conversion from UNICODE to the database char format.
	 *
	 * Note: This stream object can either be a standard Java stream object or
	 * your own subclass that implements the standard interface.
	 *
	 * @param parameterIndex the first parameter is 1, the second is 2, ...
	 * @param reader the java.io.Reader object that contains the Unicode data
	 * @param length the number of characters in the stream
	 * @throws SQLException if a database access error occurs
	 */
	@Override
	public void setCharacterStream(
		int parameterIndex,
		Reader reader,
		int length)
		throws SQLException
	{
		if (reader == null) {
			setNull(parameterIndex, -1);
			return;
		}

		CharBuffer tmp = CharBuffer.allocate(length);
		try {
			reader.read(tmp);
		} catch (IOException e) {
			throw new SQLException(e.getMessage(), "M1M25");
		}
		setString(parameterIndex, tmp.toString());
	}

	/**
	 * Sets the designated parameter to the given Reader object, which is the
	 * given number of characters long. When a very large UNICODE value is
	 * input to a LONGVARCHAR parameter, it may be more practical to send it
	 * via a java.io.Reader object. The data will be read from the stream as
	 * needed until end-of-file is reached. The JDBC driver will do any
	 * necessary conversion from UNICODE to the database char format.
	 *
	 * Note: This stream object can either be a standard Java stream object or
	 * your own subclass that implements the standard interface.
	 *
	 * @param parameterIndex the first parameter is 1, the second is 2, ...
	 * @param reader the java.io.Reader object that contains the Unicode data
	 * @throws SQLException if a database access error occurs
	 * @throws SQLFeatureNotSupportedException the JDBC driver does
	 *         not support this method
	 */
	@Override
	public void setCharacterStream(int parameterIndex, Reader reader)
		throws SQLException
	{
		setCharacterStream(parameterIndex, reader, 0);
	}

	/**
	 * Sets the designated parameter to the given Reader object, which is the
	 * given number of characters long. When a very large UNICODE value is
	 * input to a LONGVARCHAR parameter, it may be more practical to send it
	 * via a java.io.Reader object. The data will be read from the stream as
	 * needed until end-of-file is reached. The JDBC driver will do any
	 * necessary conversion from UNICODE to the database char format.
	 *
	 * Note: This stream object can either be a standard Java stream object or
	 * your own subclass that implements the standard interface.
	 *
	 * @param parameterIndex the first parameter is 1, the second is 2, ...
	 * @param reader the java.io.Reader object that contains the Unicode data
	 * @param length the number of characters in the stream
	 * @throws SQLException if a database access error occurs
	 */
	@Override
	public void setCharacterStream(
		int parameterIndex,
		Reader reader,
		long length)
		throws SQLException
	{
		// given the implementation of the int-version, downcast is ok
		setCharacterStream(parameterIndex, reader, (int)length);
	}

	/**
	 * Sets the designated parameter to the given Clob object. The driver
	 * converts this to an SQL CLOB value when it sends it to the database.
	 *
	 * @param i the first parameter is 1, the second is 2, ...
	 * @param x a Clob object that maps an SQL CLOB value
	 * @throws SQLException if a database access error occurs
	 */
	@Override
	public void setClob(int i, Clob x) throws SQLException {
		if (x == null) {
			setNull(i, -1);
			return;
		}

		// simply serialise the CLOB into a variable for now... far from
		// efficient, but might work for a few cases...
		// be on your marks: we have to cast the length down!
		setString(i, x.getSubString(1L, (int)(x.length())));
	}

	/**
	 * Sets the designated parameter to the given Clob object. The driver
	 * converts this to an SQL CLOB value when it sends it to the database.
	 *
	 * @param i the first parameter is 1, the second is 2, ...
	 * @param reader an object that contains the data to set the parameter
	 *          value to
	 * @throws SQLException if a database access error occurs
	 * @throws SQLFeatureNotSupportedException the JDBC driver does
	 *         not support this method
	 */
	@Override
	public void setClob(int i, Reader reader) throws SQLException {
		if (reader == null) {
			setNull(i, -1);
			return;
		}
		// Some buffer. Size of 8192 is default for BufferedReader, so...
		char[] arr = new char[8192];
		StringBuilder buf = new StringBuilder(8192 * 8);
		int numChars;
		try {
			while ((numChars = reader.read(arr, 0, arr.length)) > 0) {
				buf.append(arr, 0, numChars);
			}
			setString(i, buf.toString());
		} catch (IOException e) {
			throw new SQLException(e);
		}
	}

	/**
	 * Sets the designated parameter to a Reader object. The reader must
	 * contain the number of characters specified by length otherwise a
	 * SQLException will be generated when the PreparedStatement is
	 * executed. This method differs from the setCharacterStream (int,
	 * Reader, int) method because it informs the driver that the
	 * parameter value should be sent to the server as a CLOB. When the
	 * setCharacterStream method is used, the driver may have to do
	 * extra work to determine whether the parameter data should be sent
	 * to the server as a LONGVARCHAR or a CLOB.
	 *
	 * @param i the first parameter is 1, the second is 2, ...
	 * @param reader An object that contains the data to set the
	 *        parameter value to.
	 * @param length the number of characters in the parameter data.
	 * @throws SQLException if a database access error occurs
	 */
	@Override
	public void setClob(int i, Reader reader, long length) throws SQLException {
		if (reader == null || length < 0) {
			setNull(i, -1);
			return;
		}
		// simply serialise the CLOB into a variable for now... far from
		// efficient, but might work for a few cases...
		CharBuffer buf = CharBuffer.allocate((int)length); // have to down cast :(
		try {
			reader.read(buf);
		} catch (IOException e) {
			throw new SQLException("failed to read from stream: " +
					e.getMessage(), "M1M25");
		}
		// We have to rewind the buffer, because otherwise toString() returns "".
		buf.rewind();
		setString(i, buf.toString());
	}

	/**
	 * Sets the designated parameter to the given java.sql.Date value. The
	 * driver converts this to an SQL DATE value when it sends it to the
	 * database.
	 *
	 * @param parameterIndex the first parameter is 1, the second is 2, ...
	 * @param x the parameter value
	 * @throws SQLException if a database access error occurs
	 */
	@Override
	public void setDate(int parameterIndex, java.sql.Date x)
		throws SQLException
	{
		setDate(parameterIndex, x, null);
	}

	/**
	 * Sets the designated parameter to the given java.sql.Date value, using
	 * the given Calendar object. The driver uses the Calendar object to
	 * construct an SQL DATE value, which the driver then sends to the
	 * database. With a Calendar object, the driver can calculate the date
	 * taking into account a custom timezone. If no Calendar object is
	 * specified, the driver uses the default timezone, which is that of the
	 * virtual machine running the application.
	 *
	 * @param parameterIndex the first parameter is 1, the second is 2, ...
	 * @param x the parameter value
	 * @param cal the Calendar object the driver will use to construct the date
	 * @throws SQLException if a database access error occurs
	 */
	@Override
	public void setDate(int parameterIndex, java.sql.Date x, Calendar cal)
		throws SQLException
	{
		if (x == null) {
			setNull(parameterIndex, -1);
			return;
		}

		if (cal == null) {
			setValue(parameterIndex, "date '" + x.toString() + "'");
		} else {
			mDate.setTimeZone(cal.getTimeZone());
			setValue(parameterIndex, "date '" + mDate.format(x) + "'");
		}
	}

	/**
	 * Sets the designated parameter to the given Java double value. The driver
	 * converts this to an SQL DOUBLE value when it sends it to the database.
	 *
	 * @param parameterIndex the first parameter is 1, the second is 2, ...
	 * @param x the parameter value
	 * @throws SQLException if a database access error occurs
	 */
	@Override
	public void setDouble(int parameterIndex, double x) throws SQLException {
		setValue(parameterIndex, "" + x);
	}

	/**
	 * Sets the designated parameter to the given Java float value. The driver
	 * converts this to an SQL FLOAT value when it sends it to the database.
	 *
	 * @param parameterIndex the first parameter is 1, the second is 2, ...
	 * @param x the parameter value
	 * @throws SQLException if a database access error occurs
	 */
	@Override
	public void setFloat(int parameterIndex, float x) throws SQLException {
		setValue(parameterIndex, "" + x);
	}

	/**
	 * Sets the designated parameter to the given Java int value. The driver
	 * converts this to an SQL INTEGER value when it sends it to the database.
	 *
	 * @param parameterIndex the first parameter is 1, the second is 2, ...
	 * @param x the parameter value
	 * @throws SQLException if a database access error occurs
	 */
	@Override
	public void setInt(int parameterIndex, int x) throws SQLException {
		setValue(parameterIndex, "" + x);
	}

	/**
	 * Sets the designated parameter to the given Java long value. The driver
	 * converts this to an SQL BIGINT value when it sends it to the database.
	 *
	 * @param parameterIndex the first parameter is 1, the second is 2, ...
	 * @param x the parameter value
	 * @throws SQLException if a database access error occurs
	 */
	@Override
	public void setLong(int parameterIndex, long x) throws SQLException {
		setValue(parameterIndex, "" + x);
	}

	/**
	 * Sets the designated parameter to a Reader object. The Reader
	 * reads the data till end-of-file is reached. The driver does the
	 * necessary conversion from Java character format to the national
	 * character set in the database.
	 *
	 * @param i the first parameter is 1, the second is 2, ...
	 * @param value the parameter value
	 * @throws SQLException if a database access error occurs
	 * @throws SQLFeatureNotSupportedException the JDBC driver does
	 *         not support this method
	 */
	@Override
	public void setNCharacterStream(int i, Reader value) throws SQLException {
		throw newSQLFeatureNotSupportedException("setNCharacterStream");
	}

	/**
	 * Sets the designated parameter to a Reader object. The Reader
	 * reads the data till end-of-file is reached. The driver does the
	 * necessary conversion from Java character format to the national
	 * character set in the database.
	 *
	 * @param i the first parameter is 1, the second is 2, ...
	 * @param value the parameter value
	 * @param length the number of characters in the parameter data.
	 * @throws SQLException if a database access error occurs
	 * @throws SQLFeatureNotSupportedException the JDBC driver does
	 *         not support this method
	 */
	@Override
	public void setNCharacterStream(int i, Reader value, long length)
		throws SQLException
	{
		throw newSQLFeatureNotSupportedException("setNCharacterStream");
	}

	/**
	 * Sets the designated parameter to a java.sql.NClob object. The
	 * driver converts this to a SQL NCLOB value when it sends it to the
	 * database.
	 *
	 * @param i the first parameter is 1, the second is 2, ...
	 * @param value the parameter value
	 * @throws SQLException if a database access error occurs
	 * @throws SQLFeatureNotSupportedException the JDBC driver does
	 *         not support this method
	 */
	@Override
	public void setNClob(int i, Reader value) throws SQLException {
		throw newSQLFeatureNotSupportedException("setNClob");
	}

	/**
	 * Sets the designated parameter to a java.sql.NClob object. The
	 * driver converts this to a SQL NCLOB value when it sends it to the
	 * database.
	 *
	 * @param i the first parameter is 1, the second is 2, ...
	 * @param value the parameter value
	 * @throws SQLException if a database access error occurs
	 * @throws SQLFeatureNotSupportedException the JDBC driver does
	 *         not support this method
	 */
	@Override
	public void setNClob(int i, NClob value) throws SQLException {
		throw newSQLFeatureNotSupportedException("setNClob");
	}

	/**
	 * Sets the designated parameter to a Reader object. The reader must
	 * contain the number of characters specified by length otherwise a
	 * SQLException will be generated when the PreparedStatement is
	 * executed. This method differs from the setCharacterStream (int,
	 * Reader, int) method because it informs the driver that the
	 * parameter value should be sent to the server as a NCLOB. When the
	 * setCharacterStream method is used, the driver may have to do
	 * extra work to determine whether the parameter data should be sent
	 * to the server as a LONGNVARCHAR or a NCLOB.
	 *
	 * @param i the first parameter is 1, the second is 2, ...
	 * @param r An object that contains the data to set the parameter
	 *          value to
	 * @param length the number of characters in the parameter data
	 * @throws SQLException if a database access error occurs
	 * @throws SQLFeatureNotSupportedException the JDBC driver does
	 *         not support this method
	 */
	@Override
	public void setNClob(int i, Reader r, long length) throws SQLException {
		throw newSQLFeatureNotSupportedException("setNClob");
	}

	/**
	 * Sets the designated paramter to the given String object. The
	 * driver converts this to a SQL NCHAR or NVARCHAR or LONGNVARCHAR
	 * value (depending on the argument's size relative to the driver's
	 * limits on NVARCHAR values) when it sends it to the database.
	 *
	 * @param i the first parameter is 1, the second is 2, ...
	 * @param value the parameter value
	 * @throws SQLException if a database access error occurs
	 * @throws SQLFeatureNotSupportedException the JDBC driver does
	 *         not support this method
	 */
	@Override
	public void setNString(int i, String value) throws SQLException {
		throw newSQLFeatureNotSupportedException("setNString");
	}

	/**
	 * Sets the designated parameter to SQL NULL.
	 *
	 * Note: You must specify the parameter's SQL type.
	 *
	 * @param parameterIndex the first parameter is 1, the second is 2, ...
	 * @param sqlType the SQL type code defined in java.sql.Types
	 * @throws SQLException if a database access error occurs
	 */
	@Override
	public void setNull(int parameterIndex, int sqlType) throws SQLException {
		// we discard the given type here, the backend converts the
		// value NULL to whatever it needs for the column
		setValue(parameterIndex, "NULL");
	}

	/**
	 * Sets the designated parameter to SQL NULL. This version of the method
	 * setNull should be used for user-defined types and REF type parameters.
	 * Examples of user-defined types include: STRUCT, DISTINCT, JAVA_OBJECT,
	 * and named array types.
	 *
	 * Note: To be portable, applications must give the SQL type code and the
	 * fully-qualified SQL type name when specifying a NULL user-defined or REF
	 * parameter. In the case of a user-defined type the name is the type name
	 * of the parameter itself. For a REF parameter, the name is the type name
	 * of the referenced type. If a JDBC driver does not need the type code or
	 * type name information, it may ignore it. Although it is intended for
	 * user-defined and Ref parameters, this method may be used to set a null
	 * parameter of any JDBC type. If the parameter does not have a
	 * user-defined or REF type, the given typeName is ignored.
	 *
	 * @param paramIndex the first parameter is 1, the second is 2, ...
	 * @param sqlType a value from java.sql.Types
	 * @param typeName the fully-qualified name of an SQL user-defined type;
	 *                 ignored if the parameter is not a user-defined type or
	 *                 REF
	 * @throws SQLException if a database access error occurs
	 */
	@Override
	public void setNull(int paramIndex, int sqlType, String typeName)
		throws SQLException
	{
		// MonetDB/SQL's NULL needs no type
		setNull(paramIndex, sqlType);
	}

	/**
	 * Sets the value of the designated parameter using the given
	 * object.  The second parameter must be of type Object; therefore,
	 * the java.lang equivalent objects should be used for built-in
	 * types.
	 *
	 * The JDBC specification specifies a standard mapping from Java
	 * Object types to SQL types. The given argument will be converted
	 * to the corresponding SQL type before being sent to the database.
	 *
	 * Note that this method may be used to pass datatabase-specific
	 * abstract data types, by using a driver-specific Java type. If the
	 * object is of a class implementing the interface SQLData, the JDBC
	 * driver should call the method SQLData.writeSQL to write it to the
	 * SQL data stream. If, on the other hand, the object is of a class
	 * implementing Ref, Blob, Clob, Struct, or Array, the driver should
	 * pass it to the database as a value of the corresponding SQL type.
	 *
	 * This method throws an exception if there is an ambiguity, for
	 * example, if the object is of a class implementing more than one
	 * of the interfaces named above.
	 *
	 * @param index the first parameter is 1, the second is 2, ...
	 * @param x the object containing the input parameter value
	 * @throws SQLException if a database access error occurs or the type of
	 *                      the given object is ambiguous
	 */
	@Override
	public void setObject(int index, Object x) throws SQLException {
		setObject(index, x, javaType[getParamIdx(index)]);
	}

	/**
	 * Sets the value of the designated parameter with the given object. This
	 * method is like the method setObject below, except that it assumes a scale
	 * of zero.
	 *
	 * @param parameterIndex the first parameter is 1, the second is 2, ...
	 * @param x the object containing the input parameter value
	 * @param targetSqlType the SQL type (as defined in java.sql.Types) to be
	 *                      sent to the database
	 * @throws SQLException if a database access error occurs
	 */
	@Override
	public void setObject(int parameterIndex, Object x, int targetSqlType)
		throws SQLException
	{
		setObject(parameterIndex, x, targetSqlType, 0);
	}

	/**
	 * Sets the value of the designated parameter with the given object. The
	 * second argument must be an object type; for integral values, the
	 * java.lang equivalent objects should be used.
	 *
	 * The given Java object will be converted to the given targetSqlType
	 * before being sent to the database. If the object has a custom mapping
	 * (is of a class implementing the interface SQLData), the JDBC driver
	 * should call the method SQLData.writeSQL to write it to the SQL data
	 * stream. If, on the other hand, the object is of a class implementing
	 * Ref, Blob, Clob, Struct, or Array, the driver should pass it to the
	 * database as a value of the corresponding SQL type.
	 *
	 * Note that this method may be used to pass database-specific abstract
	 * data types.
	 *
	 * To meet the requirements of this interface, the Java object is
	 * converted in the driver, instead of using a SQL CAST construct.
	 *
	 * @param parameterIndex the first parameter is 1, the second is 2, ...
	 * @param x the object containing the input parameter value
	 * @param targetSqlType the SQL type (as defined in java.sql.Types) to
	 *                      be sent to the database. The scale argument may
	 *                      further qualify this type.
	 * @param scale for java.sql.Types.DECIMAL or java.sql.Types.NUMERIC types,
	 *              this is the number of digits after the decimal
	 *              point. For Java Object types InputStream and Reader,
	 *              this is the length of the data in the stream or
	 *              reader.  For all other types, this value will be
	 *              ignored.
	 * @throws SQLException if a database access error occurs
	 * @see Types
	 */
	@Override
	public void setObject(
		int parameterIndex,
		Object x,
		int targetSqlType,
		int scale)
		throws SQLException
	{
		// this is according to table B-5
		if (x instanceof String) {
			switch (targetSqlType) {
				case Types.TINYINT:
				case Types.SMALLINT:
				case Types.INTEGER:
				{
					int val;
					try {
						val = Integer.parseInt((String)x);
					} catch (NumberFormatException e) {
						val = 0;
					}
					setInt(parameterIndex, val);
				} break;
				case Types.BIGINT:
				{
					long val;
					try {
						val = Long.parseLong((String)x);
					} catch (NumberFormatException e) {
						val = 0;
					}
					setLong(parameterIndex, val);
				} break;
				case Types.REAL:
				{
					float val;
					try {
						val = Float.parseFloat((String)x);
					} catch (NumberFormatException e) {
						val = 0;
					}
					setFloat(parameterIndex, val);
				} break;
				case Types.FLOAT:
				case Types.DOUBLE:
				{
					double val;
					try {
						val = Double.parseDouble((String)x);
					} catch (NumberFormatException e) {
						val = 0;
					}
					setDouble(parameterIndex, val);
				} break;
				case Types.DECIMAL:
				case Types.NUMERIC:
				{
					BigDecimal val;
					try {
						val = new BigDecimal((String)x);
					} catch (NumberFormatException e) {
						try {
							val = new BigDecimal(0.0);
						} catch (NumberFormatException ex) {
							throw new SQLException("Internal error: unable to create template BigDecimal: " + ex.getMessage(), "M0M03");
						}
					}
					val = val.setScale(scale, BigDecimal.ROUND_HALF_UP);
					setBigDecimal(parameterIndex, val);
				} break;
				case Types.BIT:
				case Types.BOOLEAN:
					setBoolean(parameterIndex, Boolean.valueOf((String) x));
				break;
				case Types.CHAR:
				case Types.VARCHAR:
				case Types.LONGVARCHAR:
					setString(parameterIndex, (String)x);
				break;
				case Types.BINARY:
				case Types.VARBINARY:
				case Types.LONGVARBINARY:
					setBytes(parameterIndex, ((String)x).getBytes());
				break;
				case Types.DATE:
				{
					java.sql.Date val;
					try {
						val = java.sql.Date.valueOf((String)x);
					} catch (IllegalArgumentException e) {
						val = new java.sql.Date(0L);
					}
					setDate(parameterIndex, val);
				} break;
				case Types.TIME:
				{
					Time val;
					try {
						val = Time.valueOf((String)x);
					} catch (IllegalArgumentException e) {
						val = new Time(0L);
					}
					setTime(parameterIndex, val);
				} break;
				case Types.TIMESTAMP:
				{
					Timestamp val;
					try {
						val = Timestamp.valueOf((String)x);
					} catch (IllegalArgumentException e) {
						val = new Timestamp(0L);
					}
					setTimestamp(parameterIndex, val);
				} break;
				case Types.NCHAR:
				case Types.NVARCHAR:
				case Types.LONGNVARCHAR:
					throw newSQLFeatureNotSupportedException("setObject() with targetType N[VAR]CHAR");
				default:
					throw new SQLException("Conversion not allowed", "M1M05");
			}
		} else if (x instanceof BigDecimal ||
				x instanceof Byte ||
				x instanceof Short ||
				x instanceof Integer ||
				x instanceof Long ||
				x instanceof Float ||
				x instanceof Double)
		{
			Number num = (Number)x;
			switch (targetSqlType) {
				case Types.TINYINT:
					setByte(parameterIndex, num.byteValue());
				break;
				case Types.SMALLINT:
					setShort(parameterIndex, num.shortValue());
				break;
				case Types.INTEGER:
					setInt(parameterIndex, num.intValue());
				break;
				case Types.BIGINT:
					if (x instanceof BigDecimal) {
						BigDecimal bd = (BigDecimal)x;
						setLong(parameterIndex, bd.setScale(scale, BigDecimal.ROUND_HALF_UP).longValue());
					} else {
						setLong(parameterIndex, num.longValue());
					}
				break;
				case Types.REAL:
					setFloat(parameterIndex, num.floatValue());
				break;
				case Types.FLOAT:
				case Types.DOUBLE:
					setDouble(parameterIndex, num.doubleValue());
				break;
				case Types.DECIMAL:
				case Types.NUMERIC:
					if (x instanceof BigDecimal) {
						setBigDecimal(parameterIndex, (BigDecimal)x);
					} else {
						setBigDecimal(parameterIndex,
							new BigDecimal(num.doubleValue()));
					}
				break;
				case Types.BIT:
				case Types.BOOLEAN:
					if (num.doubleValue() != 0.0) {
						setBoolean(parameterIndex, true);
					} else {
						setBoolean(parameterIndex, false);
					}
				break;
				case Types.CHAR:
				case Types.VARCHAR:
				case Types.LONGVARCHAR:
					setString(parameterIndex, x.toString());
				break;
				default:
					throw new SQLException("Conversion not allowed", "M1M05");
			}
		} else if (x instanceof Boolean) {
			boolean val = (Boolean) x;
			switch (targetSqlType) {
				case Types.TINYINT:
					setByte(parameterIndex, (byte)(val ? 1 : 0));
				break;
				case Types.SMALLINT:
					setShort(parameterIndex, (short)(val ? 1 : 0));
				break;
				case Types.INTEGER:
					setInt(parameterIndex, (val ? 1 : 0));  // do not cast to (int) as it generates a compiler warning
				break;
				case Types.BIGINT:
					setLong(parameterIndex, (long)(val ? 1 : 0));
				break;
				case Types.REAL:
					setFloat(parameterIndex, (float)(val ? 1.0 : 0.0));
				break;
				case Types.FLOAT:
				case Types.DOUBLE:
					setDouble(parameterIndex, (val ? 1.0 : 0.0));  // do no cast to (double) as it generates a compiler warning
				break;
				case Types.DECIMAL:
				case Types.NUMERIC:
				{
					BigDecimal dec;
					try {
						dec = new BigDecimal(val ? 1.0 : 0.0);
					} catch (NumberFormatException e) {
						throw new SQLException("Internal error: unable to create template BigDecimal: " + e.getMessage(), "M0M03");
					}
					setBigDecimal(parameterIndex, dec);
				} break;
				case Types.BIT:
				case Types.BOOLEAN:
					setBoolean(parameterIndex, val);
				break;
				case Types.CHAR:
				case Types.VARCHAR:
				case Types.LONGVARCHAR:
					setString(parameterIndex, "" + val);
				break;
				default:
					throw new SQLException("Conversion not allowed", "M1M05");
			}
		} else if (x instanceof BigInteger) {
			BigInteger num = (BigInteger)x;
			switch (targetSqlType) {
				case Types.BIGINT:
					setLong(parameterIndex, num.longValue());
				break;
				case Types.CHAR:
				case Types.VARCHAR:
				case Types.LONGVARCHAR:
					setString(parameterIndex, x.toString());
				break;
				default:
					throw new SQLException("Conversion not allowed", "M1M05");
			}
		} else if (x instanceof byte[]) {
			switch (targetSqlType) {
				case Types.BINARY:
				case Types.VARBINARY:
				case Types.LONGVARBINARY:
					setBytes(parameterIndex, (byte[])x);
				break;
				default:
					throw new SQLException("Conversion not allowed", "M1M05");
			}
		} else if (x instanceof java.sql.Date ||
				x instanceof Timestamp ||
				x instanceof Time ||
				x instanceof Calendar ||
				x instanceof java.util.Date)
		{
			switch (targetSqlType) {
				case Types.CHAR:
				case Types.VARCHAR:
				case Types.LONGVARCHAR:
					setString(parameterIndex, x.toString());
				break;
				case Types.DATE:
					if (x instanceof Time) {
						throw new SQLException("Conversion not allowed", "M1M05");
					} else if (x instanceof java.sql.Date) {
						setDate(parameterIndex, (java.sql.Date)x);
					} else if (x instanceof Timestamp) {
						setDate(parameterIndex, new java.sql.Date(((Timestamp)x).getTime()));
					} else if (x instanceof java.util.Date) {
						setDate(parameterIndex, new java.sql.Date(
									((java.util.Date)x).getTime()));
					} else { //Calendar
						setDate(parameterIndex, new java.sql.Date(
									((Calendar)x).getTimeInMillis()));
					}
				break;
				case Types.TIME:
					if (x instanceof Time) {
						setTime(parameterIndex, (Time)x);
					} else if (x instanceof java.sql.Date) {
						throw new SQLException("Conversion not allowed", "M1M05");
					} else if (x instanceof Timestamp) {
						setTime(parameterIndex, new Time(((Timestamp)x).getTime()));
					} else if (x instanceof java.util.Date) {
						setTime(parameterIndex, new java.sql.Time(
									((java.util.Date)x).getTime()));
					} else { //Calendar
						setTime(parameterIndex, new Time(
									((Calendar)x).getTimeInMillis()));
					}
				break;
				case Types.TIMESTAMP:
					if (x instanceof Time) {
						throw new SQLException("Conversion not allowed", "M1M05");
					} else if (x instanceof java.sql.Date) {
						setTimestamp(parameterIndex, new Timestamp(((java.sql.Date)x).getTime()));
					} else if (x instanceof Timestamp) {
						setTimestamp(parameterIndex, (Timestamp)x);
					} else if (x instanceof java.util.Date) {
						setTimestamp(parameterIndex, new java.sql.Timestamp(
									((java.util.Date)x).getTime()));
					} else { //Calendar
						setTimestamp(parameterIndex, new Timestamp(
									((Calendar)x).getTimeInMillis()));
					}
				break;
				default:
					throw new SQLException("Conversion not allowed", "M1M05");
			}
		} else if (x instanceof Array) {
			setArray(parameterIndex, (Array)x);
		} else if (x instanceof Blob) {
			setBlob(parameterIndex, (Blob)x);
		} else if (x instanceof Clob) {
			setClob(parameterIndex, (Clob)x);
		} else if (x instanceof Struct) {
			// I have no idea how to do this...
			throw newSQLFeatureNotSupportedException("setObject() with object of type Struct");
		} else if (x instanceof Ref) {
			setRef(parameterIndex, (Ref)x);
		} else if (x instanceof java.net.URL) {
			setURL(parameterIndex, (java.net.URL)x);
		} else if (x instanceof RowId) {
			setRowId(parameterIndex, (RowId)x);
		/*} else if (x instanceof NClob) { NClob is a subclass od Clob
			throw newSQLFeatureNotSupportedException("setObject() with object of type NClob");*/
		} else if (x instanceof SQLXML) {
			throw newSQLFeatureNotSupportedException("setObject() with object of type SQLXML");
		} else if (x instanceof SQLData) { // not in JDBC4.1???
			SQLData sx = (SQLData)x;
			final int paramnr = parameterIndex;
			final String sqltype = sx.getSQLTypeName();
			SQLOutput out = new SQLOutput() {
				@Override
				public void writeString(String x) throws SQLException {
					// special situation, this is when a string
					// representation is given, but we need to prefix it
					// with the actual sqltype the server expects, or we
					// will get an error back
					setValue(
						paramnr,
						sqltype + " '" + x.replaceAll("\\\\", "\\\\\\\\").replaceAll("'", "\\\\'") + "'"
					);
				}

				@Override
				public void writeBoolean(boolean x) throws SQLException {
					setBoolean(paramnr, x);
				}

				@Override
				public void writeByte(byte x) throws SQLException {
					setByte(paramnr, x);
				}

				@Override
				public void writeShort(short x) throws SQLException {
					setShort(paramnr, x);
				}

				@Override
				public void writeInt(int x) throws SQLException {
					setInt(paramnr, x);
				}

				@Override
				public void writeLong(long x) throws SQLException {
					setLong(paramnr, x);
				}

				@Override
				public void writeFloat(float x) throws SQLException {
					setFloat(paramnr, x);
				}

				@Override
				public void writeDouble(double x) throws SQLException {
					setDouble(paramnr, x);
				}

				@Override
				public void writeBigDecimal(BigDecimal x) throws SQLException {
					setBigDecimal(paramnr, x);
				}

				@Override
				public void writeBytes(byte[] x) throws SQLException {
					setBytes(paramnr, x);
				}

				@Override
				public void writeDate(java.sql.Date x) throws SQLException {
					setDate(paramnr, x);
				}

				@Override
				public void writeTime(java.sql.Time x) throws SQLException {
					setTime(paramnr, x);
				}

				@Override
				public void writeTimestamp(Timestamp x) throws SQLException {
					setTimestamp(paramnr, x);
				}

				@Override
				public void writeCharacterStream(Reader x) throws SQLException {
					setCharacterStream(paramnr, x);
				}

				@Override
				public void writeAsciiStream(InputStream x) throws SQLException {
					setAsciiStream(paramnr, x);
				}

				@Override
				public void writeBinaryStream(InputStream x) throws SQLException {
					setBinaryStream(paramnr, x);
				}

				@Override
				public void writeObject(SQLData x) throws SQLException {
					setObject(paramnr, x);
				}

				@Override
				public void writeRef(Ref x) throws SQLException {
					setRef(paramnr, x);
				}

				@Override
				public void writeBlob(Blob x) throws SQLException {
					setBlob(paramnr, x);
				}

				@Override
				public void writeClob(Clob x) throws SQLException {
					setClob(paramnr, x);
				}

				@Override
				public void writeStruct(Struct x) throws SQLException {
					setObject(paramnr, x);
				}

				@Override
				public void writeArray(Array x) throws SQLException {
					setArray(paramnr, x);
				}

				@Override
				public void writeURL(URL x) throws SQLException {
					setURL(paramnr, x);
				}

				@Override
				public void writeNString(String x) throws SQLException {
					setNString(paramnr, x);
				}

				@Override
				public void writeNClob(NClob x) throws SQLException {
					setNClob(paramnr, x);
				}

				@Override
				public void writeRowId(RowId x) throws SQLException {
					setRowId(paramnr, x);
				}

				@Override
				public void writeSQLXML(SQLXML x) throws SQLException {
					setSQLXML(paramnr, x);
				}
			};
			sx.writeSQL(out);
		} else {	// java Class
			throw newSQLFeatureNotSupportedException("setObject() with object of type Class");
		}
	}

	/**
	 * Sets the designated parameter to the given REF(<structured-type>) value.
	 * The driver converts this to an SQL REF value when it sends it to the
	 * database.
	 *
	 * @param i the first parameter is 1, the second is 2, ...
	 * @param x an SQL REF value
	 * @throws SQLException if a database access error occurs
	 * @throws SQLFeatureNotSupportedException the JDBC driver does
	 *         not support this method
	 */
	@Override
	public void setRef(int i, Ref x) throws SQLException {
		throw newSQLFeatureNotSupportedException("setRef");
	}

	/**
	 * Sets the designated parameter to the given java.sql.RowId object.
	 * The driver converts this to a SQL ROWID value when it sends it to
	 * the database.
	 *
	 * @param i the first parameter is 1, the second is 2, ...
	 * @param x the parameter value
	 * @throws SQLException if a database access error occurs
	 * @throws SQLFeatureNotSupportedException the JDBC driver does
	 *         not support this method
	 */
	@Override
	public void setRowId(int i, RowId x) throws SQLException {
		throw newSQLFeatureNotSupportedException("setRowId");
	}

	/**
	 * Sets the designated parameter to the given Java short value. The driver
	 * converts this to an SQL SMALLINT value when it sends it to the database.
	 *
	 * @param parameterIndex the first parameter is 1, the second is 2, ...
	 * @param x the parameter value
	 * @throws SQLException if a database access error occurs
	 */
	@Override
	public void setShort(int parameterIndex, short x) throws SQLException {
		setValue(parameterIndex, "" + x);
	}

	/**
	 * Sets the designated parameter to the given Java String value. The driver
	 * converts this to an SQL VARCHAR or LONGVARCHAR value (depending on the
	 * argument's size relative to the driver's limits on VARCHAR values) when
	 * it sends it to the database.
	 *
	 * @param parameterIndex the first parameter is 1, the second is 2, ...
	 * @param x the parameter value
	 * @throws SQLException if a database access error occurs
	 */
	@Override
	public void setString(int parameterIndex, String x) throws SQLException {
		if (x == null) {
			setNull(parameterIndex, -1);
			return;
		}

		setValue(
			parameterIndex,
			"'" + x.replaceAll("\\\\", "\\\\\\\\").replaceAll("'", "\\\\'") + "'"
		);
	}

	/**
	 * Sets the designated parameter to the given java.sql.SQLXML
	 * object. The driver converts this to an SQL XML value when it
	 * sends it to the database.
	 *
	 * @param parameterIndex the first parameter is 1, the second is 2, ...
	 * @param x a SQLXML object that maps an SQL XML value
	 * @throws SQLException if a database access error occurs
	 * @throws SQLFeatureNotSupportedException the JDBC driver does
	 *         not support this method
	 */
	@Override
	public void setSQLXML(int parameterIndex, SQLXML x) throws SQLException {
		throw newSQLFeatureNotSupportedException("setSQLXML");
	}

	/**
	 * Sets the designated parameter to the given java.sql.Time value.
	 * The driver converts this to an SQL TIME value when it sends it to
	 * the database.
	 *
	 * @param index the first parameter is 1, the second is 2, ...
	 * @param x the parameter value
	 * @throws SQLException if a database access error occurs
	 */
	@Override
	public void setTime(int index, Time x) throws SQLException {
		setTime(index, x, null);
	}

	/**
	 * Sets the designated parameter to the given java.sql.Time value,
	 * using the given Calendar object.  The driver uses the Calendar
	 * object to construct an SQL TIME value, which the driver then
	 * sends to the database.  With a Calendar object, the driver can
	 * calculate the time taking into account a custom timezone.  If no
	 * Calendar object is specified, the driver uses the default
	 * timezone, which is that of the virtual machine running the
	 * application.
	 *
	 * @param index the first parameter is 1, the second is 2, ...
	 * @param x the parameter value
	 * @param cal the Calendar object the driver will use to construct the time
	 * @throws SQLException if a database access error occurs
	 */
	@Override
	public void setTime(int index, Time x, Calendar cal)
		throws SQLException
	{
		if (x == null) {
			setNull(index, -1);
			return;
		}

		boolean hasTimeZone = monetdbType[getParamIdx(index)].endsWith("tz");
		if (hasTimeZone) {
			// timezone shouldn't matter, since the server is timezone
			// aware in this case
			String RFC822 = mTimeZ.format(x);
			setValue(index, "timetz '" +
					RFC822.substring(0, 15) + ":" + RFC822.substring(15) + "'");
		} else {
			// server is not timezone aware for this field, and no
			// calendar given, since we told the server our timezone at
			// connection creation, we can just write a plain timestamp
			// here
			if (cal == null) {
				setValue(index, "time '" + x.toString() + "'");
			} else {
				mTime.setTimeZone(cal.getTimeZone());
				setValue(index, "time '" + mTime.format(x) + "'");
			}
		}
	}

	/**
	 * Sets the designated parameter to the given java.sql.Timestamp
	 * value.  The driver converts this to an SQL TIMESTAMP value when
	 * it sends it to the database.
	 *
	 * @param index the first parameter is 1, the second is 2, ...
	 * @param x the parameter value
	 * @throws SQLException if a database access error occurs
	 */
	@Override
	public void setTimestamp(int index, Timestamp x)
		throws SQLException
	{
		setTimestamp(index, x, null);
	}

	/**
	 * Sets the designated parameter to the given java.sql.Timestamp
	 * value, using the given Calendar object.  The driver uses the
	 * Calendar object to construct an SQL TIMESTAMP value, which the
	 * driver then sends to the database.  With a Calendar object, the
	 * driver can calculate the timestamp taking into account a custom
	 * timezone.  If no Calendar object is specified, the driver uses the
	 * default timezone, which is that of the virtual machine running
	 * the application.
	 *
	 * @param index the first parameter is 1, the second is 2, ...
	 * @param x the parameter value
	 * @param cal the Calendar object the driver will use to construct the
	 *            timestamp
	 * @throws SQLException if a database access error occurs
	 */
	@Override
	public void setTimestamp(int index, Timestamp x, Calendar cal)
		throws SQLException
	{
		if (x == null) {
			setNull(index, -1);
			return;
		}

		boolean hasTimeZone = monetdbType[getParamIdx(index)].endsWith("tz");
		if (hasTimeZone) {
			// timezone shouldn't matter, since the server is timezone
			// aware in this case
			String RFC822 = mTimestampZ.format(x);
			setValue(index, "timestamptz '" +
					RFC822.substring(0, 26) + ":" + RFC822.substring(26) + "'");
		} else {
			// server is not timezone aware for this field, and no
			// calendar given, since we told the server our timezone at
			// connection creation, we can just write a plain timestamp
			// here
			if (cal == null) {
				setValue(index, "timestamp '" + x.toString() + "'");
			} else {
				mTimestamp.setTimeZone(cal.getTimeZone());
				setValue(index, "timestamp '" + mTimestamp.format(x) + "'");
			}
		}
	}

	/**
	 * Sets the designated parameter to the given input stream, which will have
	 * the specified number of bytes. A Unicode character has two bytes, with
	 * the first byte being the high byte, and the second being the low byte.
	 * When a very large Unicode value is input to a LONGVARCHAR parameter, it
	 * may be more practical to send it via a java.io.InputStream object. The
	 * data will be read from the stream as needed until end-of-file is
	 * reached. The JDBC driver will do any necessary conversion from Unicode
	 * to the database char format.
	 *
	 * Note: This stream object can either be a standard Java stream object or
	 * your own subclass that implements the standard interface.
	 *
	 * @deprecated
	 * @param parameterIndex the first parameter is 1, the second is 2, ...
	 * @param x a java.io.InputStream object that contains the Unicode
	 *          parameter value as two-byte Unicode characters
	 * @param length the number of bytes in the stream
	 * @throws SQLException if a database access error occurs
	 */
	@Override
	@Deprecated
	public void setUnicodeStream(int parameterIndex, InputStream x, int length)
		throws SQLException
	{
		throw newSQLFeatureNotSupportedException("setUnicodeStream");
	}

	/**
	 * Sets the designated parameter to the given java.net.URL value. The
	 * driver converts this to an SQL DATALINK value when it sends it to the
	 * database.
	 *
	 * @param parameterIndex the first parameter is 1, the second is 2, ...
	 * @param x the java.net.URL object to be set
	 * @throws SQLException if a database access error occurs
	 */
	@Override
	public void setURL(int parameterIndex, URL x) throws SQLException {
		throw newSQLFeatureNotSupportedException("setURL");
	}

	/**
	 * Releases this PreparedStatement object's database and JDBC
	 * resources immediately instead of waiting for this to happen when
	 * it is automatically closed.  It is generally good practice to
	 * release resources as soon as you are finished with them to avoid
	 * tying up database resources.
	 *
	 * Calling the method close on a PreparedStatement object that is
	 * already closed has no effect.
	 *
	 * <b>Note:</b> A PreparedStatement object is automatically closed
	 * when it is garbage collected. When a Statement object is closed,
	 * its current ResultSet object, if one exists, is also closed.
	 */
	@Override
	public void close() {
		try {
			if (!closed && id != -1)
				connection.sendControlCommand("release " + id);
		} catch (SQLException e) {
			// probably server closed connection
		}
		super.close();
	}

	/**
	 * Call close to release the server-sided handle for this
	 * PreparedStatement.
	 */
	@Override
	protected void finalize() {
		close();
	}

	//== end methods interface PreparedStatement

	/**
	 * Sets the given index with the supplied value. If the given index is
	 * out of bounds, and SQLException is thrown.  The given value should
	 * never be null.
	 *
	 * @param index the parameter index
	 * @param val the exact String representation to set
	 * @throws SQLException if the given index is out of bounds
	 */
	void setValue(int index, String val) throws SQLException {
		values[getParamIdx(index)] = val;
	}

	/**
	 * Transforms the prepare query into a simple SQL query by replacing
	 * the ?'s with the given column contents.
	 * Mind that the JDBC specs allow `reuse' of a value for a column over
	 * multiple executes.
	 *
	 * @return the simple SQL string for the prepare query
	 * @throws SQLException if not all columns are set
	 */
	private String transform() throws SQLException {
		StringBuilder buf = new StringBuilder(8 + 12 * size);
		buf.append("exec ");
		buf.append(id);
		buf.append('(');
		// check if all columns are set and do a replace
		int col = 0;
		for (int i = 0; i < size; i++) {
			if (column[i] != null)
				continue;
			col++;
			if (col > 1)
				buf.append(',');
			if (values[i] == null) throw
				new SQLException("Cannot execute, parameter " + col + " is missing.", "M1M05");

			buf.append(values[i]);
		}
		buf.append(')');

		return buf.toString();
	}

	/**
	 * Small helper method that formats the "Invalid Parameter Index number ..." message
	 * and creates a new SQLException object whose SQLState is set to "M1M05".
	 *
	 * @param paramIdx the parameter index number
	 * @return a new created SQLException object with SQLState M1M05
	 */
	private final static SQLException newSQLInvalidParameterIndexException(int paramIdx) {
		return new SQLException("Invalid Parameter Index number: " + paramIdx, "M1M05");
	}

	/**
	 * Small helper method that formats the "Method ... not implemented" message
	 * and creates a new SQLFeatureNotSupportedException object
	 * whose SQLState is set to "0A000".
	 *
	 * @param name the method name
	 * @return a new created SQLFeatureNotSupportedException object with SQLState 0A000
	 */
	private final static SQLFeatureNotSupportedException newSQLFeatureNotSupportedException(String name) {
		return new SQLFeatureNotSupportedException("Method " + name + " not implemented", "0A000");
	}
}<|MERGE_RESOLUTION|>--- conflicted
+++ resolved
@@ -60,8 +60,7 @@
  * [ "int",        9,      0       ]
  * </pre>
  *
- * @author Fabian Groffen
- * @author Martin van Dinther
+ * @author Fabian Groffen, Martin van Dinther
  * @version 0.4
  */
 public class MonetPreparedStatement
@@ -80,7 +79,7 @@
 	private final int rscolcnt;
 
 	private final String[] values;
-
+	
 	private final MonetConnection connection;
 
 	/* only parse the date patterns once, use multiple times */
@@ -281,13 +280,8 @@
 	 *                      statement does not return a ResultSet object
 	 */
 	@Override
-<<<<<<< HEAD
-	public ResultSet executeQuery() throws SQLException{
+	public ResultSet executeQuery() throws SQLException {
 		if (!execute())
-=======
-	public ResultSet executeQuery() throws SQLException {
-		if (execute() != true)
->>>>>>> 8fd2f20b
 			throw new SQLException("Query did not produce a result set", "M1M19");
 
 		return getResultSet();
@@ -468,7 +462,7 @@
 			public boolean isCurrency(int column) {
 				return false;
 			}
-
+			
 			/**
 			 * Indicates whether values in the designated column are signed
 			 * numbers.
@@ -776,7 +770,7 @@
 					if (column[i] == null)
 						cnt++;
 				}
-
+				
 				return cnt;
 			}
 
@@ -948,7 +942,7 @@
 	 * Sets the designated parameter to the given Array object.  The
 	 * driver converts this to an SQL ARRAY value when it sends it to
 	 * the database.
-	 *
+     *
 	 * @param i the first parameter is 1, the second is 2, ...
 	 * @param x an Array object that maps an SQL ARRAY value
 	 * @throws SQLException if a database access error occurs
@@ -2128,7 +2122,7 @@
 				public void writeLong(long x) throws SQLException {
 					setLong(paramnr, x);
 				}
-
+				
 				@Override
 				public void writeFloat(float x) throws SQLException {
 					setFloat(paramnr, x);
