/*
 * This Source Code Form is subject to the terms of the Mozilla Public
 * License, v. 2.0.  If a copy of the MPL was not distributed with this
 * file, You can obtain one at http://mozilla.org/MPL/2.0/.
 *
 * Copyright 1997 - July 2008 CWI, August 2008 - 2017 MonetDB B.V.
 */

package nl.cwi.monetdb.jdbc;

import nl.cwi.monetdb.mcl.connection.ControlCommands;
import nl.cwi.monetdb.mcl.responses.ResultSetResponse;

import java.io.ByteArrayOutputStream;
import java.io.InputStream;
import java.io.Reader;
import java.io.IOException;
import java.math.BigDecimal;
import java.math.BigInteger;
import java.math.RoundingMode;
import java.net.URL;
import java.nio.CharBuffer;
import java.sql.*;
import java.text.SimpleDateFormat;
import java.util.Calendar;
import java.util.Map;

/**
 * A {@link PreparedStatement} suitable for the MonetDB database.
 *
 * This implementation of the PreparedStatement interface uses the
 * capabilities of the MonetDB/SQL backend to prepare and execute
 * queries.  The backend takes care of finding the '?'s in the input and
 * returns the types it expects for them.
 *
 * An example of a server response on a prepare query is:
 * <pre>
 * % prepare select name from tables where id &gt; ? and id &lt; ?;
 * &amp;5 0 2 3 2
 * # prepare,      prepare,        prepare # table_name
 * # type, digits, scale # name
 * # varchar,      int,    int # type
 * # 0,    0,      0 # length
 * [ "int",        9,      0       ]
 * [ "int",        9,      0       ]
 * </pre>
 *
 * @author Fabian Groffen, Martin van Dinther, Pedro Ferreira
 * @version 0.5v
 */
public class MonetPreparedStatement extends MonetStatement implements PreparedStatement, AutoCloseable {

	private final MonetConnection connection;
	private final String[] monetdbType;
	private final int[] javaType;
	private final int[] digits;
	private final int[] scale;
	private final String[] schema;
	private final String[] table;
	private final String[] column;
	private final int id;
	private final int size;
	private final int rscolcnt;
	private final String[] values;

	private final SimpleDateFormat mTimestampZ;
	private final SimpleDateFormat mTimestamp;
	private final SimpleDateFormat mTimeZ;
	private final SimpleDateFormat mTime;
	private final SimpleDateFormat mDate;

	/**
	 * MonetPreparedStatement constructor which checks the arguments for validity. A MonetPreparedStatement is backed
	 * by a {@link MonetStatement}, which deals with most of the required stuff of this class.
	 *
	 * @param connection the connection that created this Statement
	 * @param resultSetType type of {@link ResultSet} to produce
	 * @param resultSetConcurrency concurrency of ResultSet to produce
	 * @param prepareQuery the query string to prepare
	 * @throws SQLException if an error occurs during login
	 * @throws IllegalArgumentException is one of the arguments is null or empty
	 */
	MonetPreparedStatement(MonetConnection connection, int resultSetType, int resultSetConcurrency,
						   int resultSetHoldability, String prepareQuery) throws SQLException, IllegalArgumentException {
		super(connection, resultSetType, resultSetConcurrency, resultSetHoldability);

		if (!super.execute("PREPARE " + prepareQuery))
			throw new SQLException("Unexpected server response", "M0M10");

		// cheat a bit to get the ID and the number of columns
		id = ((ResultSetResponse)header).getId();
		size = ((ResultSetResponse)header).getTuplecount();
		rscolcnt = ((ResultSetResponse)header).getColumncount();

		// initialise blank finals
		monetdbType = new String[size];
		javaType = new int[size];
		digits = new int[size];
		scale = new int[size];
		schema = new String[size];
		table = new String[size];
		column = new String[size];
		values = new String[size];

		this.connection = connection;

		// fill the arrays
		ResultSet rs = super.getResultSet();
		if (rs != null) {
			// System.out.println("After super.getResultSet();");
			int type_colnr = rs.findColumn("type");
			int digits_colnr = rs.findColumn("digits");
			int scale_colnr = rs.findColumn("scale");
			int schema_colnr = rs.findColumn("schema");
			int table_colnr = rs.findColumn("table");
			int column_colnr = rs.findColumn("column");
			for (int i = 0; rs.next(); i++) {
				monetdbType[i] = rs.getString(type_colnr);
				javaType[i] = MonetDriver.getJavaType(monetdbType[i]);
				if (javaType[i] == Types.CLOB) {
					if (connection.mapClobAsVarChar())
						javaType[i] = Types.VARCHAR;
				} else
				if (javaType[i] == Types.BLOB) {
					if (connection.mapBlobAsVarBinary())
						javaType[i] = Types.VARBINARY;
				}
				digits[i] = rs.getInt(digits_colnr);
				scale[i] = rs.getInt(scale_colnr);
				if (rscolcnt == 3)
					continue;
				schema[i] = rs.getString(schema_colnr);
				table[i] = rs.getString(table_colnr);
				column[i] = rs.getString(column_colnr);
				/* when column[i] != null it is a result column of the prepared query, see getColumnIdx(int),
				   when column[i] == null it is a parameter for the prepared statement, see getParamIdx(int). */
				// System.out.println("column " + i + " has value: " + column[i]);
			}
			rs.close();
		}

		// PreparedStatements are by default poolable
		poolable = true;

		mTimestampZ = connection.getProtocol().getMonetTimestampTz();
		mTimestamp = connection.getProtocol().getMonetTimestamp();
		mTimeZ = connection.getProtocol().getMonetTimeTz();
		mTime = connection.getProtocol().getMonetTime();
		mDate = connection.getProtocol().getMonetDate();
	}

	//== methods interface PreparedStatement

	/**
	 * Adds a set of parameters to this PreparedStatement object's batch of commands.
	 *
	 * @throws SQLException if a database access error occurs
	 */
	@Override
	public void addBatch() throws SQLException {
		super.addBatch(transform());
	}

	/** override the addBatch from the Statement to throw an SQLException */
	@Override
	public void addBatch(String q) throws SQLException {
		throw new SQLException("This method is not available in a PreparedStatement!", "M1M05");
	}

	/**
	 * Clears the current parameter values immediately.
	 *
	 * In general, parameter values remain in force for repeated use of a
	 * statement. Setting a parameter value automatically clears its previous
	 * value. However, in some cases it is useful to immediately release the
	 * resources used by the current parameter values; this can be done by
	 * calling the method clearParameters.
	 */
	@Override
	public void clearParameters() {
		for (int i = 0; i < values.length; i++) {
			values[i] = null;
		}
	}

	/**
	 * Executes the SQL statement in this PreparedStatement object,
	 * which may be any kind of SQL statement.  Some prepared statements
	 * return multiple results; the execute method handles these complex
	 * statements as well as the simpler form of statements handled by
	 * the methods executeQuery and executeUpdate.
	 *
	 * The execute method returns a boolean to indicate the form of the
	 * first result.  You must call either the method getResultSet or
	 * getUpdateCount to retrieve the result; you must call
	 * getMoreResults to move to any subsequent result(s).
	 *
	 * @return true if the first result is a ResultSet object; false if the first result is an update count or there is
	 * no result
	 * @throws SQLException if a database access error occurs or an argument is supplied to this method
	 */
	@Override
	public boolean execute() throws SQLException {
		return super.execute(transform());
	}

	/** override the execute from the Statement to throw an SQLException */
	@Override
	public boolean execute(String q) throws SQLException {
		throw new SQLException("This method is not available in a PreparedStatement!", "M1M05");
	}

	/**
	 * Executes the SQL query in this PreparedStatement object and returns the ResultSet object generated by the query.
	 *
	 * @return a ResultSet object that contains the data produced by the query never null
	 * @throws SQLException if a database access error occurs or the SQL statement does not return a ResultSet object
	 */
	@Override
	public ResultSet executeQuery() throws SQLException {
		if (!execute())
			throw new SQLException("Query did not produce a result set", "M1M19");

		return getResultSet();
	}

	/** override the executeQuery from the Statement to throw an SQLException */
	@Override
	public ResultSet executeQuery(String q) throws SQLException {
		throw new SQLException("This method is not available in a PreparedStatement!", "M1M05");
	}

	/**
	 * Executes the SQL statement in this PreparedStatement object, which must be an SQL INSERT, UPDATE or DELETE
	 * statement; or an SQL statement that returns nothing, such as a DDL statement.
	 *
	 * @return either (1) the row count for INSERT, UPDATE, or DELETE
	 *         statements or (2) 0 for SQL statements that return nothing
	 * @throws SQLException if a database access error occurs or the SQL statement returns a ResultSet object
	 */
	@Override
	public int executeUpdate() throws SQLException {
		if (execute())
			throw new SQLException("Query produced a result set", "M1M17");
		return getUpdateCount();
	}

	/** override the executeUpdate from the Statement to throw an SQLException */
	@Override
	public int executeUpdate(String q) throws SQLException {
		throw new SQLException("This method is not available in a PreparedStatement!", "M1M05");
	}

	/**
	 * Returns the index (0..size-1) in the backing arrays for the given resultset column number or an SQLException
	 * when not found
	 */
	private int getColumnIdx(int colnr) throws SQLException {
		int curcol = 0;
		for (int i = 0; i < size; i++) {
			/* when column[i] == null it is a parameter, when column[i] != null it is a result column of the prepared query */
			if (column[i] == null)
				continue;
			curcol++;
			if (curcol == colnr)
				return i;
		}
		throw new SQLException("No such column with index: " + colnr, "M1M05");
	}

	/**
	 * Returns the index (0..size-1) in the backing arrays for the given
	 * parameter number or an SQLException when not found
	 */
	private int getParamIdx(int paramnr) throws SQLException {
		int curparam = 0;
		for (int i = 0; i < size; i++) {
			/* when column[i] == null it is a parameter, when column[i] != null it is a result column of the prepared query */
			if (column[i] != null)
				continue;
			curparam++;
			if (curparam == paramnr)
				return i;
		}
		throw new SQLException("No such parameter with index: " + paramnr, "M1M05");
	}

	/* helper for the anonymous class inside getMetaData */
	private abstract class rsmdw extends MonetWrapper implements ResultSetMetaData {}
	/**
	 * Retrieves a ResultSetMetaData object that contains information
	 * about the columns of the ResultSet object that will be returned
	 * when this PreparedStatement object is executed.
	 *
	 * Because a PreparedStatement object is precompiled, it is possible
	 * to know about the ResultSet object that it will return without
	 * having to execute it.  Consequently, it is possible to invoke the
	 * method getMetaData on a PreparedStatement object rather than
	 * waiting to execute it and then invoking the ResultSet.getMetaData
	 * method on the ResultSet object that is returned.
	 *
	 * @return the description of a ResultSet object's columns or null if the
	 *         driver cannot return a ResultSetMetaData object
	 */
	@Override
	public ResultSetMetaData getMetaData() throws SQLException {
		if (rscolcnt == 3)
			return null; // not sufficient data with pre-Dec2011 PREPARE

		// return inner class which implements the ResultSetMetaData interface
		return new rsmdw() {
			/**
			 * Returns the number of columns in this ResultSet object.
			 *
			 * @return the number of columns
			 */
			@Override
			public int getColumnCount() {
				int cnt = 0;

				for (int i = 0; i < size; i++) {
					if (column[i] != null)
						cnt++;
				}
				return cnt;
			}

			/**
			 * Indicates whether the designated column is automatically numbered.
			 *
			 * @param column the first column is 1, the second is 2, ...
			 * @return true if so; false otherwise
			 * @throws SQLException if a database access error occurs
			 */
			@Override
			public boolean isAutoIncrement(int column) throws SQLException {
				/* TODO: in MonetDB only numeric (int, decimal) columns could be autoincrement/serial
				 * This however requires an expensive dbmd.getColumns(null, schema, table, column)
				 * query call to pull the IS_AUTOINCREMENT value for this column.
				 * See also ResultSetMetaData.isAutoIncrement()
				 */
				// For now we simply always return false.
				return false;
			}

			/**
			 * Indicates whether a column's case matters.
			 *
			 * @param column the first column is 1, the second is 2, ...
			 * @return if the column is case sensitive
			 */
			@Override
			public boolean isCaseSensitive(int column) throws SQLException {
				switch (getColumnType(column)) {
					case Types.CLOB:
					case Types.CHAR:
					case Types.VARCHAR:
					case Types.LONGVARCHAR:
						return true;
					default:
						return false;
				}
			}

			/**
			 * Indicates whether the designated column can be used in a where clause.
			 *
			 * Returning true for all here, even for CLOB, BLOB.
			 *
			 * @param column the first column is 1, the second is 2, ...
			 * @return true
			 */
			@Override
			public boolean isSearchable(int column) {
				return true;
			}

			/**
			 * Indicates whether the designated column is a cash value. From the MonetDB database perspective it is by
			 * definition unknown whether the value is a currency, because there are no currency datatypes such as
			 * MONEY. With this knowledge we can always return false here.
			 *
			 * @param column the first column is 1, the second is 2, ...
			 * @return false
			 */
			@Override
			public boolean isCurrency(int column) {
				return false;
			}

			/**
			 * Indicates whether values in the designated column are signed numbers.
			 * Within MonetDB all numeric types (except oid and ptr) are signed.
			 *
			 * @param column the first column is 1, the second is 2, ...
			 * @return true if so; false otherwise
			 */
			@Override
			public boolean isSigned(int column) throws SQLException {
				// we can hardcode this, based on the colum type
				switch (getColumnType(column)) {
					case Types.TINYINT:
					case Types.SMALLINT:
					case Types.INTEGER:
					case Types.REAL:
					case Types.DOUBLE:
					case Types.BIGINT:
					case Types.NUMERIC:
					case Types.DECIMAL:
						return true;
					default:
						return false;
				}
			}

			/**
			 * Indicates the designated column's normal maximum width in characters.
			 *
			 * @param column the first column is 1, the second is 2, ...
			 * @return the normal maximum number of characters allowed as the width of the designated column
			 * @throws SQLException if there is no such column
			 */
			@Override
			public int getColumnDisplaySize(int column) throws SQLException {
				try {
					return digits[getColumnIdx(column)];
				} catch (IndexOutOfBoundsException e) {
					throw MonetResultSet.newSQLInvalidColumnIndexException(column);
				}
			}

			/**
			 * Get the designated column's table's schema.
			 *
			 * @param column the first column is 1, the second is 2, ...
			 * @return schema name or "" if not applicable
			 * @throws SQLException if a database access error occurs
			 */
			@Override
			public String getSchemaName(int column) throws SQLException {
				try {
					return schema[getColumnIdx(column)];
				} catch (IndexOutOfBoundsException e) {
					throw MonetResultSet.newSQLInvalidColumnIndexException(column);
				}
			}

			/**
			 * Gets the designated column's table name.
			 *
			 * @param column the first column is 1, the second is 2, ...
			 * @return table name or "" if not applicable
			 */
			@Override
			public String getTableName(int column) throws SQLException {
				try {
					return table[getColumnIdx(column)];
				} catch (IndexOutOfBoundsException e) {
					throw MonetResultSet.newSQLInvalidColumnIndexException(column);
				}
			}

			/**
			 * Get the designated column's number of decimal digits. This method is currently very expensive as it
			 * needs to retrieve the information from the database using an SQL query.
			 *
			 * @param column the first column is 1, the second is 2, ...
			 * @return precision
			 * @throws SQLException if a database access error occurs
			 */
			@Override
			public int getPrecision(int column) throws SQLException {
				try {
					return digits[getColumnIdx(column)];
				} catch (IndexOutOfBoundsException e) {
					throw MonetResultSet.newSQLInvalidColumnIndexException(column);
				}
			}

			/**
			 * Gets the designated column's number of digits to right of the decimal point. This method is currently
			 * very expensive as it needs to retrieve the information from the database using an SQL query.
			 *
			 * @param column the first column is 1, the second is 2, ...
			 * @return scale
			 * @throws SQLException if a database access error occurs
			 */
			@Override
			public int getScale(int column) throws SQLException {
				try {
					return scale[getColumnIdx(column)];
				} catch (IndexOutOfBoundsException e) {
					throw MonetResultSet.newSQLInvalidColumnIndexException(column);
				}
			}

			/**
			 * Indicates the nullability of values in the designated column. This method is currently very expensive as
			 * it needs to retrieve the information from the database using an SQL query.
			 *
			 * @param column the first column is 1, the second is 2, ...
			 * @return nullability
			 * @throws SQLException if a database access error occurs
			 */
			@Override
			public int isNullable(int column) throws SQLException {
				return columnNullableUnknown;
			}

			/**
			 * Gets the designated column's table's catalog name.
			 * MonetDB does not support the catalog naming concept as in: catalog.schema.table naming scheme
			 *
			 * @param column the first column is 1, the second is 2, ...
			 * @return the name of the catalog for the table in which the given column appears or "" if not applicable
			 */
			@Override
			public String getCatalogName(int column) throws SQLException {
				return null;	// MonetDB does NOT support catalogs
			}

			/**
			 * Indicates whether the designated column is definitely not writable.  MonetDB does not support cursor
			 * updates, so nothing is writable.
			 *
			 * @param column the first column is 1, the second is 2, ...
			 * @return true if so; false otherwise
			 */
			@Override
			public boolean isReadOnly(int column) {
				return true;
			}

			/**
			 * Indicates whether it is possible for a write on the designated column to succeed.
			 *
			 * @param column the first column is 1, the second is 2, ...
			 * @return true if so; false otherwise
			 */
			@Override
			public boolean isWritable(int column) {
				return false;
			}

			/**
			 * Indicates whether a write on the designated column will definitely succeed.
			 *
			 * @param column the first column is 1, the second is 2, ...
			 * @return true if so; false otherwise
			 */
			@Override
			public boolean isDefinitelyWritable(int column) {
				return false;
			}

			/**
			 * Returns the fully-qualified name of the Java class whose instances are manufactured if the method
			 * ResultSet.getObject is called to retrieve a value from the column.  ResultSet.getObject may return a
			 * subclass of the class returned by this method.
			 *
			 * @param column the first column is 1, the second is 2, ...
			 * @return the fully-qualified name of the class in the Java programming language that would be used by the
			 * method ResultSet.getObject to retrieve the value in the specified column. This is the class name used
			 * for custom mapping.
			 * @throws SQLException if there is no such column
			 */
			@Override
			public String getColumnClassName(int column) throws SQLException {
				return MonetResultSet.getClassForType(getColumnType(column)).getName();
			}

			/**
			 * Gets the designated column's suggested title for use in printouts and displays. This is currently equal
			 * to getColumnName().
			 *
			 * @param column the first column is 1, the second is 2, ...
			 * @return the suggested column title
			 * @throws SQLException if there is no such column
			 */
			@Override
			public String getColumnLabel(int column) throws SQLException {
				return getColumnName(column);
			}

			/**
			 * Gets the designated column's name
			 *
			 * @param colnr the first column is 1, the second is 2, ...
			 * @return the column name
			 * @throws SQLException if there is no such column
			 */
			@Override
			public String getColumnName(int colnr) throws SQLException {
				try {
					return column[getColumnIdx(colnr)];
				} catch (IndexOutOfBoundsException e) {
					throw MonetResultSet.newSQLInvalidColumnIndexException(colnr);
				}
			}

			/**
			 * Retrieves the designated column's SQL type.
			 *
			 * @param column the first column is 1, the second is 2, ...
			 * @return SQL type from java.sql.Types
			 * @throws SQLException if there is no such column
			 */
			@Override
			public int getColumnType(int column) throws SQLException {
				try {
					return javaType[getColumnIdx(column)];
				} catch (IndexOutOfBoundsException e) {
					throw MonetResultSet.newSQLInvalidColumnIndexException(column);
				}
			}

			/**
			 * Retrieves the designated column's database-specific type name.
			 *
			 * @param column the first column is 1, the second is 2, ...
			 * @return type name used by the database. If the column type is a user-defined type, then a
			 * fully-qualified type name is returned.
			 * @throws SQLException if there is no such column
			 */
			@Override
			public String getColumnTypeName(int column) throws SQLException {
				try {
					return monetdbType[getColumnIdx(column)];
				} catch (IndexOutOfBoundsException e) {
					throw MonetResultSet.newSQLInvalidColumnIndexException(column);
				}
			}
		};
	}

	/* helper class for the anonymous class in getParameterMetaData */
	private abstract class pmdw extends MonetWrapper implements ParameterMetaData {}
	/**
	 * Retrieves the number, types and properties of this PreparedStatement object's parameters.
	 *
	 * @return a ParameterMetaData object that contains information about the number, types and properties of this
	 * PreparedStatement object's parameters
	 * @throws SQLException if a database access error occurs
	 */
	@Override
	public ParameterMetaData getParameterMetaData() throws SQLException {
		return new pmdw() {
			/**
			 * Retrieves the number of parameters in the PreparedStatement object for which this ParameterMetaData
			 * object contains information.
			 *
			 * @return the number of parameters
			 * @throws SQLException if a database access error occurs
			 */
			@Override
			public int getParameterCount() throws SQLException {
				int cnt = 0;

				for (int i = 0; i < size; i++) {
					if (column[i] == null)
						cnt++;
				}

				return cnt;
			}

			/**
			 * Retrieves whether null values are allowed in the designated parameter.
			 *
			 * This is currently always unknown for MonetDB/SQL.
			 *
			 * @param param the first parameter is 1, the second is 2, ...
			 * @return the nullability status of the given parameter; one of ParameterMetaData.parameterNoNulls,
			 * ParameterMetaData.parameterNullable, or ParameterMetaData.parameterNullableUnknown
			 * @throws SQLException if a database access error occurs
			 */
			@Override
			public int isNullable(int param) throws SQLException {
				return ParameterMetaData.parameterNullableUnknown;
			}

			/**
			 * Retrieves whether values for the designated parameter can be signed numbers.
			 *
			 * @param param the first parameter is 1, the second is 2, ...
			 * @return true if so; false otherwise
			 * @throws SQLException if a database access error occurs
			 */
			@Override
			public boolean isSigned(int param) throws SQLException {
				// we can hardcode this, based on the column type
				switch (getParameterType(param)) {
					case Types.TINYINT:
					case Types.SMALLINT:
					case Types.INTEGER:
					case Types.REAL:
					case Types.DOUBLE:
					case Types.BIGINT:
					case Types.NUMERIC:
					case Types.DECIMAL:
						return true;
					default:
						return false;
				}
			}

			/**
			 * Retrieves the designated parameter's number of decimal
			 * digits.
			 *
			 * @param param the first parameter is 1, the second is 2, ...
			 * @return precision
			 * @throws SQLException if a database access error occurs
			 */
			@Override
			public int getPrecision(int param) throws SQLException {
				try {
					return digits[getParamIdx(param)];
				} catch (IndexOutOfBoundsException e) {
					throw newSQLInvalidParameterIndexException(param);
				}
			}

			/**
			 * Retrieves the designated parameter's number of digits to
			 * right of the decimal point.
			 *
			 * @param param the first parameter is 1, the second is 2, ...
			 * @return scale
			 * @throws SQLException if a database access error occurs
			 */
			@Override
			public int getScale(int param) throws SQLException {
				try {
					return scale[getParamIdx(param)];
				} catch (IndexOutOfBoundsException e) {
					throw newSQLInvalidParameterIndexException(param);
				}
			}

			/**
			 * Retrieves the designated parameter's SQL type.
			 *
			 * @param param the first parameter is 1, the second is 2, ...
			 * @return SQL type from java.sql.Types
			 * @throws SQLException if a database access error occurs
			 */
			@Override
			public int getParameterType(int param) throws SQLException {
				try {
					return javaType[getParamIdx(param)];
				} catch (IndexOutOfBoundsException e) {
					throw newSQLInvalidParameterIndexException(param);
				}
			}

			/**
			 * Retrieves the designated parameter's database-specific
			 * type name.
			 *
			 * @param param the first parameter is 1, the second is 2, ...
			 * @return type the name used by the database.  If the
			 *         parameter type is a user-defined type, then a
			 *         fully-qualified type name is returned.
			 * @throws SQLException if a database access error occurs
			 */
			@Override
			public String getParameterTypeName(int param) throws SQLException {
				try {
					return monetdbType[getParamIdx(param)];
				} catch (IndexOutOfBoundsException e) {
					throw newSQLInvalidParameterIndexException(param);
				}
			}

			/**
			 * Retrieves the fully-qualified name of the Java class
			 * whose instances should be passed to the method
			 * PreparedStatement.setObject.
			 *
			 * @param param the first parameter is 1, the second is 2, ...
			 * @return the fully-qualified name of the class in the Java
			 *         programming language that would be used by the
			 *         method PreparedStatement.setObject to set the
			 *         value in the specified parameter. This is the
			 *         class name used for custom mapping.
			 * @throws SQLException if a database access error occurs
			 */
			@Override
			public String getParameterClassName(int param) throws SQLException {
				String typeName = getParameterTypeName(param);
				Map<String,Class<?>> map = getConnection().getTypeMap();
				Class<?> c;
				if (map.containsKey(typeName)) {
					c = map.get(typeName);
				} else {
					c = MonetResultSet.getClassForType(getParameterType(param));
				}
				return c.getName();
			}

			/**
			 * Retrieves the designated parameter's mode.
			 * For MonetDB/SQL this is currently always unknown.
			 *
			 * @param param - the first parameter is 1, the second is 2, ...
			 * @return mode of the parameter; one of
			 *         ParameterMetaData.parameterModeIn,
			 *         ParameterMetaData.parameterModeOut, or
			 *         ParameterMetaData.parameterModeInOut
			 *         ParameterMetaData.parameterModeUnknown.
			 * @throws SQLException if a database access error occurs
			 */
			@Override
			public int getParameterMode(int param) throws SQLException {
				return ParameterMetaData.parameterModeUnknown;
			}
		};
	}

	/**
	 * Sets the designated parameter to the given Array object.  The
	 * driver converts this to an SQL ARRAY value when it sends it to
	 * the database.
	 *
	 * @param parameterIndex the first parameter is 1, the second is 2, ...
	 * @param x an Array object that maps an SQL ARRAY value
	 * @throws SQLException if a database access error occurs
	 */
	@Override
	public void setArray(int parameterIndex, Array x) throws SQLException {
		throw newSQLFeatureNotSupportedException("setArray");
	}

	/**
	 * Sets the designated parameter to the given input stream, which will have
	 * the specified number of bytes. When a very large ASCII value is input to
	 * a LONGVARCHAR parameter, it may be more practical to send it via a
	 * java.io.InputStream. Data will be read from the stream as needed until
	 * end-of-file is reached. The JDBC driver will do any necessary conversion
	 * from ASCII to the database char format.
	 *
	 * Note: This stream object can either be a standard Java stream object or
	 * your own subclass that implements the standard interface.
	 *
	 * @param parameterIndex the first parameter is 1, the second is 2, ...
	 * @param x the Java input stream that contains the ASCII parameter value
	 * @throws SQLException if a database access error occurs
	 * @throws SQLFeatureNotSupportedException the JDBC driver does
	 *         not support this method
	 */
	@Override
	public void setAsciiStream(int parameterIndex, InputStream x) throws SQLException {
		throw newSQLFeatureNotSupportedException("setAsciiStream");
	}

	/**
	 * Sets the designated parameter to the given input stream, which will have
	 * the specified number of bytes. When a very large ASCII value is input to
	 * a LONGVARCHAR parameter, it may be more practical to send it via a
	 * java.io.InputStream. Data will be read from the stream as needed until
	 * end-of-file is reached. The JDBC driver will do any necessary conversion
	 * from ASCII to the database char format.
	 *
	 * Note: This stream object can either be a standard Java stream object or
	 * your own subclass that implements the standard interface.
	 *
	 * @param parameterIndex the first parameter is 1, the second is 2, ...
	 * @param x the Java input stream that contains the ASCII parameter value
	 * @param length the number of bytes in the stream
	 * @throws SQLException if a database access error occurs
	 */
	@Override
	public void setAsciiStream(int parameterIndex, InputStream x, int length) throws SQLException {
		throw newSQLFeatureNotSupportedException("setAsciiStream");
	}

	/**
	 * Sets the designated parameter to the given input stream, which
	 * will have the specified number of bytes. When a very large ASCII
	 * value is input to a LONGVARCHAR parameter, it may be more
	 * practical to send it via a java.io.InputStream. Data will be read
	 * from the stream as needed until end-of-file is reached. The JDBC
	 * driver will do any necessary conversion from ASCII to the
	 * database char format.
	 *
	 * Note: This stream object can either be a standard Java stream object or
	 * your own subclass that implements the standard interface.
	 *
	 * @param parameterIndex the first parameter is 1, the second is 2, ...
	 * @param x the Java input stream that contains the ASCII parameter value
	 * @param length the number of bytes in the stream
	 * @throws SQLException if a database access error occurs
	 * @throws SQLFeatureNotSupportedException the JDBC driver does
	 *         not support this method
	 */
	@Override
	public void setAsciiStream(int parameterIndex, InputStream x, long length) throws SQLException {
		throw newSQLFeatureNotSupportedException("setAsciiStream");
	}

	/**
	 * Sets the designated parameter to the given java.math.BigDecimal value.
	 * The driver converts this to an SQL NUMERIC value when it sends it to the
	 * database.
	 *
	 * @param parameterIndex the first parameter is 1, the second is 2, ...
	 * @param x the parameter value
	 * @throws SQLException if a database access error occurs
	 */
	@Override
	public void setBigDecimal(int parameterIndex, BigDecimal x) throws SQLException {
		// get array position
		int i = getParamIdx(parameterIndex);

		// round to the scale of the DB:
		x = x.setScale(scale[i], RoundingMode.HALF_UP);

		// if precision is now greater than that of the db, throw an error:
		if (x.precision() > digits[i]) {
			throw new SQLDataException("DECIMAL value exceeds allowed digits/scale: " + x.toPlainString() +
					" (" + digits[i] + "/" + scale[i] + ")", "22003");
		}

		// MonetDB doesn't like leading 0's, since it counts them as part of
		// the precision, so let's strip them off. (But be careful not to do
		// this to the exact number "0".)  Also strip off trailing
		// numbers that are inherent to the double representation.
		String xStr = x.toPlainString();
		int dot = xStr.indexOf('.');
		if (dot >= 0)
			xStr = xStr.substring(0, Math.min(xStr.length(), dot + 1 + scale[i]));
		while (xStr.startsWith("0") && xStr.length() > 1)
			xStr = xStr.substring(1);
		setValue(parameterIndex, xStr);
	}

	/**
	 * Sets the designated parameter to the given input stream, which will have
	 * the specified number of bytes. When a very large binary value is input
	 * to a LONGVARBINARY parameter, it may be more practical to send it via a
	 * java.io.InputStream object. The data will be read from the stream as
	 * needed until end-of-file is reached.
	 *
	 * Note: This stream object can either be a standard Java stream object or
	 * your own subclass that implements the standard interface.
	 *
	 * @param parameterIndex the first parameter is 1, the second is 2, ...
	 * @param x the java input stream which contains the binary parameter value
	 * @throws SQLException if a database access error occurs
	 * @throws SQLFeatureNotSupportedException the JDBC driver does
	 *         not support this method
	 */
	@Override
	public void setBinaryStream(int parameterIndex, InputStream x) throws SQLException {
		throw newSQLFeatureNotSupportedException("setBinaryStream");
	}

	/**
	 * Sets the designated parameter to the given input stream, which will have
	 * the specified number of bytes. When a very large binary value is input
	 * to a LONGVARBINARY parameter, it may be more practical to send it via a
	 * java.io.InputStream object. The data will be read from the stream as
	 * needed until end-of-file is reached.
	 *
	 * Note: This stream object can either be a standard Java stream object or
	 * your own subclass that implements the standard interface.
	 *
	 * @param parameterIndex the first parameter is 1, the second is 2, ...
	 * @param x the java input stream which contains the binary parameter value
	 * @param length the number of bytes in the stream
	 * @throws SQLException if a database access error occurs
	 * @throws SQLFeatureNotSupportedException the JDBC driver does
	 *         not support this method
	 */
	@Override
	public void setBinaryStream(int parameterIndex, InputStream x, int length) throws SQLException {
		throw newSQLFeatureNotSupportedException("setBinaryStream");
	}

	/**
	 * Sets the designated parameter to the given input stream, which will have
	 * the specified number of bytes. When a very large binary value is input
	 * to a LONGVARBINARY parameter, it may be more practical to send it via a
	 * java.io.InputStream object. The data will be read from the stream as
	 * needed until end-of-file is reached.
	 *
	 * Note: This stream object can either be a standard Java stream object or
	 * your own subclass that implements the standard interface.
	 *
	 * @param parameterIndex the first parameter is 1, the second is 2, ...
	 * @param x the java input stream which contains the binary parameter value
	 * @param length the number of bytes in the stream
	 * @throws SQLException if a database access error occurs
	 * @throws SQLFeatureNotSupportedException the JDBC driver does
	 *         not support this method
	 */
	@Override
	public void setBinaryStream(int parameterIndex, InputStream x, long length) throws SQLException {
		throw newSQLFeatureNotSupportedException("setBinaryStream");
	}

	/**
	 * Sets the designated parameter to the given Blob object. The driver
	 * converts this to an SQL BLOB value when it sends it to the database.
	 *
	 * @param parameterIndex the first parameter is 1, the second is 2, ...
	 * @param x a Blob object that maps an SQL BLOB value
	 * @throws SQLException if a database access error occurs
	 */
	@Override
	public void setBlob(int parameterIndex, InputStream x) throws SQLException {
		if (x == null) {
			setNull(parameterIndex, -1);
			return;
		}
		// Some buffer. Size of 8192 is default for BufferedReader, so...
		byte[] arr = new byte[8192];
		ByteArrayOutputStream buf = new ByteArrayOutputStream();
		int numChars;
		try {
			while ((numChars = x.read(arr, 0, arr.length)) > 0) {
				buf.write(arr, 0, numChars);
			}
			setBytes(parameterIndex, buf.toByteArray());
		} catch (IOException e) {
			throw new SQLException(e);
		}
	}

	/**
	 * Sets the designated parameter to the given Blob object. The driver
	 * converts this to an SQL BLOB value when it sends it to the database.
	 *
	 * @param parameterIndex the first parameter is 1, the second is 2, ...
	 * @param x a Blob object that maps an SQL BLOB value
	 * @throws SQLException if a database access error occurs
	 */
	@Override
	public void setBlob(int parameterIndex, Blob x) throws SQLException {
		if (x == null) {
			setNull(parameterIndex, -1);
			return;
		}
		setBytes(parameterIndex, x.getBytes(0, (int) x.length()));
	}

	/**
	 * Sets the designated parameter to a InputStream object. The
	 * inputstream must contain the number of characters specified by
	 * length otherwise a SQLException will be generated when the
	 * PreparedStatement is executed. This method differs from the
	 * setBinaryStream (int, InputStream, int) method because it informs
	 * the driver that the parameter value should be sent to the server
	 * as a BLOB. When the setBinaryStream method is used, the driver
	 * may have to do extra work to determine whether the parameter data
	 * should be sent to the server as a LONGVARBINARY or a BLOB.
	 *
	 * @param parameterIndex the first parameter is 1, the second is 2, ...
	 * @param is an object that contains the data to set the parameter value to
	 * @param length the number of bytes in the parameter data
	 * @throws SQLException if a database access error occurs
	 */
	@Override
	public void setBlob(int parameterIndex, InputStream is, long length) throws SQLException {
		if (is == null) {
			setNull(parameterIndex, -1);
			return;
		}
		try {
			byte[] arr = new byte[(int) length];
			ByteArrayOutputStream buf = new ByteArrayOutputStream((int) length);

			int numChars = is.read(arr, 0, (int) length);
			buf.write(arr, 0, numChars);
			setBytes(parameterIndex, buf.toByteArray());
		} catch (IOException e) {
			throw new SQLException(e);
		}
	}

	/**
	 * Sets the designated parameter to the given Java boolean value. The
	 * driver converts this to an SQL BIT value when it sends it to the
	 * database.
	 *
	 * @param parameterIndex the first parameter is 1, the second is 2, ...
	 * @param x the parameter value
	 * @throws SQLException if a database access error occurs
	 */
	@Override
	public void setBoolean(int parameterIndex, boolean x) throws SQLException {
		setValue(parameterIndex, Boolean.toString(x));
	}

	/**
	 * Sets the designated parameter to the given Java byte value. The driver
	 * converts this to an SQL TINYINT value when it sends it to the database.
	 *
	 * @param parameterIndex the first parameter is 1, the second is 2, ...
	 * @param x the parameter value
	 * @throws SQLException if a database access error occurs
	 */
	@Override
	public void setByte(int parameterIndex, byte x) throws SQLException {
		setValue(parameterIndex, Byte.toString(x));
	}

	private static final String HEXES = "0123456789ABCDEF";
	/**
	 * Sets the designated parameter to the given Java array of bytes. The
	 * driver converts this to an SQL VARBINARY or LONGVARBINARY (depending
	 * on the argument's size relative to the driver's limits on VARBINARY
	 * values) when it sends it to the database.
	 *
	 * @param parameterIndex the first parameter is 1, the second is 2, ...
	 * @param x the parameter value
	 * @throws SQLException if a database access error occurs
	 */
	@Override
	public void setBytes(int parameterIndex, byte[] x) throws SQLException {
		if (x == null) {
			setNull(parameterIndex, -1);
			return;
		}

		StringBuilder hex = new StringBuilder(x.length * 2);
		for (byte aX : x) {
			hex.append(HEXES.charAt((aX & 0xF0) >> 4)).append(HEXES.charAt((aX & 0x0F)));
		}
		setValue(parameterIndex, "blob '" + hex.toString() + "'");
	}

	/**
	 * Sets the designated parameter to the given Reader object, which is the
	 * given number of characters long. When a very large UNICODE value is
	 * input to a LONGVARCHAR parameter, it may be more practical to send it
	 * via a java.io.Reader object. The data will be read from the stream as
	 * needed until end-of-file is reached. The JDBC driver will do any
	 * necessary conversion from UNICODE to the database char format.
	 *
	 * Note: This stream object can either be a standard Java stream object or
	 * your own subclass that implements the standard interface.
	 *
	 * @param parameterIndex the first parameter is 1, the second is 2, ...
	 * @param reader the java.io.Reader object that contains the Unicode data
	 * @param length the number of characters in the stream
	 * @throws SQLException if a database access error occurs
	 */
	@Override
	public void setCharacterStream(int parameterIndex, Reader reader, int length) throws SQLException {
		if (reader == null) {
			setNull(parameterIndex, -1);
			return;
		}

		CharBuffer tmp = CharBuffer.allocate(length);
		try {
			reader.read(tmp);
		} catch (IOException e) {
			throw new SQLException(e.getMessage(), "M1M25");
		}
		setString(parameterIndex, tmp.toString());
	}

	/**
	 * Sets the designated parameter to the given Reader object, which is the
	 * given number of characters long. When a very large UNICODE value is
	 * input to a LONGVARCHAR parameter, it may be more practical to send it
	 * via a java.io.Reader object. The data will be read from the stream as
	 * needed until end-of-file is reached. The JDBC driver will do any
	 * necessary conversion from UNICODE to the database char format.
	 *
	 * Note: This stream object can either be a standard Java stream object or
	 * your own subclass that implements the standard interface.
	 *
	 * @param parameterIndex the first parameter is 1, the second is 2, ...
	 * @param reader the java.io.Reader object that contains the Unicode data
	 * @throws SQLException if a database access error occurs
	 */
	@Override
	public void setCharacterStream(int parameterIndex, Reader reader) throws SQLException {
		setCharacterStream(parameterIndex, reader, 0);
	}

	/**
	 * Sets the designated parameter to the given Reader object, which is the
	 * given number of characters long. When a very large UNICODE value is
	 * input to a LONGVARCHAR parameter, it may be more practical to send it
	 * via a java.io.Reader object. The data will be read from the stream as
	 * needed until end-of-file is reached. The JDBC driver will do any
	 * necessary conversion from UNICODE to the database char format.
	 *
	 * Note: This stream object can either be a standard Java stream object or
	 * your own subclass that implements the standard interface.
	 *
	 * @param parameterIndex the first parameter is 1, the second is 2, ...
	 * @param reader the java.io.Reader object that contains the Unicode data
	 * @param length the number of characters in the stream
	 * @throws SQLException if a database access error occurs
	 */
	@Override
	public void setCharacterStream(int parameterIndex, Reader reader, long length) throws SQLException {
		// given the implementation of the int-version, downcast is ok
		setCharacterStream(parameterIndex, reader, (int)length);
	}

	/**
	 * Sets the designated parameter to the given Clob object. The driver
	 * converts this to an SQL CLOB value when it sends it to the database.
	 *
	 * @param parameterIndex the first parameter is 1, the second is 2, ...
	 * @param x a Clob object that maps an SQL CLOB value
	 * @throws SQLException if a database access error occurs
	 */
	@Override
	public void setClob(int parameterIndex, Clob x) throws SQLException {
		if (x == null) {
			setNull(parameterIndex, -1);
			return;
		}

		// simply serialise the CLOB into a variable for now... far from
		// efficient, but might work for a few cases...
		// be on your marks: we have to cast the length down!
		setString(parameterIndex, x.getSubString(1L, (int)(x.length())));
	}

	/**
	 * Sets the designated parameter to the given Clob object. The driver
	 * converts this to an SQL CLOB value when it sends it to the database.
	 *
	 * @param parameterIndex the first parameter is 1, the second is 2, ...
	 * @param reader an object that contains the data to set the parameter
	 *          value to
	 * @throws SQLException if a database access error occurs
	 */
	@Override
	public void setClob(int parameterIndex, Reader reader) throws SQLException {
		if (reader == null) {
			setNull(parameterIndex, -1);
			return;
		}
		// Some buffer. Size of 8192 is default for BufferedReader, so...
		char[] arr = new char[8192];
		StringBuilder buf = new StringBuilder(8192 * 8);
		int numChars;
		try {
			while ((numChars = reader.read(arr, 0, arr.length)) > 0) {
				buf.append(arr, 0, numChars);
			}
			setString(parameterIndex, buf.toString());
		} catch (IOException e) {
			throw new SQLException(e);
		}
	}

	/**
	 * Sets the designated parameter to a Reader object. The reader must
	 * contain the number of characters specified by length otherwise a
	 * SQLException will be generated when the PreparedStatement is
	 * executed. This method differs from the setCharacterStream (int,
	 * Reader, int) method because it informs the driver that the
	 * parameter value should be sent to the server as a CLOB. When the
	 * setCharacterStream method is used, the driver may have to do
	 * extra work to determine whether the parameter data should be sent
	 * to the server as a LONGVARCHAR or a CLOB.
	 *
	 * @param parameterIndex the first parameter is 1, the second is 2, ...
	 * @param reader An object that contains the data to set the
	 *        parameter value to.
	 * @param length the number of characters in the parameter data.
	 * @throws SQLException if a database access error occurs
	 */
	@Override
	public void setClob(int parameterIndex, Reader reader, long length) throws SQLException {
		if (reader == null || length < 0) {
			setNull(parameterIndex, -1);
			return;
		}
		// simply serialise the CLOB into a variable for now... far from
		// efficient, but might work for a few cases...
		CharBuffer buf = CharBuffer.allocate((int) length); // have to down cast :(
		try {
			reader.read(buf);
		} catch (IOException e) {
			throw new SQLException("failed to read from stream: " +
					e.getMessage(), "M1M25");
		}
		// We have to rewind the buffer, because otherwise toString() returns "".
		buf.rewind();
		setString(parameterIndex, buf.toString());
	}

	/**
	 * Sets the designated parameter to the given java.sql.Date value. The
	 * driver converts this to an SQL DATE value when it sends it to the
	 * database.
	 *
	 * @param parameterIndex the first parameter is 1, the second is 2, ...
	 * @param x the parameter value
	 * @throws SQLException if a database access error occurs
	 */
	@Override
	public void setDate(int parameterIndex, Date x) throws SQLException {
		setDate(parameterIndex, x, null);
	}

	/**
	 * Sets the designated parameter to the given java.sql.Date value, using
	 * the given Calendar object. The driver uses the Calendar object to
	 * construct an SQL DATE value, which the driver then sends to the
	 * database. With a Calendar object, the driver can calculate the date
	 * taking into account a custom timezone. If no Calendar object is
	 * specified, the driver uses the default timezone, which is that of the
	 * virtual machine running the application.
	 *
	 * @param parameterIndex the first parameter is 1, the second is 2, ...
	 * @param x the parameter value
	 * @param cal the Calendar object the driver will use to construct the date
	 * @throws SQLException if a database access error occurs
	 */
	@Override
	public void setDate(int parameterIndex, Date x, Calendar cal) throws SQLException {
		if (x == null) {
			setNull(parameterIndex, -1);
			return;
		}

		if (cal == null) {
			setValue(parameterIndex, "date '" + x.toString() + "'");
		} else {
			mDate.setTimeZone(cal.getTimeZone());
			setValue(parameterIndex, "date '" + mDate.format(x) + "'");
		}
	}

	/**
	 * Sets the designated parameter to the given Java double value. The driver
	 * converts this to an SQL DOUBLE value when it sends it to the database.
	 *
	 * @param parameterIndex the first parameter is 1, the second is 2, ...
	 * @param x the parameter value
	 * @throws SQLException if a database access error occurs
	 */
	@Override
	public void setDouble(int parameterIndex, double x) throws SQLException {
		setValue(parameterIndex, Double.toString(x));
	}

	/**
	 * Sets the designated parameter to the given Java float value. The driver
	 * converts this to an SQL FLOAT value when it sends it to the database.
	 *
	 * @param parameterIndex the first parameter is 1, the second is 2, ...
	 * @param x the parameter value
	 * @throws SQLException if a database access error occurs
	 */
	@Override
	public void setFloat(int parameterIndex, float x) throws SQLException {
		setValue(parameterIndex, Float.toString(x));
	}

	/**
	 * Sets the designated parameter to the given Java int value. The driver
	 * converts this to an SQL INTEGER value when it sends it to the database.
	 *
	 * @param parameterIndex the first parameter is 1, the second is 2, ...
	 * @param x the parameter value
	 * @throws SQLException if a database access error occurs
	 */
	@Override
	public void setInt(int parameterIndex, int x) throws SQLException {
		setValue(parameterIndex, Integer.toString(x));
	}

	/**
	 * Sets the designated parameter to the given Java long value. The driver
	 * converts this to an SQL BIGINT value when it sends it to the database.
	 *
	 * @param parameterIndex the first parameter is 1, the second is 2, ...
	 * @param x the parameter value
	 * @throws SQLException if a database access error occurs
	 */
	@Override
	public void setLong(int parameterIndex, long x) throws SQLException {
		setValue(parameterIndex, Long.toString(x));
	}

	/**
	 * Sets the designated parameter to a Reader object. The Reader
	 * reads the data till end-of-file is reached. The driver does the
	 * necessary conversion from Java character format to the national
	 * character set in the database.
	 *
	 * @param parameterIndex the first parameter is 1, the second is 2, ...
	 * @param value the parameter value
	 * @throws SQLException if a database access error occurs
	 * @throws SQLFeatureNotSupportedException the JDBC driver does
	 *         not support this method
	 */
	@Override
	public void setNCharacterStream(int parameterIndex, Reader value) throws SQLException {
		setCharacterStream(parameterIndex, value, 0);
	}

	/**
	 * Sets the designated parameter to a Reader object. The Reader
	 * reads the data till end-of-file is reached. The driver does the
	 * necessary conversion from Java character format to the national
	 * character set in the database.
	 *
	 * @param parameterIndex the first parameter is 1, the second is 2, ...
	 * @param value the parameter value
	 * @param length the number of characters in the parameter data.
	 * @throws SQLException if a database access error occurs
	 * @throws SQLFeatureNotSupportedException the JDBC driver does
	 *         not support this method
	 */
	@Override
	public void setNCharacterStream(int parameterIndex, Reader value, long length) throws SQLException {
		setCharacterStream(parameterIndex, value, length);
	}

	/**
	 * Sets the designated parameter to a java.sql.NClob object. The
	 * driver converts this to a SQL NCLOB value when it sends it to the
	 * database.
	 *
	 * @param parameterIndex the first parameter is 1, the second is 2, ...
	 * @param value the parameter value
	 * @throws SQLException if a database access error occurs
	 * @throws SQLFeatureNotSupportedException the JDBC driver does
	 *         not support this method
	 */
	@Override
	public void setNClob(int parameterIndex, Reader value) throws SQLException {
		throw newSQLFeatureNotSupportedException("setNClob");
	}

	/**
	 * Sets the designated parameter to a java.sql.NClob object. The
	 * driver converts this to a SQL NCLOB value when it sends it to the
	 * database.
	 *
	 * @param parameterIndex the first parameter is 1, the second is 2, ...
	 * @param value the parameter value
	 * @throws SQLException if a database access error occurs
	 * @throws SQLFeatureNotSupportedException the JDBC driver does
	 *         not support this method
	 */
	@Override
	public void setNClob(int parameterIndex, NClob value) throws SQLException {
		throw newSQLFeatureNotSupportedException("setNClob");
	}

	/**
	 * Sets the designated parameter to a Reader object. The reader must
	 * contain the number of characters specified by length otherwise a
	 * SQLException will be generated when the PreparedStatement is
	 * executed. This method differs from the setCharacterStream (int,
	 * Reader, int) method because it informs the driver that the
	 * parameter value should be sent to the server as a NCLOB. When the
	 * setCharacterStream method is used, the driver may have to do
	 * extra work to determine whether the parameter data should be sent
	 * to the server as a LONGNVARCHAR or a NCLOB.
	 *
	 * @param parameterIndex the first parameter is 1, the second is 2, ...
	 * @param r An object that contains the data to set the parameter
	 *          value to
	 * @param length the number of characters in the parameter data
	 * @throws SQLException if a database access error occurs
	 * @throws SQLFeatureNotSupportedException the JDBC driver does
	 *         not support this method
	 */
	@Override
	public void setNClob(int parameterIndex, Reader r, long length) throws SQLException {
		throw newSQLFeatureNotSupportedException("setNClob");
	}

	/**
	 * Sets the designated paramter to the given String object. The
	 * driver converts this to a SQL NCHAR or NVARCHAR or LONGNVARCHAR
	 * value (depending on the argument's size relative to the driver's
	 * limits on NVARCHAR values) when it sends it to the database.
	 *
	 * @param parameterIndex the first parameter is 1, the second is 2, ...
	 * @param value the parameter value
	 * @throws SQLException if a database access error occurs
	 * @throws SQLFeatureNotSupportedException the JDBC driver does
	 *         not support this method
	 */
	@Override
	public void setNString(int parameterIndex, String value) throws SQLException {
		setString(parameterIndex, value);
	}

	/**
	 * Sets the designated parameter to SQL NULL.
	 *
	 * Note: You must specify the parameter's SQL type.
	 *
	 * @param parameterIndex the first parameter is 1, the second is 2, ...
	 * @param sqlType the SQL type code defined in java.sql.Types
	 * @throws SQLException if a database access error occurs
	 */
	@Override
	public void setNull(int parameterIndex, int sqlType) throws SQLException {
		// we discard the given type here, the backend converts the
		// value NULL to whatever it needs for the column
		setValue(parameterIndex, "NULL");
	}

	/**
	 * Sets the designated parameter to SQL NULL. This version of the method
	 * setNull should be used for user-defined types and REF type parameters.
	 * Examples of user-defined types include: STRUCT, DISTINCT, JAVA_OBJECT,
	 * and named array types.
	 *
	 * Note: To be portable, applications must give the SQL type code and the
	 * fully-qualified SQL type name when specifying a NULL user-defined or REF
	 * parameter. In the case of a user-defined type the name is the type name
	 * of the parameter itself. For a REF parameter, the name is the type name
	 * of the referenced type. If a JDBC driver does not need the type code or
	 * type name information, it may ignore it. Although it is intended for
	 * user-defined and Ref parameters, this method may be used to set a null
	 * parameter of any JDBC type. If the parameter does not have a
	 * user-defined or REF type, the given typeName is ignored.
	 *
	 * @param parameterIndex the first parameter is 1, the second is 2, ...
	 * @param sqlType a value from java.sql.Types
	 * @param typeName the fully-qualified name of an SQL user-defined type;
	 *                 ignored if the parameter is not a user-defined type or
	 *                 REF
	 * @throws SQLException if a database access error occurs
	 */
	@Override
	public void setNull(int parameterIndex, int sqlType, String typeName) throws SQLException {
		// MonetDB/SQL's NULL needs no type
		setNull(parameterIndex, sqlType);
	}

	/**
	 * Sets the value of the designated parameter using the given
	 * object.  The second parameter must be of type Object; therefore,
	 * the java.lang equivalent objects should be used for built-in
	 * types.
	 *
	 * The JDBC specification specifies a standard mapping from Java
	 * Object types to SQL types. The given argument will be converted
	 * to the corresponding SQL type before being sent to the database.
	 *
	 * Note that this method may be used to pass datatabase-specific
	 * abstract data types, by using a driver-specific Java type. If the
	 * object is of a class implementing the interface SQLData, the JDBC
	 * driver should call the method SQLData.writeSQL to write it to the
	 * SQL data stream. If, on the other hand, the object is of a class
	 * implementing Ref, Blob, Clob, Struct, or Array, the driver should
	 * pass it to the database as a value of the corresponding SQL type.
	 *
	 * This method throws an exception if there is an ambiguity, for
	 * example, if the object is of a class implementing more than one
	 * of the interfaces named above.
	 *
	 * @param parameterIndex the first parameter is 1, the second is 2, ...
	 * @param x the object containing the input parameter value
	 * @throws SQLException if a database access error occurs or the type of
	 *                      the given object is ambiguous
	 */
	@Override
	public void setObject(int parameterIndex, Object x) throws SQLException {
		setObject(parameterIndex, x, javaType[getParamIdx(parameterIndex)], 0);
	}

	/**
	 * Sets the value of the designated parameter with the given object. This
	 * method is like the method setObject below, except that it assumes a scale
	 * of zero.
	 *
	 * @param parameterIndex the first parameter is 1, the second is 2, ...
	 * @param x the object containing the input parameter value
	 * @param targetSqlType the SQL type (as defined in java.sql.Types) to be
	 *                      sent to the database
	 * @throws SQLException if a database access error occurs
	 */
	@Override
	public void setObject(int parameterIndex, Object x, int targetSqlType) throws SQLException {
		setObject(parameterIndex, x, targetSqlType, 0);
	}

	/**
	 * Sets the value of the designated parameter with the given object. The
	 * second argument must be an object type; for integral values, the
	 * java.lang equivalent objects should be used.
	 *
	 * The given Java object will be converted to the given targetSqlType
	 * before being sent to the database. If the object has a custom mapping
	 * (is of a class implementing the interface SQLData), the JDBC driver
	 * should call the method SQLData.writeSQL to write it to the SQL data
	 * stream. If, on the other hand, the object is of a class implementing
	 * Ref, Blob, Clob, Struct, or Array, the driver should pass it to the
	 * database as a value of the corresponding SQL type.
	 *
	 * Note that this method may be used to pass database-specific abstract
	 * data types.
	 *
	 * To meet the requirements of this interface, the Java object is
	 * converted in the driver, instead of using a SQL CAST construct.
	 *
	 * @param parameterIndex the first parameter is 1, the second is 2, ...
	 * @param x the object containing the input parameter value
	 * @param targetSqlType the SQL type (as defined in java.sql.Types) to
	 *                      be sent to the database. The scale argument may
	 *                      further qualify this type.
	 * @param scale for java.sql.Types.DECIMAL or java.sql.Types.NUMERIC types,
	 *              this is the number of digits after the decimal
	 *              point. For Java Object types InputStream and Reader,
	 *              this is the length of the data in the stream or
	 *              reader.  For all other types, this value will be
	 *              ignored.
	 * @throws SQLException if a database access error occurs
	 * @see Types
	 */
	@Override
	public void setObject(int parameterIndex, Object x, int targetSqlType, int scale) throws SQLException {
		if (x == null) {
			setNull(parameterIndex, -1);
			return;
		}
		// this is according to table B-5
		if (x instanceof String) {
			setString(parameterIndex, (String)x);
		} else if (x instanceof BigDecimal ||
				x instanceof Byte ||
				x instanceof Short ||
				x instanceof Integer ||
				x instanceof Long ||
				x instanceof Float ||
				x instanceof Double)
		{
			Number num = (Number)x;
			switch (targetSqlType) {
				case Types.TINYINT:
					setByte(parameterIndex, num.byteValue());
					break;
				case Types.SMALLINT:
					setShort(parameterIndex, num.shortValue());
					break;
				case Types.INTEGER:
					setInt(parameterIndex, num.intValue());
					break;
				case Types.BIGINT:
					if (x instanceof BigDecimal) {
						BigDecimal bd = (BigDecimal)x;
						setLong(parameterIndex, bd.setScale(scale, BigDecimal.ROUND_HALF_UP).longValue());
					} else {
						setLong(parameterIndex, num.longValue());
					}
					break;
				case Types.REAL:
					setFloat(parameterIndex, num.floatValue());
					break;
				case Types.FLOAT:
				case Types.DOUBLE:
					setDouble(parameterIndex, num.doubleValue());
					break;
				case Types.DECIMAL:
				case Types.NUMERIC:
					if (x instanceof BigDecimal) {
						setBigDecimal(parameterIndex, (BigDecimal)x);
					} else {
						setBigDecimal(parameterIndex,
								new BigDecimal(num.doubleValue()));
					}
					break;
				case Types.BIT:
				case Types.BOOLEAN:
					if (num.doubleValue() != 0.0) {
						setBoolean(parameterIndex, true);
					} else {
						setBoolean(parameterIndex, false);
					}
					break;
				case Types.CHAR:
				case Types.VARCHAR:
				case Types.LONGVARCHAR:
				case Types.CLOB:
					setString(parameterIndex, x.toString());
					break;
				default:
					throw new SQLException("Conversion not allowed", "M1M05");
			}
		} else if (x instanceof Boolean) {
			boolean val = ((Boolean)x).booleanValue();
			switch (targetSqlType) {
				case Types.TINYINT:
					setByte(parameterIndex, (byte)(val ? 1 : 0));
					break;
				case Types.SMALLINT:
					setShort(parameterIndex, (short)(val ? 1 : 0));
					break;
				case Types.INTEGER:
					setInt(parameterIndex, (val ? 1 : 0));  // do not cast to (int) as it generates a compiler warning
					break;
				case Types.BIGINT:
					setLong(parameterIndex, (long)(val ? 1 : 0));
					break;
				case Types.REAL:
					setFloat(parameterIndex, (float)(val ? 1.0 : 0.0));
					break;
				case Types.FLOAT:
				case Types.DOUBLE:
					setDouble(parameterIndex, (val ? 1.0 : 0.0));  // do no cast to (double) as it generates a compiler warning
					break;
				case Types.DECIMAL:
				case Types.NUMERIC:
				{
					BigDecimal dec;
					try {
						dec = new BigDecimal(val ? 1.0 : 0.0);
					} catch (NumberFormatException e) {
						throw new SQLException("Internal error: unable to create template BigDecimal: " + e.getMessage(), "M0M03");
					}
					setBigDecimal(parameterIndex, dec);
				} break;
				case Types.BIT:
				case Types.BOOLEAN:
					setBoolean(parameterIndex, val);
					break;
				case Types.CHAR:
				case Types.VARCHAR:
				case Types.LONGVARCHAR:
				case Types.CLOB:
					setString(parameterIndex, x.toString());
					break;
				default:
					throw new SQLException("Conversion not allowed", "M1M05");
			}
		} else if (x instanceof BigInteger) {
			BigInteger num = (BigInteger)x;
			switch (targetSqlType) {
				case Types.BIGINT:
					setLong(parameterIndex, num.longValue());
					break;
				case Types.DECIMAL:
				case Types.NUMERIC:
				{
					BigDecimal dec;
					try {
						dec = new BigDecimal(num);
					} catch (NumberFormatException e) {
						throw new SQLException("Internal error: unable to create template BigDecimal: " + e.getMessage(), "M0M03");
					}
					setBigDecimal(parameterIndex, dec);
				} break;
				case Types.CHAR:
				case Types.VARCHAR:
				case Types.LONGVARCHAR:
				case Types.CLOB:
					setString(parameterIndex, x.toString());
					break;
				default:
					throw new SQLException("Conversion not allowed", "M1M05");
			}
		} else if (x instanceof byte[]) {
			switch (targetSqlType) {
				case Types.BINARY:
				case Types.VARBINARY:
				case Types.LONGVARBINARY:
					setBytes(parameterIndex, (byte[])x);
					break;
				default:
					throw new SQLException("Conversion not allowed", "M1M05");
			}
		} else if (x instanceof java.sql.Date ||
				x instanceof Timestamp ||
				x instanceof Time ||
				x instanceof Calendar ||
				x instanceof java.util.Date)
		{
			switch (targetSqlType) {
				case Types.DATE:
					if (x instanceof java.sql.Date) {
						setDate(parameterIndex, (java.sql.Date)x);
					} else if (x instanceof Timestamp) {
						setDate(parameterIndex, new java.sql.Date(((Timestamp)x).getTime()));
					} else if (x instanceof java.util.Date) {
						setDate(parameterIndex, new java.sql.Date(
								((java.util.Date)x).getTime()));
					} else if (x instanceof Calendar) {
						setDate(parameterIndex, new java.sql.Date(((Calendar)x).getTimeInMillis()));
					} else {
						throw new SQLException("Conversion not allowed", "M1M05");
					}
					break;
				case Types.TIME:
				case 2013: //Types.TIME_WITH_TIMEZONE:
					if (x instanceof Time) {
						setTime(parameterIndex, (Time)x);
					} else if (x instanceof Timestamp) {
						setTime(parameterIndex, new Time(((Timestamp)x).getTime()));
					} else if (x instanceof java.util.Date) {
						setTime(parameterIndex, new java.sql.Time(
								((java.util.Date)x).getTime()));
					} else if (x instanceof Calendar) {
						setTime(parameterIndex, new java.sql.Time(((Calendar)x).getTimeInMillis()));
					} else {
						throw new SQLException("Conversion not allowed", "M1M05");
					}
					break;
				case Types.TIMESTAMP:
				case 2014: //Types.TIMESTAMP_WITH_TIMEZONE:
					if (x instanceof Timestamp) {
						setTimestamp(parameterIndex, (Timestamp)x);
					} else if (x instanceof java.sql.Date) {
						setTimestamp(parameterIndex, new Timestamp(((java.sql.Date)x).getTime()));
					} else if (x instanceof java.util.Date) {
						setTimestamp(parameterIndex, new java.sql.Timestamp(
								((java.util.Date)x).getTime()));
					} else if (x instanceof Calendar) {
						setTimestamp(parameterIndex, new java.sql.Timestamp(((Calendar)x).getTimeInMillis()));
					} else {
						throw new SQLException("Conversion not allowed", "M1M05");
					}
					break;
				case Types.CHAR:
				case Types.VARCHAR:
				case Types.LONGVARCHAR:
				case Types.CLOB:
					setString(parameterIndex, x.toString());
					break;
				default:
					throw new SQLException("Conversion not allowed", "M1M05");
			}
		} else if (x instanceof Array) {
			setArray(parameterIndex, (Array)x);
		} else if (x instanceof Blob || x instanceof MonetBlob) {
			setBlob(parameterIndex, (Blob)x);
		} else if (x instanceof Clob || x instanceof MonetClob) {
			setClob(parameterIndex, (Clob)x);
		} else if (x instanceof Struct) {
			// I have no idea how to do this...
			throw newSQLFeatureNotSupportedException("setObject() with object of type Struct");
		} else if (x instanceof Ref) {
			setRef(parameterIndex, (Ref)x);
		} else if (x instanceof java.net.URL) {
			setURL(parameterIndex, (java.net.URL)x);
		} else if (x instanceof java.util.UUID) {
			setString(parameterIndex, x.toString());
		} else if (x instanceof RowId) {
			setRowId(parameterIndex, (RowId)x);
		} else if (x instanceof NClob) {
			setNClob(parameterIndex, (NClob)x);
		} else if (x instanceof SQLXML) {
			setSQLXML(parameterIndex, (SQLXML)x);
		} else if (x instanceof SQLData) { // not in JDBC4.1???
			SQLData sx = (SQLData)x;
			final int paramnr = parameterIndex;
			final String sqltype = sx.getSQLTypeName();
			SQLOutput out = new SQLOutput() {
				@Override
				public void writeString(String x) throws SQLException {
					// special situation, this is when a string
					// representation is given, but we need to prefix it
					// with the actual sqltype the server expects, or we
					// will get an error back
					setValue(
							paramnr,
							sqltype + " '" + x.replaceAll("\\\\", "\\\\\\\\").replaceAll("'", "\\\\'") + "'"
					);
				}

				@Override
				public void writeBoolean(boolean x) throws SQLException {
					setBoolean(paramnr, x);
				}

				@Override
				public void writeByte(byte x) throws SQLException {
					setByte(paramnr, x);
				}

				@Override
				public void writeShort(short x) throws SQLException {
					setShort(paramnr, x);
				}

				@Override
				public void writeInt(int x) throws SQLException {
					setInt(paramnr, x);
				}

				@Override
				public void writeLong(long x) throws SQLException {
					setLong(paramnr, x);
				}

				@Override
				public void writeFloat(float x) throws SQLException {
					setFloat(paramnr, x);
				}

				@Override
				public void writeDouble(double x) throws SQLException {
					setDouble(paramnr, x);
				}

				@Override
				public void writeBigDecimal(BigDecimal x) throws SQLException {
					setBigDecimal(paramnr, x);
				}

				@Override
				public void writeBytes(byte[] x) throws SQLException {
					setBytes(paramnr, x);
				}

				@Override
				public void writeDate(java.sql.Date x) throws SQLException {
					setDate(paramnr, x);
				}

				@Override
				public void writeTime(java.sql.Time x) throws SQLException {
					setTime(paramnr, x);
				}

				@Override
				public void writeTimestamp(Timestamp x) throws SQLException {
					setTimestamp(paramnr, x);
				}

				@Override
				public void writeCharacterStream(Reader x) throws SQLException {
					setCharacterStream(paramnr, x, 0);
				}

				@Override
				public void writeAsciiStream(InputStream x) throws SQLException {
					setAsciiStream(paramnr, x);
				}

				@Override
				public void writeBinaryStream(InputStream x) throws SQLException {
					setBinaryStream(paramnr, x);
				}

				@Override
				public void writeObject(SQLData x) throws SQLException {
					setObject(paramnr, x);
				}

				@Override
				public void writeRef(Ref x) throws SQLException {
					setRef(paramnr, x);
				}

				@Override
				public void writeBlob(Blob x) throws SQLException {
					setBlob(paramnr, x);
				}

				@Override
				public void writeClob(Clob x) throws SQLException {
					setClob(paramnr, x);
				}

				@Override
				public void writeStruct(Struct x) throws SQLException {
					setObject(paramnr, x);
				}

				@Override
				public void writeArray(Array x) throws SQLException {
					setArray(paramnr, x);
				}

				@Override
				public void writeURL(URL x) throws SQLException {
					setURL(paramnr, x);
				}

				@Override
				public void writeNString(String x) throws SQLException {
					setNString(paramnr, x);
				}

				@Override
				public void writeNClob(NClob x) throws SQLException {
					setNClob(paramnr, x);
				}

				@Override
				public void writeRowId(RowId x) throws SQLException {
					setRowId(paramnr, x);
				}

				@Override
				public void writeSQLXML(SQLXML x) throws SQLException {
					setSQLXML(paramnr, x);
				}
			};
			sx.writeSQL(out);
		} else {	// java Class
			throw newSQLFeatureNotSupportedException("setObject() with object of type Class " + x.getClass().getName());
		}
	}

	/**
	 * Sets the designated parameter to the given REF(&lt;structured-type&gt;) value.
	 * The driver converts this to an SQL REF value when it sends it to the
	 * database.
	 *
	 * @param parameterIndex the first parameter is 1, the second is 2, ...
	 * @param x an SQL REF value
	 * @throws SQLException if a database access error occurs
	 * @throws SQLFeatureNotSupportedException the JDBC driver does
	 *         not support this method
	 */
	@Override
	public void setRef(int parameterIndex, Ref x) throws SQLException {
		throw newSQLFeatureNotSupportedException("setRef");
	}

	/**
	 * Sets the designated parameter to the given java.sql.RowId object.
	 * The driver converts this to a SQL ROWID value when it sends it to
	 * the database.
	 *
	 * @param parameterIndex the first parameter is 1, the second is 2, ...
	 * @param x the parameter value
	 * @throws SQLException if a database access error occurs
	 * @throws SQLFeatureNotSupportedException the JDBC driver does
	 *         not support this method
	 */
	@Override
	public void setRowId(int parameterIndex, RowId x) throws SQLException {
		throw newSQLFeatureNotSupportedException("setRowId");
	}

	/**
	 * Sets the designated parameter to the given Java short value. The driver
	 * converts this to an SQL SMALLINT value when it sends it to the database.
	 *
	 * @param parameterIndex the first parameter is 1, the second is 2, ...
	 * @param x the parameter value
	 * @throws SQLException if a database access error occurs
	 */
	@Override
	public void setShort(int parameterIndex, short x) throws SQLException {
		setValue(parameterIndex, Short.toString(x));
	}

	/**
	 * Sets the designated parameter to the given Java String value. The driver
	 * converts this to an SQL VARCHAR or LONGVARCHAR value (depending on the
	 * argument's size relative to the driver's limits on VARCHAR values) when
	 * it sends it to the database.
	 *
	 * @param parameterIndex the first parameter is 1, the second is 2, ...
	 * @param x the parameter value
	 * @throws SQLException if a database access error occurs
	 */
	@Override
	public void setString(int parameterIndex, String x) throws SQLException {
		if (x == null) {
			setNull(parameterIndex, -1);
			return;
		}
		int paramIdx = getParamIdx(parameterIndex);	// this will throw a SQLException if parameter can not be found

		/* depending on the parameter data type (as expected by MonetDB) we
		   may need to add the data type as cast prefix to the parameter value */
		int paramJdbcType = javaType[paramIdx];
		String paramMonetdbType = monetdbType[paramIdx];

		switch (paramJdbcType) {
			case Types.CHAR:
			case Types.VARCHAR:
			case Types.LONGVARCHAR:
			case Types.CLOB:
			case Types.NCHAR:
			case Types.NVARCHAR:
			case Types.LONGNVARCHAR:
			{
				String castprefix = "";
				switch (paramMonetdbType) {
					// some MonetDB specific data types require a cast prefix
					case "inet":
						try {
							// check if x represents a valid inet string to prevent
							// failing exec #(..., ...) calls which destroy the prepared statement, see bug 6351
							nl.cwi.monetdb.jdbc.MonetINET inet_obj = new nl.cwi.monetdb.jdbc.MonetINET(x);
						} catch (Exception se) {
							throw new SQLDataException("Conversion of string: " + x + " to parameter data type " + paramMonetdbType + " failed. " + se.getMessage(), "22M29");
						}
						castprefix = "inet ";
						break;
					case "json":
						// There is no support for JSON in standard java class libraries.
						// Possibly we could use org.json.simple.JSONObject or other/faster libs
						// javax.json.Json is not released yet (see https://json-processing-spec.java.net/)
						// see also https://github.com/fabienrenaud/java-json-benchmark
						// Note that it would make our JDBC driver dependent of an external jar
						// and we don't want that.

						// do simplistic check if x represents a valid json string to prevent
						// failing exec #(..., ...) calls which destroy the prepared statement, see bug 6351
						if (x.isEmpty() ||
							(x.startsWith("{") && !x.endsWith("}")) ||
							(x.startsWith("[") && !x.endsWith("]"))
							// TODO check completely if x represents a valid json string
						   )
							throw new SQLDataException("Invalid json string. It does not start with { or [ and end with } or ]", "22M32");

						// TODO check completely if x represents a valid json string

						castprefix = "json ";
						break;
					case "url":
						try {
							// also check if x represents a valid url string to prevent
							// failing exec #(..., ...) calls which destroy the prepared statement, see bug 6351
							java.net.URL url_obj = new java.net.URL(x);
						} catch (java.net.MalformedURLException mue) {
							throw new SQLDataException("Conversion of string: " + x + " to parameter data type " + paramMonetdbType + " failed. " + mue.getMessage(), "22M30");
						}
						castprefix = "url ";
						break;
					case "uuid":
						try {
							// also check if x represents a valid uuid string to prevent
							// failing exec #(..., ...) calls which destroy the prepared statement, see bug 6351
							java.util.UUID uuid_obj = java.util.UUID.fromString(x);
						} catch (IllegalArgumentException iae) {
							throw new SQLDataException("Conversion of string: " + x + " to parameter data type " + paramMonetdbType + " failed. " + iae.getMessage(), "22M31");
						}
						castprefix = "uuid ";
						break;
				}
				/* in specific cases prefix the string with: inet or json or url or uuid */
				setValue(parameterIndex,
					castprefix + "'" + x.replaceAll("\\\\", "\\\\\\\\").replaceAll("'", "\\\\'") + "'");
				break;
			}
			case Types.TINYINT:
			case Types.SMALLINT:
			case Types.INTEGER:
			case Types.BIGINT:
			case Types.REAL:
			case Types.FLOAT:
			case Types.DOUBLE:
			case Types.DECIMAL:
			case Types.NUMERIC:
				try {
					// check (by calling parse) if the string represents a valid number to prevent
					// failing exec #(..., ...) calls which destroy the prepared statement, see bug 6351
					if (paramJdbcType == Types.TINYINT) {
						int number = Byte.parseByte(x);
					} else if (paramJdbcType == Types.SMALLINT ) {
						int number = Short.parseShort(x);
					} else if (paramJdbcType == Types.INTEGER) {
						int number = Integer.parseInt(x);
					} else if (paramJdbcType == Types.BIGINT) {
						long number = Long.parseLong(x);
					} else if (paramJdbcType == Types.REAL || paramJdbcType == Types.DOUBLE || paramJdbcType == Types.FLOAT) {
						double number = Double.parseDouble(x);
					} else {
						BigDecimal number = new BigDecimal(x);
					}
				} catch (NumberFormatException nfe) {
					throw new SQLDataException("Conversion of string: " + x + " to parameter data type " + paramMonetdbType + " failed. " + nfe.getMessage(), "22003");
				}
				setValue(parameterIndex, x);
				break;
			case Types.BIT:
			case Types.BOOLEAN:
				if  (x.equalsIgnoreCase("false") || x.equalsIgnoreCase("true") || x.equals("0") || x.equals("1")) {
					setValue(parameterIndex, x);
				} else {
					throw new SQLDataException("Conversion of string: " + x + " to parameter data type " + paramMonetdbType + " failed", "22000");
				}
				break;
			case Types.DATE:
			case Types.TIME:
			case 2013: //Types.TIME_WITH_TIMEZONE:
			case Types.TIMESTAMP:
			case 2014: //Types.TIMESTAMP_WITH_TIMEZONE:
				try {
					// check if the string represents a valid calendar date or time or timestamp to prevent
					// failing exec #(..., ...) calls which destroy the prepared statement, see bug 6351
					if (paramJdbcType == Types.DATE) {
						java.sql.Date datum = java.sql.Date.valueOf(x);
					} else if (paramJdbcType == Types.TIME || paramJdbcType == 2013) {
						Time tijdstip = Time.valueOf(x);
					} else {
						Timestamp tijdstip = Timestamp.valueOf(x);
					}
				} catch (IllegalArgumentException iae) {
					throw new SQLDataException("Conversion of string: " + x + " to parameter data type " + paramMonetdbType + " failed. " + iae.getMessage(), "22007");
				}
				/* prefix the string with: date or time or timetz or timestamp or timestamptz */
				setValue(parameterIndex, paramMonetdbType + " '" + x + "'");
				break;
			case Types.BINARY:
			case Types.VARBINARY:
			case Types.LONGVARBINARY:
			case Types.BLOB:
				// check if the string x contains pairs of hex chars to prevent
				// failing exec #(..., ...) calls which destroy the prepared statement, see bug 6351
				int xlen = x.length();
				for (int i = 0; i < xlen; i++) {
					char c = x.charAt(i);
					if (c < '0' || c > '9') {
						if (c < 'A' || c > 'F') {
							if (c < 'a' || c > 'f') {
								throw new SQLDataException("Invalid string for parameter data type " + paramMonetdbType + ". The string may contain only hex chars", "22M28");
							}
						}
					}
				}
				/* prefix the string with: blob */
				setValue(parameterIndex, "blob '" + x + "'");
				break;
			default:
				throw new SQLException("Conversion of string to parameter data type " + paramMonetdbType + " is not (yet) supported", "M1M05");
		}
	}

	/**
	 * Sets the designated parameter to the given java.sql.SQLXML
	 * object. The driver converts this to an SQL XML value when it
	 * sends it to the database.
	 *
	 * @param parameterIndex the first parameter is 1, the second is 2, ...
	 * @param x a SQLXML object that maps an SQL XML value
	 * @throws SQLException if a database access error occurs
	 * @throws SQLFeatureNotSupportedException the JDBC driver does
	 *         not support this method
	 */
	@Override
	public void setSQLXML(int parameterIndex, SQLXML x) throws SQLException {
		throw newSQLFeatureNotSupportedException("setSQLXML");
	}

	/**
	 * Sets the designated parameter to the given java.sql.Time value.
	 * The driver converts this to an SQL TIME value when it sends it to
	 * the database.
	 *
	 * @param parameterIndex the first parameter is 1, the second is 2, ...
	 * @param x the parameter value
	 * @throws SQLException if a database access error occurs
	 */
	@Override
	public void setTime(int parameterIndex, Time x) throws SQLException {
		setTime(parameterIndex, x, null);
	}

	/**
	 * Sets the designated parameter to the given java.sql.Time value,
	 * using the given Calendar object.  The driver uses the Calendar
	 * object to construct an SQL TIME value, which the driver then
	 * sends to the database.  With a Calendar object, the driver can
	 * calculate the time taking into account a custom timezone.  If no
	 * Calendar object is specified, the driver uses the default
	 * timezone, which is that of the virtual machine running the
	 * application.
	 *
	 * @param parameterIndex the first parameter is 1, the second is 2, ...
	 * @param x the parameter value
	 * @param cal the Calendar object the driver will use to construct the time
	 * @throws SQLException if a database access error occurs
	 */
	@Override
	public void setTime(int parameterIndex, Time x, Calendar cal) throws SQLException {
		if (x == null) {
			setNull(parameterIndex, -1);
			return;
		}

		String MonetDBType = monetdbType[getParamIdx(parameterIndex)];
		boolean hasTimeZone = ("timetz".equals(MonetDBType) || "timestamptz".equals(MonetDBType));
		if (hasTimeZone) {
			// timezone shouldn't matter, since the server is timezone
			// aware in this case
			String RFC822 = mTimeZ.format(x);
			setValue(parameterIndex, "timetz '" + RFC822.substring(0, 15) + ":" + RFC822.substring(15) + "'");
		} else {
			// server is not timezone aware for this field, and no
			// calendar given, since we told the server our timezone at
			// connection creation, we can just write a plain timestamp
			// here
			if (cal == null) {
				setValue(parameterIndex, "time '" + x.toString() + "'");
			} else {
				mTime.setTimeZone(cal.getTimeZone());
				setValue(parameterIndex, "time '" + mTime.format(x) + "'");
			}
		}
	}

	/**
	 * Sets the designated parameter to the given java.sql.Timestamp
	 * value.  The driver converts this to an SQL TIMESTAMP value when
	 * it sends it to the database.
	 *
	 * @param parameterIndex the first parameter is 1, the second is 2, ...
	 * @param x the parameter value
	 * @throws SQLException if a database access error occurs
	 */
	@Override
	public void setTimestamp(int parameterIndex, Timestamp x) throws SQLException {
		setTimestamp(parameterIndex, x, null);
	}

	/**
	 * Sets the designated parameter to the given java.sql.Timestamp
	 * value, using the given Calendar object.  The driver uses the
	 * Calendar object to construct an SQL TIMESTAMP value, which the
	 * driver then sends to the database.  With a Calendar object, the
	 * driver can calculate the timestamp taking into account a custom
	 * timezone.  If no Calendar object is specified, the driver uses the
	 * default timezone, which is that of the virtual machine running
	 * the application.
	 *
	 * @param parameterIndex the first parameter is 1, the second is 2, ...
	 * @param x the parameter value
	 * @param cal the Calendar object the driver will use to construct the
	 *            timestamp
	 * @throws SQLException if a database access error occurs
	 */
	@Override
	public void setTimestamp(int parameterIndex, Timestamp x, Calendar cal) throws SQLException {
		if (x == null) {
			setNull(parameterIndex, -1);
			return;
		}

		String MonetDBType = monetdbType[getParamIdx(parameterIndex)];
		boolean hasTimeZone = ("timestamptz".equals(MonetDBType) || "timetz".equals(MonetDBType));
		if (hasTimeZone) {
			// timezone shouldn't matter, since the server is timezone
			// aware in this case
			String RFC822 = mTimestampZ.format(x);
			setValue(parameterIndex, "timestamptz '" + RFC822.substring(0, 26) + ":" + RFC822.substring(26) + "'");
		} else {
			// server is not timezone aware for this field, and no
			// calendar given, since we told the server our timezone at
			// connection creation, we can just write a plain timestamp here
			if (cal == null) {
				setValue(parameterIndex, "timestamp '" + x.toString() + "'");
			} else {
				mTimestamp.setTimeZone(cal.getTimeZone());
				setValue(parameterIndex, "timestamp '" + mTimestamp.format(x) + "'");
			}
		}
	}

	/**
	 * Sets the designated parameter to the given input stream, which will have
	 * the specified number of bytes. A Unicode character has two bytes, with
	 * the first byte being the high byte, and the second being the low byte.
	 * When a very large Unicode value is input to a LONGVARCHAR parameter, it
	 * may be more practical to send it via a java.io.InputStream object. The
	 * data will be read from the stream as needed until end-of-file is
	 * reached. The JDBC driver will do any necessary conversion from Unicode
	 * to the database char format.
	 *
	 * Note: This stream object can either be a standard Java stream object or
	 * your own subclass that implements the standard interface.
	 *
	 * @deprecated
	 * @param parameterIndex the first parameter is 1, the second is 2, ...
	 * @param x a java.io.InputStream object that contains the Unicode
	 *          parameter value as two-byte Unicode characters
	 * @param length the number of bytes in the stream
	 * @throws SQLException if a database access error occurs
	 */
	@Override
	@Deprecated
	public void setUnicodeStream(int parameterIndex, InputStream x, int length) throws SQLException {
		throw newSQLFeatureNotSupportedException("setUnicodeStream");
	}

	/**
	 * Sets the designated parameter to the given java.net.URL value. The
	 * driver converts this to an SQL DATALINK value when it sends it to the
	 * database.
	 *
	 * @param parameterIndex the first parameter is 1, the second is 2, ...
	 * @param x the java.net.URL object to be set
	 * @throws SQLException if a database access error occurs
	 */
	@Override
	public void setURL(int parameterIndex, URL x) throws SQLException {
		if (x == null) {
			setNull(parameterIndex, -1);
			return;
		}

		String val = x.toString();
		setValue(parameterIndex, "url '" + val.replaceAll("\\\\", "\\\\\\\\")
				.replaceAll("'", "\\\\'") + "'");
	}

	/**
	 * Releases this PreparedStatement object's database and JDBC
	 * resources immediately instead of waiting for this to happen when
	 * it is automatically closed.  It is generally good practice to
	 * release resources as soon as you are finished with them to avoid
	 * tying up database resources.
	 *
	 * Calling the method close on a PreparedStatement object that is
	 * already closed has no effect.
	 *
	 * <b>Note:</b> A PreparedStatement object is automatically closed
	 * when it is garbage collected. When a Statement object is closed,
	 * its current ResultSet object, if one exists, is also closed.
	 */
	@Override
	public void close() {
		try {
			if (!closed && id != -1)
				connection.sendControlCommand(ControlCommands.RELEASE, id);
		} catch (SQLException e) {
			// probably server closed connection
		}
		super.close();
	}

	/**
	 * Call close to release the server-sided handle for this PreparedStatement.
	 */
	@Override
	protected void finalize() {
		close();
	}

	//== end methods interface PreparedStatement

	/**
	 * Sets the given index with the supplied value. If the given index is out of bounds, and SQLException is thrown.
	 * The given value should never be null.
	 *
	 * @param parameterIndex the parameter index
	 * @param val the exact String representation to set
	 * @throws SQLException if the given index is out of bounds
	 */
	private void setValue(int parameterIndex, String val) throws SQLException {
		values[getParamIdx(parameterIndex)] = (val == null ? "NULL" : val);
	}

	/**
	 * Transforms the prepare query into a simple SQL query by replacing
	 * the ?'s with the given column contents.
	 * Mind that the JDBC specs allow `reuse' of a value for a column over
	 * multiple executes.
	 *
	 * @return the simple SQL string for the prepare query
	 * @throws SQLException if not all columns are set
	 */
	private String transform() throws SQLException {
		StringBuilder buf = new StringBuilder(8 + 12 * size);
		buf.append("exec ").append(id).append('(');
		// check if all columns are set and do a replace
		int col = 0;
		for (int i = 0; i < size; i++) {
			if (column[i] != null)
				continue;
			col++;
			if (col > 1)
				buf.append(',');
			if (values[i] == null)
				throw new SQLException("Cannot execute, parameter " + col + " is missing.", "M1M05");

			buf.append(values[i]);
		}
		buf.append(')');

		return buf.toString();
	}

	/**
	 * Small helper method that formats the "Invalid Parameter Index number ..." message
	 * and creates a new SQLDataException object whose SQLState is set
	 * to "22010": invalid indicator parameter value.
	 *
	 * @param paramIdx the parameter index number
	 * @return a new created SQLDataException object with SQLState 22010
	 */
<<<<<<< HEAD
	private static SQLDataException newSQLInvalidParameterIndexException(int paramIdx) {
=======
	private static final SQLDataException newSQLInvalidParameterIndexException(int paramIdx) {
>>>>>>> d24a2fe2
		return new SQLDataException("Invalid Parameter Index number: " + paramIdx, "22010");
	}

	/**
	 * Small helper method that formats the "Method ... not implemented" message
	 * and creates a new SQLFeatureNotSupportedException object
	 * whose SQLState is set to "0A000": feature not supported.
	 *
	 * @param name the method name
	 * @return a new created SQLFeatureNotSupportedException object with SQLState 0A000
	 */
<<<<<<< HEAD
	private static SQLFeatureNotSupportedException newSQLFeatureNotSupportedException(String name) {
=======
	private static final SQLFeatureNotSupportedException newSQLFeatureNotSupportedException(String name) {
>>>>>>> d24a2fe2
		return new SQLFeatureNotSupportedException("Method " + name + " not implemented", "0A000");
	}
}<|MERGE_RESOLUTION|>--- conflicted
+++ resolved
@@ -2462,7 +2462,7 @@
 	 */
 	private String transform() throws SQLException {
 		StringBuilder buf = new StringBuilder(8 + 12 * size);
-		buf.append("exec ").append(id).append('(');
+		buf.append("execute ").append(id).append('(');
 		// check if all columns are set and do a replace
 		int col = 0;
 		for (int i = 0; i < size; i++) {
@@ -2489,11 +2489,7 @@
 	 * @param paramIdx the parameter index number
 	 * @return a new created SQLDataException object with SQLState 22010
 	 */
-<<<<<<< HEAD
-	private static SQLDataException newSQLInvalidParameterIndexException(int paramIdx) {
-=======
 	private static final SQLDataException newSQLInvalidParameterIndexException(int paramIdx) {
->>>>>>> d24a2fe2
 		return new SQLDataException("Invalid Parameter Index number: " + paramIdx, "22010");
 	}
 
@@ -2505,11 +2501,7 @@
 	 * @param name the method name
 	 * @return a new created SQLFeatureNotSupportedException object with SQLState 0A000
 	 */
-<<<<<<< HEAD
-	private static SQLFeatureNotSupportedException newSQLFeatureNotSupportedException(String name) {
-=======
 	private static final SQLFeatureNotSupportedException newSQLFeatureNotSupportedException(String name) {
->>>>>>> d24a2fe2
 		return new SQLFeatureNotSupportedException("Method " + name + " not implemented", "0A000");
 	}
 }