/*
 * This Source Code Form is subject to the terms of the Mozilla Public
 * License, v. 2.0.  If a copy of the MPL was not distributed with this
 * file, You can obtain one at http://mozilla.org/MPL/2.0/.
 *
 * Copyright 1997 - July 2008 CWI, August 2008 - 2019 MonetDB B.V.
 */

import java.sql.*;
import java.io.*;
import java.util.*;
import nl.cwi.monetdb.mcl.connection.mapi.MapiConnection;
import nl.cwi.monetdb.mcl.protocol.AbstractProtocol;

/**
 * This program demonstrates how the MonetDB JDBC driver can facilitate
 * in performing COPY INTO ... FROM STDIN sequences.
 * It shows how a data stream via MapiSocket to STDIN can be performed.
 *
 * @author Fabian Groffen, Martin van Dinther
 */

public class SQLcopyinto {
	final private static String tablenm = "exampleSQLCopyInto";

	public static void main(String[] args) throws Exception {
		System.out.println("SQLcopyinto started");
		if (args.length == 0) {
			System.err.println("Error: missing startup argument: the jdbc connection url !");
			System.err.println("Usage: java -cp monetdb-jdbc-2.28.jar:. SQLcopyinto \"jdbc:monetdb://localhost:50000/demo?user=monetdb&password=monetdb\"");
			System.exit(-1);
		}
		String jdbc_url = args[0];

		// request a connection to MonetDB server via the driver manager
		Connection conn = DriverManager.getConnection(jdbc_url);
		System.out.println("Connected to MonetDB server");

		Statement stmt = null;
		ResultSet rs = null;
		try {
			stmt = conn.createStatement();
			stmt.execute("CREATE TABLE IF NOT EXISTS " + tablenm + " (id int, val varchar(24))");

			fillTableUsingCopyIntoSTDIN(conn);

			// check content of the table populated via COPY INTO ... FROM STDIN
			System.out.println("Listing uploaded data:");
			rs = stmt.executeQuery("SELECT * FROM " + tablenm);
			if (rs != null) {
				while (rs.next()) {
					System.out.println("Row data: " + rs.getString(1) + ", " + rs.getString(2));
				}
				rs.close();
				rs = null;
			}

			stmt.execute("DROP TABLE " + tablenm);

			System.out.println("SQLcopyinto completed");
		} catch (SQLException e) {
			System.err.println("SQLException: " + e.getMessage());
		} catch (Exception e) {
			System.err.println("Exception: " + e.getMessage());
		} finally {
			// free resources
			if (rs != null)
				rs.close();
			if (stmt != null)
				stmt.close();
			// close the JDBC connection to MonetDB server
			if (conn != null)
				conn.close();
		}
	}

	public static void fillTableUsingCopyIntoSTDIN(Connection mcon) throws Exception {
		System.out.println();
		System.out.println("CopyInto STDIN begin");

		MapiConnection server = new MapiConnection(null, null, "sql", false, true,"localhost", 50000, "database");
		try {
			server.setSoTimeout(60);

			// extract from MonetConnection object the used connection properties
			String host = mcon.getClientInfo("host");
			int port = Integer.parseInt(mcon.getClientInfo("port"));
			String login = mcon.getClientInfo("user");
			String passw = mcon.getClientInfo("password");
			// System.out.println("host: " + host + " port: " + port + " login: " + login + " passwd: " + passw);

			System.out.println("Before connecting to MonetDB server via MapiSocket");
<<<<<<< HEAD
			List warning =  server.connect("monetdb", "monetdb");
=======
			List<String> warning = server.connect(host, port, login, passw);
>>>>>>> c6a3fe39
			if (warning != null) {
				for (Iterator<String> it = warning.iterator(); it.hasNext(); ) {
					System.out.println("Warning: " + it.next().toString());
				}
			}
			System.out.println("Connected to MonetDB server via MapiSocket");
			AbstractProtocol oldmMapiProtocol = server.getProtocol();

			String error = oldmMapiProtocol.getRemainingStringLine(0);
			if (error != null)
				System.err.println("Received start error: " + error);

			System.out.println("Before sending data to STDIN");

			// the leading 's' is essential, since it is a protocol marker
			// that should not be omitted, likewise the trailing semicolon
			oldmMapiProtocol.writeNextQuery("s", "COPY INTO " + tablenm + " FROM STDIN USING DELIMITERS ',','\\n';", "\n");
			// now write the row data values as csv data lines to the STDIN stream
			for (int i = 0; i < 40; i++) {
				oldmMapiProtocol.writeNextQuery(null, "" + i + ",val_" + i, "\n");
			}
			oldmMapiProtocol.waitUntilPrompt();
			error = oldmMapiProtocol.getRemainingStringLine(0);
			if (error != null)
				System.err.println("Received error: " + error);
			System.out.println("Completed sending data via STDIN");
		} catch (Exception e) {
			System.err.println("Mapi Exception: " + e.getMessage());
		} finally {
			// close connection to MonetDB server
			server.close();
		}

		System.out.println("CopyInto STDIN end");
		System.out.println();
	}
}<|MERGE_RESOLUTION|>--- conflicted
+++ resolved
@@ -90,11 +90,7 @@
 			// System.out.println("host: " + host + " port: " + port + " login: " + login + " passwd: " + passw);
 
 			System.out.println("Before connecting to MonetDB server via MapiSocket");
-<<<<<<< HEAD
-			List warning =  server.connect("monetdb", "monetdb");
-=======
-			List<String> warning = server.connect(host, port, login, passw);
->>>>>>> c6a3fe39
+			List<String> warning = server.connect(host, port, login, passw, true);
 			if (warning != null) {
 				for (Iterator<String> it = warning.iterator(); it.hasNext(); ) {
 					System.out.println("Warning: " + it.next().toString());
