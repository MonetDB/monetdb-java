--- conflicted
+++ resolved
@@ -13,12 +13,7 @@
 		// Class.forName("nl.cwi.monetdb.jdbc.MonetDriver");	// not needed anymore for self registering JDBC drivers
 		Connection con = DriverManager.getConnection(args[0]);
 		Statement stmt = con.createStatement();
-<<<<<<< HEAD
-		ResultSet rs;
-		//DatabaseMetaData dbmd = con.getMetaData();
-=======
 		ResultSet rs = null;
->>>>>>> 28b9dce7
 
 		con.setAutoCommit(false);
 		// >> false: auto commit should be off now
